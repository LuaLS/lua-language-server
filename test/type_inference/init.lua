local files  = require 'files'
local guide  = require 'parser.guide'
local config = require 'config'
local catch  = require 'catch'
local vm     = require 'vm'

rawset(_G, 'TEST', true)

local function getSource(pos)
    local state = files.getState(TESTURI)
    if not state then
        return
    end
    local result
    guide.eachSourceContain(state.ast, pos, function (source)
        if source.type == 'local'
        or source.type == 'getlocal'
        or source.type == 'setlocal'
        or source.type == 'setglobal'
        or source.type == 'getglobal'
        or source.type == 'field'
        or source.type == 'method'
        or source.type == 'function'
        or source.type == 'table'
        or source.type == 'doc.type.name' then
            result = source
        end
    end)
    return result
end

function TEST(wanted)
    return function (script)
        local newScript, catched = catch(script, '?')
        files.setText(TESTURI, newScript)
        local source = getSource(catched['?'][1][1])
        assert(source)
        local result = vm.getInfer(source):view(TESTURI)
        if wanted ~= result then
            vm.getInfer(source):view(TESTURI)
        end
        assert(wanted == result)
        files.remove(TESTURI)
    end
end

TEST 'string' [[
local <?var?> = '111'
]]

TEST 'boolean' [[
local <?var?> = true
]]

TEST 'integer' [[
local <?var?> = 1
]]

TEST 'number' [[
local <?var?> = 1.0
]]

TEST 'unknown' [[
local <?var?>
]]

TEST 'unknown' [[
local <?var?>
var = y
]]

TEST 'any' [[
function f(<?x?>)
    
end
]]

TEST 'any' [[
function f(<?x?>)
    x = 1
end
]]

TEST 'string' [[
local var = '111'
t.<?x?> = var
]]

TEST 'string' [[
local <?var?>
var = '111'
]]

TEST 'string' [[
local var
<?var?> = '111'
]]

TEST 'string' [[
local var
var = '111'
print(<?var?>)
]]

TEST 'function' [[
function <?xx?>()
end
]]

TEST 'function' [[
local function <?xx?>()
end
]]

TEST 'function' [[
local xx
<?xx?> = function ()
end
]]

TEST 'table' [[
local <?t?> = {}
]]

TEST 'unknown' [[
<?x?>()
]]

TEST 'boolean' [[
<?x?> = not y
]]

TEST 'integer' [[
<?x?> = #y
]]

TEST 'integer' [[
<?x?> = #'aaaa'
]]

TEST 'integer' [[
<?x?> = #{}
]]

TEST 'number' [[
<?x?> = - y
]]

TEST 'number' [[
<?x?> = - 1.0
]]

TEST 'integer' [[
<?x?> = ~ y
]]

TEST 'integer' [[
<?x?> = ~ 1
]]

TEST 'boolean' [[
<?x?> = 1 < 2
]]

TEST 'integer' [[
local a = true
local b = 1
<?x?> = a and b
]]

TEST 'integer' [[
local a = false
local b = 1
<?x?> = a or b
]]

TEST 'boolean' [[
<?x?> = a == b
]]

TEST 'unknown' [[
<?x?> = a << b
]]

TEST 'integer' [[
<?x?> = 1 << 2
]]

TEST 'unknown' [[
<?x?> = a .. b
]]

TEST 'string' [[
<?x?> = 'a' .. 'b'
]]

TEST 'string' [[
<?x?> = 'a' .. 1
]]

TEST 'string' [[
<?x?> = 'a' .. 1.0
]]

TEST 'unknown' [[
<?x?> = a + b
]]

TEST 'number' [[
<?x?> = 1 + 2.0
]]

TEST 'integer' [[
<?x?> = 1 + 2
]]

TEST 'integer' [[
---@type integer
local a

<?x?> = - a
]]

TEST 'number' [[
local a

<?x?> = - a
]]

TEST 'unknown' [[
<?x?> = 1 + X
]]

TEST 'unknown' [[
<?x?> = 1.0 + X
]]

TEST 'tablelib' [[
---@class tablelib
table = {}

<?table?>()
]]

TEST 'X' [[
---@class X

---@type X
local <?x?>
]]

TEST 'X' [[
---@class X<T>

---@type X
local <?x?>
]]

TEST 'X<string>' [[
---@class X<T>

---@type X<string>
local <?x?>
]]

TEST 'string' [[
_VERSION = 'Lua 5.4'

<?x?> = _VERSION
]]

TEST 'function' [[
---@class stringlib
local string

string.xxx = function () end

return ('x').<?xxx?>
]]

TEST 'function' [[
---@class stringlib
String = {}

String.xxx = function () end

return ('x').<?xxx?>
]]

TEST 'function' [[
---@class stringlib
local string

string.xxx = function () end

<?x?> = ('x').xxx
]]

TEST 'function' [[
---@class stringlib
local string

string.xxx = function () end

_VERSION = 'Lua 5.4'

<?x?> = _VERSION.xxx
]]

TEST 'table' [[
---@type table
local <?t?>
]]

TEST 'table' [[
<?x?> = setmetatable({})
]]

TEST 'integer' [[
local function x()
    return 1
end
<?y?> = x()
]]

TEST 'integer|nil' [[
local function x()
    return 1
    return nil
end
<?y?> = x()
]]

TEST 'unknown|nil' [[
local function x()
    return a
    return nil
end
<?y?> = x()
]]

TEST 'unknown|nil' [[
local function x()
    return nil
    return f()
end
<?y?> = x()
]]

TEST 'unknown|nil' [[
local function x()
    return nil
    return f()
end
_, <?y?> = x()
]]

TEST 'integer' [[
local function x()
    return 1
end
_, <?y?> = pcall(x)
]]

TEST 'integer' [[
function x()
    return 1
end
_, <?y?> = pcall(x)
]]

TEST 'integer' [[
local function x()
    return 1
end
_, <?y?> = xpcall(x)
]]

TEST 'A' [[
---@class A

---@return A
local function f2() end

local function f()
    return f2()
end

local <?x?> = f()
]]

-- 不根据调用者的输入参数来推测
--TEST 'number' [[
--local function x(a)
--    return <?a?>
--end
--x(1)
--]]

--TEST 'table' [[
--setmetatable(<?b?>)
--]]

-- 不根据对方函数内的使用情况来推测
TEST 'unknown' [[
local function x(a)
    _ = a + 1
end
local b
x(<?b?>)
]]

TEST 'unknown' [[
local function x(a, ...)
    local _, <?b?>, _ = ...
end
x(nil, 'xx', 1, true)
]]

-- 引用不跨越参数
TEST 'unknown' [[
local function x(a, ...)
    return true, 'ss', ...
end
local _, _, _, <?b?>, _ = x(nil, true, 1, 'yy')
]]

TEST 'unknown' [[
local <?x?> = next()
]]

TEST 'unknown' [[
local a, b
function a()
    return b()
end
function b()
    return a()
end
local <?x?> = a()
]]

TEST 'class' [[
---@class class
local <?x?>
]]

TEST 'string' [[
---@class string

---@type string
local <?x?>
]]

TEST '1' [[
---@type 1
local <?v?>
]]

TEST 'string[]' [[
---@class string

---@type string[]
local <?x?>
]]

TEST 'string|table' [[
---@class string
---@class table

---@type string | table
local <?x?>
]]

TEST [['enum1'|'enum2']] [[
---@type 'enum1' | 'enum2'
local <?x?>
]]

TEST [["enum1"|"enum2"]] [[
---@type "enum1" | "enum2"
local <?x?>
]]

config.set(nil, 'Lua.hover.expandAlias', false)
TEST 'A' [[
---@alias A 'enum1' | 'enum2'

---@type A
local <?x?>
]]

TEST 'A' [[
---@alias A 'enum1' | 'enum2' | A

---@type A
local <?x?>
]]

TEST 'A' [[
---@alias A 'enum1' | 'enum2' | B

---@type A
local <?x?>
]]
config.set(nil, 'Lua.hover.expandAlias', true)
TEST [['enum1'|'enum2']] [[
---@alias A 'enum1' | 'enum2'

---@type A
local <?x?>
]]

TEST [['enum1'|'enum2']] [[
---@alias A 'enum1' | 'enum2' | A

---@type A
local <?x?>
]]

TEST [['enum1'|'enum2'|B]] [[
---@alias A 'enum1' | 'enum2' | B

---@type A
local <?x?>
]]

TEST '1|true' [[
---@alias A 1 | true

---@type A
local <?x?>
]]

TEST 'fun()' [[
---@type fun()
local <?x?>
]]

TEST 'fun(a: string, b: any, ...any)' [[
---@type fun(a: string, b, ...)
local <?x?>
]]

TEST 'fun(a: string, b: any, c?: boolean, ...any):c, d?, ...unknown' [[
---@type fun(a: string, b, c?: boolean, ...):c, d?, ...
local <?x?>
]]

TEST '{ [string]: string }' [[
---@type { [string]: string }
local <?x?>
]]

TEST 'table<string, number>' [[
---@class string
---@class number

---@type table<string, number>
local <?x?>
]]

TEST 'A<string, number>' [[
---@class A

---@type A<string, number>
local <?x?>
]]

TEST 'string' [[
---@class string

---@type string[]
local x
local <?y?> = x[1]
]]

TEST 'string' [[
---@class string

---@return string[]
local function f() end
local x = f()
local <?y?> = x[1]
]]

TEST 'table' [[
local t = {}
local <?v?> = setmetatable(t)
]]

TEST 'CCC' [[
---@class CCC

---@type table<string, CCC>
local t = {}

print(t.<?a?>)
]]

TEST [['aaa'|'bbb']] [[
---@type table<string, 'aaa'|'bbb'>
local t = {}

print(t.<?a?>)
]]

TEST 'integer' [[
---@generic K
---@type fun(a?: K):K
local f

local <?n?> = f(1)
]]

TEST 'unknown' [[
---@generic K
---@type fun(a?: K):K
local f

local <?n?> = f(nil)
]]

TEST 'unknown' [[
---@generic K
---@type fun(a: K|integer):K
local f

local <?n?> = f(1)
]]

TEST 'integer' [[
---@class integer

---@generic T: table, V
---@param t T
---@return fun(table: V[], i?: integer):integer, V
---@return T
---@return integer i
local function ipairs() end

for <?i?> in ipairs() do
end
]]

TEST 'table<string, boolean>' [[
---@generic K, V
---@param t table<K, V>
---@return K
---@return V
local function next(t) end

---@type table<string, boolean>
local t
local k, v = next(<?t?>)
]]

TEST 'string' [[
---@class string

---@generic KK, VV
---@param t table<KK, VV>
---@return KK
---@return VV
local function next(t) end

---@type table<string, boolean>
local t
local <?k?>, v = next(t)
]]

TEST 'boolean' [[
---@class boolean

---@generic K, V
---@param t table<K, V>
---@return K
---@return V
local function next(t) end

---@type table<string, boolean>
local t
local k, <?v?> = next(t)
]]

TEST 'boolean' [[
---@generic K
---@type fun(arg: K):K
local f

local <?r?> = f(true)
]]

TEST 'string' [[
---@class string

---@generic K, V
---@type fun(arg: table<K, V>):K, V
local f

---@type table<string, boolean>
local t

local <?k?>, v = f(t)
]]

TEST 'boolean' [[
---@class boolean

---@generic K, V
---@type fun(arg: table<K, V>):K, V
local f

---@type table<string, boolean>
local t

local k, <?v?> = f(t)
]]

TEST 'fun()' [[
---@return fun()
local function f() end

local <?r?> = f()
]]

TEST 'table<string, boolean>' [[
---@return table<string, boolean>
local function f() end

local <?r?> = f()
]]

TEST 'string' [[
---@class string

---@generic K, V
---@return fun(arg: table<K, V>):K, V
local function f() end

local f2 = f()

---@type table<string, boolean>
local t

local <?k?>, v = f2(t)
]]

TEST 'fun(a: <V>):integer, <V>' [[
---@generic K, V
---@param a K
---@return fun(a: V):K, V
local function f(a) end

local <?f2?> = f(1)
]]

TEST 'integer' [[
---@generic K, V
---@param a K
---@return fun(a: V):K, V
local function f(a) end

local f2 = f(1)
local <?i?>, v = f2(true)
]]

TEST 'boolean' [[
---@generic K, V
---@param a K
---@return fun(a: V):K, V
local function f(a) end

local f2 = f(1)
local i, <?v?> = f2(true)
]]

TEST 'fun(table: table<<K>, <V>>, index?: <K>):<K>, <V>' [[
---@generic T: table, K, V
---@param t T
---@return fun(table: table<K, V>, index?: K):K, V
---@return T
---@return nil
local function pairs(t) end

local <?next?> = pairs(dummy)
]]

TEST 'string' [[
---@generic T: table, K, V
---@param t T
---@return fun(table: table<K, V>, index?: K):K, V
---@return T
---@return nil
local function pairs(t) end

local next = pairs(dummy)

---@type table<string, boolean>
local t
local <?k?>, v = next(t)
]]

TEST 'boolean' [[
---@generic T: table, K, V
---@param t T
---@return fun(table: table<K, V>, index?: K):K, V
---@return T
---@return nil
local function pairs(t) end

local next = pairs(dummy)

---@type table<string, boolean>
local t
local k, <?v?> = next(t)
]]

TEST 'string' [[
---@generic T: table, K, V
---@param t T
---@return fun(table: table<K, V>, index?: K):K, V
---@return T
---@return nil
local function pairs(t) end

local next = pairs(dummy)

---@type table<string, boolean>
local t
local <?k?>, v = next(t, nil)
]]

TEST 'boolean' [[
---@generic T: table, K, V
---@param t T
---@return fun(table: table<K, V>, index?: K):K, V
---@return T
---@return nil
local function pairs(t) end

local next = pairs(dummy)

---@type table<string, boolean>
local t
local k, <?v?> = next(t, nil)
]]

TEST 'string' [[
---@generic T: table, K, V
---@param t T
---@return fun(table: table<K, V>, index?: K):K, V
---@return T
---@return nil
local function pairs(t) end

local next = pairs(dummy)

---@type table<string, boolean>
local t

for <?k?>, v in next, t do
end
]]

TEST 'boolean' [[
---@class boolean

---@generic T: table, K, V
---@param t T
---@return fun(table: table<K, V>, index?: K):K, V
---@return T
local function pairs(t) end

local f = pairs(t)

---@type table<string, boolean>
local t

for k, <?v?> in f, t do
end
]]

TEST 'string' [[
---@generic T: table, K, V
---@param t T
---@return fun(table: table<K, V>, index?: K):K, V
---@return T
local function pairs(t) end

---@type table<string, boolean>
local t

for <?k?>, v in pairs(t) do
end
]]

TEST 'boolean' [[
---@generic T: table, K, V
---@param t T
---@return fun(table: table<K, V>, index: K):K, V
---@return T
---@return nil
local function pairs(t) end

---@type table<string, boolean>
local t

for k, <?v?> in pairs(t) do
end
]]

TEST 'boolean' [[
---@generic T: table, V
---@param t T
---@return fun(table: V[], i?: integer):integer, V
---@return T
---@return integer i
local function ipairs(t) end

---@type boolean[]
local t

for _, <?v?> in ipairs(t) do
end
]]

TEST 'boolean' [[
---@generic T: table, V
---@param t T
---@return fun(table: V[], i?: integer):integer, V
---@return T
---@return integer i
local function ipairs(t) end

---@type table<integer, boolean>
local t

for _, <?v?> in ipairs(t) do
end
]]

TEST 'boolean' [[
---@generic T: table, V
---@param t T
---@return fun(table: V[], i?: integer):integer, V
---@return T
---@return integer i
local function ipairs(t) end

---@class MyClass
---@field [integer] boolean
local t

for _, <?v?> in ipairs(t) do
end
]]

TEST 'boolean' [[
---@generic T: table, K, V
---@param t T
---@return fun(table: table<K, V>, index: K):K, V
---@return T
---@return nil
local function pairs(t) end

---@type boolean[]
local t

for k, <?v?> in pairs(t) do
end
]]

TEST 'integer' [[
---@generic T: table, K, V
---@param t T
---@return fun(table: table<K, V>, index?: K):K, V
---@return T
local function pairs(t) end

---@type boolean[]
local t

for <?k?>, v in pairs(t) do
end
]]

TEST 'E' [[
---@class A
---@class B: A
---@class C: B
---@class D: C

---@class E: D
local m

function m:f()
    return <?self?>
end
]]

TEST 'Cls' [[
---@class Cls
local Cls = {}

---@generic T
---@param self T
---@return T
function Cls.new(self) return self end

local <?test?> = Cls:new()
]]

TEST 'Cls' [[
---@class Cls
local Cls = {}

---@generic T
---@param self T
---@return T
function Cls:new() return self end

local <?test?> = Cls:new()
]]

TEST 'Cls' [[
---@class Cls
local Cls = {}

---@generic T
---@param self T
---@return T
function Cls.new(self) return self end

local <?test?> = Cls.new(Cls)
]]

TEST 'Cls' [[
---@class Cls
local Cls = {}

---@generic T
---@param self T
---@return T
function Cls:new() return self end

local <?test?> = Cls.new(Cls)
]]

TEST 'Rct' [[
---@class Obj
local Obj = {}

---@generic T
---@param self T
---@return T
function Obj.new(self) return self end


---@class Pnt:Obj
local Pnt = {x = 0, y = 0}


---@class Rct:Pnt
local Rct = {w = 0, h = 0}


local <?test?> = Rct.new(Rct)

-- local test = Rct:new()

return test
]]

TEST 'function' [[
string.gsub():gsub():<?gsub?>()
]]

config.set(nil, 'Lua.hover.enumsLimit', 5)
TEST [['a'|'b'|'c'|'d'|'e'...(+5)]] [[
---@type 'a'|'b'|'c'|'d'|'e'|'f'|'g'|'h'|'i'|'j'
local <?t?>
]]

config.set(nil, 'Lua.hover.enumsLimit', 1)
TEST [['a'...(+9)]] [[
---@type 'a'|'b'|'c'|'d'|'e'|'f'|'g'|'h'|'i'|'j'
local <?t?>
]]

config.set(nil, 'Lua.hover.enumsLimit', 0)
TEST '...(+10)' [[
---@type 'a'|'b'|'c'|'d'|'e'|'f'|'g'|'h'|'i'|'j'
local <?t?>
]]

config.set(nil, 'Lua.hover.enumsLimit', 5)

TEST 'string|fun():string' [[
---@type string | fun(): string
local <?t?>
]]

TEST 'string' [[
local valids = {
    ['Lua 5.1'] = false,
    ['Lua 5.2'] = false,
    ['Lua 5.3'] = false,
    ['Lua 5.4'] = false,
    ['LuaJIT']  = false,
}

for <?k?>, v in pairs(valids) do
end
]]

TEST 'boolean' [[
local valids = {
    ['Lua 5.1'] = false,
    ['Lua 5.2'] = false,
    ['Lua 5.3'] = false,
    ['Lua 5.4'] = false,
    ['LuaJIT']  = false,
}

for k, <?v?> in pairs(valids) do
end
]]

TEST 'string' [[
local t = {
    a = 1,
    b = 1,
}

for <?k?>, v in pairs(t) do
end
]]

TEST 'integer' [[
local t = {'a', 'b'}

for <?k?>, v in pairs(t) do
end
]]

TEST 'string' [[
local t = {'a', 'b'}

for k, <?v?> in pairs(t) do
end
]]

TEST 'fun():number, boolean' [[
---@type fun():number, boolean
local <?t?>
]]


TEST 'fun(value: Class)' [[
---@class Class

---@param callback fun(value: Class)
function work(callback)
end

work(<?function?> (value)
end)
]]

TEST 'Class' [[
---@class Class

---@param callback fun(value: Class)
function work(callback)
end

work(function (<?value?>)
end)
]]

TEST 'fun(value: Class)' [[
---@class Class

---@param callback fun(value: Class)
function work(callback)
end

pcall(work, <?function?> (value)
end)
]]

TEST 'Class' [[
---@class Class

---@param callback fun(value: Class)
function work(callback)
end

xpcall(work, debug.traceback, function (<?value?>)
end)
]]

TEST 'string' [[
---@generic T
---@param x T
---@return { x: T }
local function f(x) end

local t = f('')

print(t.<?x?>)
]]

TEST 'string' [[
---@generic T
---@param t T[]
---@param callback fun(v: T)
local function f(t, callback) end

---@type string[]
local t

f(t, function (<?v?>) end)
]]

TEST 'unknown' [[
---@generic T
---@param t T[]
---@param callback fun(v: T)
local function f(t, callback) end

local t = {}

f(t, function (<?v?>) end)
]]

TEST 'table' [[
local <?t?> = setmetatable({}, { __index = function () end })
]]

TEST 'player' [[
---@class player
local t

<?t?>:getOwner()
]]

TEST 'string[][]' [[
---@type string[][]
local <?t?>
]]

TEST 'table' [[
---@type {}[]
local t

local <?v?> = t[1]
]]

TEST 'string' [[
---@type string[][]
local v = {}

for _, a in ipairs(v) do
    for i, <?b?> in ipairs(a) do
    end
end
]]

--TEST 'number' [[
-----@param x number
--local f
--
--f = function (<?x?>) end
--]]

TEST 'fun(i: integer)' [[
--- @class Emit
--- @field on fun(eventName: string, cb: function)
--- @field on fun(eventName: 'died', cb: fun(i: integer))
--- @field on fun(eventName: 'won', cb: fun(s: string))
local emit = {}

emit.on("died", <?function?> (i)
end)
]]

TEST 'integer' [[
--- @class Emit
--- @field on fun(eventName: string, cb: function)
--- @field on fun(eventName: 'died', cb: fun(i: integer))
--- @field on fun(eventName: 'won', cb: fun(s: string))
local emit = {}

emit.on("died", function (<?i?>)
end)
]]

TEST 'integer' [[
--- @class Emit
--- @field on fun(self: Emit, eventName: string, cb: function)
--- @field on fun(self: Emit, eventName: 'died', cb: fun(i: integer))
--- @field on fun(self: Emit, eventName: 'won', cb: fun(s: string))
local emit = {}

emit:on("died", function (<?i?>)
end)
]]

TEST 'integer' [[
--- @class Emit
--- @field on fun(self: Emit, eventName: string, cb: function)
--- @field on fun(self: Emit, eventName: '"died"', cb: fun(i: integer))
--- @field on fun(self: Emit, eventName: '"won"', cb: fun(s: string))
local emit = {}

emit.on(self, "died", function (<?i?>)
end)
]]

TEST '👍' [[
---@class 👍
local <?x?>
]]

TEST 'integer' [[
---@type boolean
local x

<?x?> = 1
]]

TEST 'integer' [[
---@class Class
local x

<?x?> = 1
]]

TEST 'unknown' [[
---@return number
local function f(x)
    local <?y?> = x()
end
]]

TEST 'unknown' [[
local mt

---@return number
function mt:f() end

local <?v?> = mt()
]]

TEST 'unknown' [[
local <?mt?>

---@class X
function mt:f(x) end
]]

TEST 'any' [[
local mt

---@class X
function mt:f(<?x?>) end
]]

TEST 'unknown' [[
local <?mt?>

---@type number
function mt:f(x) end
]]

TEST 'any' [[
local mt

---@type number
function mt:f(<?x?>) end
]]

TEST 'Test' [[
---@class Test
_G.<?Test?> = {}
]]

TEST 'integer' [[
local mt = {}

---@param callback fun(i: integer)
function mt:loop(callback) end

mt:loop(function (<?i?>)
    
end)
]]

TEST 'C' [[
---@class D
---@field y integer # D comment

---@class C
---@field x integer # C comment
---@field d D

---@param c C
local function f(c) end

f <?{?>
    x = ,
}
]]

TEST 'integer' [[
---@class D
---@field y integer # D comment

---@class C
---@field x integer # C comment
---@field d D

---@param c C
local function f(c) end

f {
    <?x?> = ,
}
]]

TEST 'integer' [[
---@class D
---@field y integer # D comment

---@class C
---@field x integer # C comment
---@field d D

---@param c C
local function f(c) end

f {
    d = {
        <?y?> = ,
    }
}
]]

TEST 'integer' [[
for <?i?> = a, b, c do end
]]

TEST 'number' [[
---@param x number
function F(<?x?>) end

---@param x boolean
function F(x) end
]]

TEST 'B' [[
---@class A
local A

---@return A
function A:x() end

---@class B: A
local B

---@return B
function B:x() end

---@type B
local t

local <?v?> = t.x()
]]

TEST 'function' [[
---@overload fun()
function <?f?>() end
]]

TEST 'integer' [[
---@type table<string, integer>
local t

t.<?a?>
]]

TEST '"a"|"b"|"c"' [[
---@type table<string, "a"|"b"|"c">
local t

t.<?a?>
]]

TEST 'integer' [[
---@class A
---@field x integer

---@type A
local t
t.<?x?>
]]

TEST 'boolean' [[
local <?var?> = true
var = 1
var = 1.0
]]

TEST 'unknown' [[
---@return ...
local function f() end

local <?x?> = f()
]]

TEST 'unknown' [[
---@return ...
local function f() end

local _, <?x?> = f()
]]

TEST 'unknown' [[
local t = {
    x = 1,
    y = 2,
}

local <?x?> = t[#t]
]]

TEST 'string' [[
local t = {
    x   = 1,
    [1] = 'x',
}

local <?x?> = t[#t]
]]

TEST 'string' [[
local t = { 'x' }

local <?x?> = t[#t]
]]

TEST '(string|integer)[]' [[
---@type (string|integer)[]
local <?x?>
]]

TEST 'boolean' [[
---@type table<string, boolean>
local t

---@alias uri string

---@type string
local uri

local <?v?> = t[uri]
]]

TEST 'A' [[
---@class A
G = {}

<?G?>:A()
]]

TEST 'A' [[
---@type A
local <?x?> = nil
]]

TEST 'A' [[
---@class A
---@field b B
local mt

function mt:f()
    self.b:x()
    print(<?self?>)
end
]]

TEST 'string?' [[
---@return string?
local function f() end

local <?x?> = f()
]]

TEST 'AA' [[
---@class AA
---@overload fun():AA
local AAA


local <?x?> = AAA()
]]

TEST 'AA' [[
---@class AA
---@overload fun():AA
AAA = {}


local <?x?> = AAA()
]]

TEST 'string' [[
local <?x?>
x = '1'
x = 1
]]

TEST 'string' [[
local x
<?x?> = '1'
x = 1
]]

TEST 'integer' [[
local x
x = '1'
<?x?> = 1
]]

TEST 'unknown' [[
local x
print(<?x?>)
x = '1'
x = 1
]]

TEST 'string' [[
local x
x = '1'
print(<?x?>)
x = 1
]]

TEST 'integer' [[
local x
x = '1'
x = 1
print(<?x?>)
]]

TEST 'unknown' [[
local x

function A()
    print(<?x?>)
end
]]

TEST 'string' [[
local x

function A()
    print(<?x?>)
end

x = '1'
x = 1
]]

TEST 'string' [[
local x

x = '1'

function A()
    print(<?x?>)
end

x = 1
]]

TEST 'integer' [[
local x

x = '1'
x = 1

function A()
    print(<?x?>)
end

]]

TEST 'boolean' [[
local x

function A()
    x = true
    print(<?x?>)
end

x = '1'
x = 1
]]

TEST 'unknown' [[
local x

function A()
    x = true
end

print(<?x?>)
x = '1'
x = 1
]]

TEST 'boolean' [[
local x

function A()
    x = true
    function B()
        print(<?x?>)
    end
end

x = '1'
x = 1
]]

TEST 'table' [[
local x

function A()
    x = true
    function B()
        x = {}
        print(<?x?>)
    end
end

x = '1'
x = 1
]]

TEST 'boolean' [[
local x

function A()
    x = true
    function B()
        x = {}
    end
    print(<?x?>)
end

x = '1'
x = 1
]]

TEST 'unknown' [[
local x

function A()
    x = true
    function B()
        x = {}
    end
end

function C()
    print(<?x?>)
end

x = '1'
x = 1
]]

TEST 'integer' [[
local x
x = true
do
    x = 1
end
print(<?x?>)
]]

TEST 'boolean' [[
local x
x = true
function XX()
    do
        x = 1
    end
end
print(<?x?>)
]]

TEST 'integer?' [[
---@type integer?
local <?x?>
]]

TEST 'integer?' [[
---@type integer?
local x

if <?x?> then
    print(x)
end
]]
--[[
context 0 integer?

save copy 'block'
save copy 'out'
push 'block'
get
push copy
truthy
falsy ref 'out'
get
save HEAD 'final'
push 'out'

push copy HEAD
merge 'final'
]]

TEST 'integer' [[
---@type integer?
local x

if x then
    print(<?x?>)
end
]]

TEST 'integer?' [[
---@type integer?
local x

if x then
    print(x)
end

print(<?x?>)
]]

TEST 'nil' [[
---@type integer?
local x

if not x then
    print(<?x?>)
end

print(x)
]]

TEST 'integer' [[
---@type integer?
local x

if not x then
    x = 1
end

print(<?x?>)
]]

TEST 'integer' [[
---@type integer?
local x

if not x then
    return
end

print(<?x?>)
]]

TEST 'integer' [[
---@type integer?
local x

if xxx and x then
    print(<?x?>)
end
]]

TEST 'unknown' [[
---@type integer?
local x

if not x and x then
    print(<?x?>)
end
]]

TEST 'integer' [[
---@type integer?
local x

if x and not mark[x] then
    print(<?x?>)
end
]]

TEST 'integer?' [[
---@type integer?
local x

if xxx and x then
end

print(<?x?>)
]]

TEST 'integer?' [[
---@type integer?
local x

if xxx and x then
    return
end

print(<?x?>)
]]

TEST 'integer' [[
---@type integer?
local x

if x ~= nil then
    print(<?x?>)
end

print(x)
]]

TEST 'integer|nil' [[
---@type integer?
local x

if x ~= nil then
    print(x)
end

print(<?x?>)
]]

TEST 'nil' [[
---@type integer?
local x

if x == nil then
    print(<?x?>)
end

print(x)
]]

TEST 'integer|nil' [[
---@type integer?
local x

if x == nil then
    print(x)
end

print(<?x?>)
]]

TEST 'integer' [[
---@type integer?
local x

<?x?> = x or 1
]]

TEST 'integer' [[
---@type integer?
local x

<?x?> = x or y
]]

TEST 'integer' [[
---@type integer?
local x

if not x then
    return
end

print(<?x?>)
]]

TEST 'integer' [[
---@type integer?
local x

if not x then
    goto ANYWHERE
end

print(<?x?>)
]]

TEST 'integer' [=[
local x

print(<?x?>--[[@as integer]])
]=]

TEST 'integer' [=[
print(<?io?>--[[@as integer]])
]=]

TEST 'integer' [=[
print(io.<?open?>--[[@as integer]])
]=]

TEST 'integer' [=[
local <?x?> = io['open']--[[@as integer]])
]=]

TEST 'integer' [=[
local <?x?> = 1 + 1--[[@as integer]])
]=]

TEST 'integer' [=[
local <?x?> = not 1--[[@as integer]])
]=]

TEST 'integer' [=[
local <?x?> = ()--[[@as integer]])
]=]

TEST 'integer?' [[
---@param x? integer
local function f(<?x?>)

end
]]

TEST 'integer' [[
local x = 1
x = <?x?>
]]

TEST 'integer?' [[
---@class A
---@field x? integer
local t

t.<?x?>
]]

TEST 'integer?' [[
---@type { x?: integer }
local t

t.<?x?>
]]

TEST 'boolean' [[
---@class A
---@field [integer] boolean
local t

local <?x?> = t[1]
]]

TEST 'unknown' [[
local <?x?> = y and z
]]

TEST 'integer' [[
---@type integer?
local x

assert(x)

print(<?x?>)
]]

TEST 'integer' [[
---@type integer?
local x

assert(x ~= nil)

print(<?x?>)
]]

TEST 'integer' [[
---@type integer | nil
local x

assert(x)

print(<?x?>)
]]

TEST 'integer' [[
---@type integer | nil
local x

assert(x ~= nil)

print(<?x?>)
]]

TEST 'integer' [[
local x

assert(x == 1)

print(<?x?>)
]]

TEST 'integer' [[
---@type integer?
local x

if x and <?x?>.y then
end
]]

TEST 'integer?' [[
---@type integer?
local x

if x and x.y then
end

print(<?x?>)
]]

TEST 'integer?' [[
---@type integer?
local x

if x and x.y then
    return
end

print(<?x?>)
]]

TEST 'integer' [[
---@type integer?
local x

if not x or <?x?>.y then
end
]]

TEST 'integer?' [[
---@type integer?
local x

if not x or x.y then
    print(<?x?>)
end
]]

TEST 'integer?' [[
---@type integer?
local x

if x or x.y then
    print(<?x?>)
end
]]

TEST 'integer?' [[
---@type integer?
local x

if x.y or x then
    print(<?x?>)
end
]]

TEST 'integer?' [[
---@type integer?
local x

if x.y or not x then
    print(<?x?>)
end
]]

TEST 'integer' [[
---@type integer?
local x

if not x or not y then
    return
end

print(<?x?>)
]]

TEST 'integer' [[
---@type integer?
local x

if not y or not x then
    return
end

print(<?x?>)
]]

TEST 'integer' [[
---@type integer?
local x

while true do
    if not x then
        break
    end
    print(<?x?>)
end
]]

TEST 'integer?' [[
---@type integer?
local x

while true do
    if not x then
        break
    end
end

print(<?x?>)
]]

TEST 'integer' [[
---@type integer?
local x

while x do
    print(<?x?>)
end
]]

TEST 'integer' [[
---@type fun():integer?
local iter

for <?x?> in iter do
end
]]

TEST 'integer' [[
local x

---@type integer
<?x?> = XXX
]]

TEST 'unknown' [[
for _ = 1, 999 do
    local <?x?>
end
]]

TEST 'integer' [[
local x

---@cast x integer

print(<?x?>)
]]

TEST 'unknown' [[
local x

---@cast x integer

local x
print(<?x?>)
]]

TEST 'unknown' [[
local x

if true then
    local x
    ---@cast x integer
    print(x)
end

print(<?x?>)
]]

TEST 'boolean|integer' [[
local x = 1

---@cast x +boolean

print(<?x?>)
]]

TEST 'boolean' [[
---@type integer|boolean
local x

---@cast x -integer

print(<?x?>)
]]

TEST 'boolean?' [[
---@type boolean
local x

---@cast x +?

print(<?x?>)
]]

TEST 'boolean' [[
---@type boolean?
local x

---@cast x -?

print(<?x?>)
]]

TEST 'nil' [[
---@type string?
local x

if x then
    return
else
    print(<?x?>)
end

print(x)
]]

TEST 'string' [[
---@type string?
local x

if not x then
    return
else
    print(<?x?>)
end

print(x)
]]

TEST 'string' [[
---@type string?
local x

if not x then
    return
else
    print(x)
end

print(<?x?>)
]]

TEST 'true' [[
---@type boolean | nil
local x

if not x then
    return
end

print(<?x?>)
]]

TEST 'true' [[
---@type boolean
local t

if t then
    print(<?t?>)
    return
end

print(t)
]]

TEST 'false' [[
---@type boolean
local t

if t then
    print(t)
    return
end

print(<?t?>)
]]

TEST 'nil' [[
---@type integer?
local t

if t then
else
    print(<?t?>)
end

print(t)
]]

TEST 'table' [[
local function f()
    if x then
        return y
    end
    return {}
end

local <?z?> = f()
]]

TEST 'integer|table' [[
local function returnI()
    return 1
end

local function f()
    if x then
        return returnI()
    end
    return {}
end

local <?z?> = f()
]]

TEST 'number' [[
for _ in _ do
    ---@type number
    local <?x?>
end
]]

TEST 'unknown' [[
for _ in _ do
    ---@param x number
    local <?x?>
end
]]

TEST 'unknown' [[
---@type number
for <?x?> in _ do
end
]]

TEST 'number' [[
---@param x number
for <?x?> in _ do
end
]]

TEST 'table' [[
---@alias tp table

---@type tp
local <?x?>
]]

TEST '{ name: boolean }' [[
---@alias tp {name: boolean}

---@type tp
local <?x?>
]]

TEST 'boolean|{ name: boolean }' [[
---@alias tp boolean | {name: boolean}

---@type tp
local <?x?>
]]

TEST '`1`|`true`' [[
---@type `1` | `true`
local <?x?>
]]

TEST 'function' [[
local x

function x() end

print(<?x?>)
]]

TEST 'unknown' [[
local x

if x.field == 'haha' then
    print(<?x?>)
end
]]

TEST 'string' [[
---@type string?
local t

if not t or xxx then
    return
end

print(<?t?>)
]]

TEST 'table' [[
---@type table|nil
local t

return function ()
    if not t then
        return
    end
    
    print(<?t?>)
end
]]

TEST 'table' [[
---@type table|nil
local t

f(function ()
    if not t then
        return
    end
    
    print(<?t?>)
end)
]]

TEST 'table' [[
---@type table?
local t

t = t or {}

print(<?t?>)
]]

TEST 'unknown|nil' [[
local x

if x == nil then
end

print(<?x?>)
]]

TEST 'table<xxx, true>' [[
---@alias xxx table<xxx, true>

---@type xxx
local <?t?>
]]

TEST 'xxx[][]' [[
---@alias xxx xxx[]

---@type xxx
local <?t?>
]]

TEST 'fun(x: fun(x: xxx))' [[
---@alias xxx fun(x: xxx)

---@type xxx
local <?t?>
]]

TEST 'table' [[
---@type table|nil
local t

while t do
    print(<?t?>)
end
]]

TEST 'table|nil' [[
---@type table|nil
local t

while <?t?> do
    print(t)
end
]]

TEST 'table' [[
---@type table|nil
local t

while t ~= nil do
    print(<?t?>)
end
]]

TEST 'table|nil' [[
---@type table|nil
local t

while <?t?> ~= nil do
    print(t)
end
]]

TEST 'integer' [[
---@type integer?
local n

if not n then
    error('n is nil')
end

print(<?n?>)
]]

TEST 'integer' [[
---@type integer?
local n

if not n then
    os.exit()
end

print(<?n?>)
]]

TEST 'table' [[
---@type table?
local n

print((n and <?n?>.x))
]]

TEST 'table' [[
---@type table?
local n

n = n and <?n?>.x or 1
]]

TEST 'table' [[
---@type table?
local n

n = ff[n and <?n?>.x]
]]

TEST 'integer' [[
local x

if type(x) == 'integer' then
    print(<?x?>)
end
]]

TEST 'boolean|integer' [[
local x

if type(x) == 'integer'
or type(x) == 'boolean' then
    print(<?x?>)
end
]]

TEST 'fun()' [[
---@type fun()?
local x

if type(x) == 'function' then
    print(<?x?>)
end
]]

TEST 'function' [[
local x

if type(x) == 'function' then
    print(<?x?>)
end
]]

TEST 'integer' [[
local x
local tp = type(x)

if tp == 'integer' then
    print(<?x?>)
end
]]

TEST 'integer' [[
---@type integer?
local x

if (x == nil) then
else
    print(<?x?>)
end
]]

TEST 'B' [[
---@class A
---@class B

---@type A
local x

---@type B
x = call(x)

print(<?x?>)
]]

TEST 'nil' [[
local function f()
end

local <?x?> = f()
]]

TEST 'integer[]' [[
---@type integer[]
local x
if not x then
    return
end

print(<?x?>)
]]

TEST 'unknown' [[
---@type string[]
local t

local <?x?> = t.x
]]

TEST 'integer|unknown' [[
local function f()
    return GG
end

local t

t.x = 1
t.x = f()

print(t.<?x?>)
]]

TEST 'integer' [[
local function f()
    if X then
        return X
    else
        return 1
    end
end

local <?n?> = f()
]]

TEST 'unknown' [[
local function f()
    return t[k]
end

local <?n?> = f()
]]

TEST 'integer|nil' [[
local function f()
    if x then
        return
    else
        return 1
    end
end

local <?n?> = f()
]]

TEST 'integer' [[
---@class A
---@field x integer
local m

m.<?x?> = true

print(m.x)
]]

TEST 'integer' [[
---@class A
---@field x integer
local m

m.x = true

print(m.<?x?>)
]]

TEST 'integer' [[
---@class A
---@field x integer --> 1st
local m = {
    x = '' --> 2nd
}

---@type boolean
m.x = true --> 3rd (with ---@type above)

m.x = {} --> 4th

print(m.<?x?>)
]]

TEST 'string' [[
---@class A
----@field x integer --> 1st
local m = {
    x = '' --> 2nd
}

---@type boolean
m.x = true --> 3rd (with ---@type above)

m.x = {} --> 4th

print(m.<?x?>)
]]

TEST 'boolean' [[
---@class A
----@field x integer --> 1st
local m = {
    --x = '' --> 2nd
}

---@type boolean
m.x = true --> 3rd (with ---@type above)

m.x = {} --> 4th

print(m.<?x?>)
]]

TEST 'table' [[
---@class A
----@field x integer --> 1st
local m = {
    --x = '' --> 2nd
}

---@type boolean
--m.x = true --> 3rd (with ---@type above)

m.x = {} --> 4th

print(m.<?x?>)
]]

TEST 'boolean?' [[
---@generic T
---@param x T
---@return T
local function echo(x) end

---@type boolean?
local b

local <?x?> = echo(b)
]]

TEST 'boolean' [[
---@generic T
---@param x T?
---@return T
local function echo(x) end

---@type boolean?
local b

local <?x?> = echo(b)
]]

TEST 'boolean' [[
---@generic T
---@param x? T
---@return T
local function echo(x) end

---@type boolean?
local b

local <?x?> = echo(b)
]]

TEST 'boolean' [[
---@overload fun():boolean
---@param x integer
---@return number
function f(x)
end

local <?x?> = f()
]]

TEST 'number' [[
---@overload fun():boolean
---@param x integer
---@return number
function f(x)
end

local <?x?> = f(1)
]]

TEST 'boolean' [[
---@overload fun():boolean
---@param x integer
---@return number
function f(x)
end

function r0()
    return
end

local <?x?> = f(r0())
]]

TEST 'number' [[
---@overload fun():boolean
---@param x integer
---@return number
function f(x)
end

function r1()
    return 1
end

local <?x?> = f(r1())
]]

TEST 'boolean' [[
---@overload fun():boolean
---@param x integer
---@return number
function f(x)
end

---@type fun()
local r0

local <?x?> = f(r0())
]]

TEST 'number' [[
---@overload fun():boolean
---@param x integer
---@return number
function f(x)
end

---@type fun():integer
local r1

local <?x?> = f(r1())
]]

TEST 'boolean' [[
---@overload fun(x: number, y: number):string
---@overload fun(x: number):number
---@return boolean
local function f() end

local <?n1?> = f()
local n2 = f(0)
local n3 = f(0, 0)
]]

TEST 'number' [[
---@overload fun(x: number, y: number):string
---@overload fun(x: number):number
---@return boolean
local function f() end

local n1 = f()
local <?n2?> = f(0)
local n3 = f(0, 0)
]]

TEST 'string' [[
---@overload fun(x: number, y: number):string
---@overload fun(x: number):number
---@return boolean
local function f() end

local n1 = f()
local n2 = f(0)
local <?n3?> = f(0, 0)
]]

TEST 'boolean' [[
---@type {[integer]: boolean, xx: integer}
local t

local <?n?> = t[1]
]]

TEST 'boolean' [[
---@type integer
local i

---@type {[integer]: boolean, xx: integer}
local t

local <?n?> = t[i]
]]

TEST 'string' [=[
local x = true
local y = x--[[@as integer]] --is `integer` here
local z = <?x?>--[[@as string]] --is `true` here
]=]

TEST 'integer' [[
---@type integer
local x

if type(x) == 'number' then
    print(<?x?>)
end
]]

TEST 'boolean' [[
---@class A
---@field [integer] boolean
local mt

function mt:f()
    ---@type integer
    local index
    local <?x?> = self[index]
end
]]

TEST 'boolean' [[
---@class A
---@field [B] boolean

---@class B

---@type A
local a

---@type B
local b

local <?x?> = a[b]
]]

TEST 'number' [[
---@type {x: string ; y: boolean; z: number}
local t

local <?z?> = t.z
]]

TEST 'fun():number, boolean' [[
---@type {f: fun():number, boolean}
local t

local <?f?> = t.f
]]

TEST 'fun():number' [[
---@type {(f: fun():number), x: boolean}
local t

local <?f?> = t.f
]]

TEST 'boolean' [[
---@param ... boolean
local function f(...)
    local <?n?> = ...
end
]]

TEST 'boolean' [[
---@param ... boolean
local function f(...)
    local _, <?n?> = ...
end
]]

TEST 'boolean' [[
---@return boolean ...
local function f() end

local <?n?> = f()
]]

TEST 'boolean' [[
---@return boolean ...
local function f() end

local _, <?n?> = f()
]]

TEST 'boolean' [[
---@type fun():name1: boolean, name2:number
local f

local <?n?> = f()
]]

TEST 'number' [[
---@type fun():name1: boolean, name2:number
local f

local _, <?n?> = f()
]]
TEST 'boolean' [[
---@type fun():(name1: boolean, name2:number)
local f

local <?n?> = f()
]]

TEST 'number' [[
---@type fun():(name1: boolean, name2:number)
local f

local _, <?n?> = f()
]]

TEST 'boolean' [[
---@type fun():...: boolean
local f

local _, <?n?> = f()
]]

TEST 'string' [[
local s
while true do
    s = ''
end
print(<?s?>)
]]

TEST 'string' [[
local s
for _ in _ do
    s = ''
end
print(<?s?>)
]]

TEST 'A' [[
---@class A: string

---@type A
local <?s?> = ''
]]

TEST 'number' [[
---@return number
local function f() end
local x, <?y?> = 1, f()
]]

TEST 'boolean' [[
---@return number, boolean
local function f() end
local x, y, <?z?> = 1, f()
]]

TEST 'number' [[
---@return number, boolean
local function f() end
local x, y, <?z?> = 1, 2, f()
]]

TEST 'unknown' [[
local f

print(<?f?>)

function f() end
]]

TEST 'unknown' [[
local f

do
    print(<?f?>)
end

function f() end
]]

TEST 'function' [[
local f

function A()
    print(<?f?>)
end

function f() end
]]

TEST 'number' [[
---@type number|nil
local n

local t = {
    x = n and <?n?>,
}
]]

TEST 'table' [[
---@type table?
local n

if not n or not <?n?>.x then
end
]]

TEST 'table' [[
---@type table?
local n

if not n or not <?n?>[1] then
end
]]

TEST 'number' [[
---@type number|false
local n

---@cast n -false

print(<?n?>)
]]

TEST 'table' [[
---@type number|table
local n

if  n
---@cast n table
and <?n?>.type == 'xxx' then
end
]]

TEST 'integer' [[
---@type integer?
local n
if true then
    n = 0
end
local <?x?> = n or 0
]]

TEST 'number' [=[
local <?x?> = F()--[[@as number]]
]=]

TEST 'number' [=[
local function f()
    return F()--[[@as number]]
end

local <?x?> = f()
]=]

TEST 'number' [=[
local <?x?> = X --[[@as number]]
]=]

TEST 'number' [[
---@return number?, number?
local function f() end

for <?x?>, y in f do
end
]]

TEST 'number' [[
---@return number?, number?
local function f() end

for x, <?y?> in f do
end
]]

TEST 'number|nil' [[
---@type table|nil
local a

---@type number|nil
local b

local <?c?> = a and b
]]

TEST 'number|table|nil' [[
---@type table|nil
local a

---@type number|nil
local b

local <?c?> = a or b
]]

TEST 'number|table|nil' [[
---@type table|nil
local a

---@type number|nil
local b

local c = a and b
local <?d?> = a or b
]]

TEST 'number' [[
local x

---@return number
local function f()
end

x = f()

print(<?x?>)
]]

TEST 'number' [[
local x

---@return number
local function f()
end

_, x = pcall(f)

print(<?x?>)
]]

TEST 'string' [[
---@type table<string|number, string>
local t

---@type number
local n
---@type string
local s

local <?test?>  = t[n] 
local test2 = t[s] --test and test2 are unknow
]]

TEST 'string' [[
---@type table<string|number, string>
local t

---@type number
local n
---@type string
local s

local test  = t[n] 
local <?test2?> = t[s] --test and test2 are unknow
]]

TEST 'table<number, boolean>' [[
---@type table<number, boolean>
local t

<?t?> = {}
]]

TEST 'integer' [[
---@type integer[]|A
local t

local <?x?> = t[1]
]]

TEST 'integer' [[
---@type integer
---@diagnostic disable
local <?t?>
]]

TEST 'A' [[
---@class A
---@diagnostic disable
local <?t?>
]]

TEST '{ [string]: number, [true]: string, [1]: boolean, tag: integer }' [[
---@type {[string]: number, [true]: string, [1]: boolean, tag: integer}
local <?t?>
]]

TEST 'unknown' [[
local mt = {}
mt.<?x?> = nil
]]

TEST 'unknown' [[
mt = {}
mt.<?x?> = nil
]]

TEST 'A' [[
---@class A
---@operator unm: A

---@type A
local a
local <?b?> = -a
]]

TEST 'A' [[
---@class A
---@operator bnot: A

---@type A
local a
local <?b?> = ~a
]]

TEST 'A' [[
---@class A
---@operator len: A

---@type A
local a
local <?b?> = #a
]]

TEST 'A' [[
---@class A
---@operator add: A

---@type A
local a
local <?b?> = a + 1
]]

TEST 'A' [[
---@class A
---@operator sub: A

---@type A
local a
local <?b?> = a - 1
]]

TEST 'A' [[
---@class A
---@operator mul: A

---@type A
local a
local <?b?> = a * 1
]]

TEST 'A' [[
---@class A
---@operator div: A

---@type A
local a
local <?b?> = a / 1
]]

TEST 'A' [[
---@class A
---@operator mod: A

---@type A
local a
local <?b?> = a % 1
]]

TEST 'A' [[
---@class A
---@operator pow: A

---@type A
local a
local <?b?> = a ^ 1
]]

TEST 'A' [[
---@class A
---@operator idiv: A

---@type A
local a
local <?b?> = a // 1
]]

TEST 'A' [[
---@class A
---@operator band: A

---@type A
local a
local <?b?> = a & 1
]]

TEST 'A' [[
---@class A
---@operator bor: A

---@type A
local a
local <?b?> = a | 1
]]

TEST 'A' [[
---@class A
---@operator bxor: A

---@type A
local a
local <?b?> = a ~ 1
]]

TEST 'A' [[
---@class A
---@operator shl: A

---@type A
local a
local <?b?> = a << 1
]]

TEST 'A' [[
---@class A
---@operator shr: A

---@type A
local a
local <?b?> = a >> 1
]]

TEST 'A' [[
---@class A
---@operator concat: A

---@type A
local a
local <?b?> = a .. 1
]]

TEST 'A' [[
---@class A
---@operator add(boolean): boolean
---@operator add(integer): A

---@type A
local a
local <?b?> = a + 1
]]

TEST 'boolean' [[
---@class A
---@operator add(boolean): boolean
---@operator add(integer): A

---@type A
local a
local <?b?> = a + true
]]

TEST 'A' [[
---@class A
---@operator call: A

---@type A
local a
local <?b?> = a()
]]

TEST 'A' [[
---@class A
---@operator call: A

---@type A
local a

local t = {
    <?x?> = a(),
}
]]

TEST 'boolean' [[
---@class A
---@field n number
---@field [string] boolean
local t

local <?x?> = t.xx
]]

TEST 'number' [[
---@class A
---@field n number
---@field [string] boolean
local t

local <?x?> = t.n
]]

TEST 'string' [[
---@class string
---@operator mod: string

local <?b?> = '' % 1
]]

TEST 'string|integer' [[
---@type boolean
local bool

local <?x?> = bool and '' or 0
]]

TEST 'string|integer' [[
local bool

if X then
    bool = true
else
    bool = false
end

local <?x?> = bool and '' or 0
]]

TEST 'boolean' [[
---@type boolean|true|false
local <?b?>
]]

TEST 'integer|false' [[
local <?b?> = X == 1 and X == 1 and 1
]]

TEST 'unknown|nil' [[
local function f()
    if X then
        return ({})[1]
    end
    return nil
end

local <?n?> = f()
]]

TEST 'integer' [[
---@generic T
---@vararg T # ERROR
---@return T
local function test(...)
    return ...
end

local <?n?> = test(1)
]]

TEST 'boolean' [[
---@type boolean, number
local <?x?>, y
]]

TEST 'number' [[
---@type boolean, number
local x, <?y?>
]]

TEST 'unknown' [[
---@type _, number
local <?x?>, y
]]

TEST 'number[]' [[
local t
---@cast t number[]?

local x = t and <?t?>[i]
]]

TEST 'number?' [[
---@type number[]?
local t

local <?x?> = t and t[i]
]]

TEST 'number' [[
---@type number
local x

if not <?x?>.y then
    x = nil
end
]]

TEST 'number' [[
---@type number|nil
local x
while x == nil do
    if x == nil then
        return
    end

    x = nil
end

print(<?x?>)
]]

TEST 'integer' [[
local A = {
    ---@class XXX
    B = {}
}

A.B.C = 1

print(A.B.<?C?>)
]]

TEST '-2|-3|1' [[
---@type 1|-2|-3
local <?n?>
]]

TEST 'table' [[
---@enum A
local m = {}

print(<?m?>)
]]

TEST 'A' [[
---@class A
---@overload fun():A
local m = {}

---@return A
function m:init()
    return <?self?>
end
]]

TEST 'string' [[
---@vararg string
function F(...)
    local t = {...}
    for k, <?v?> in pairs(t) do
    end
end
]]

TEST 'string' [[
---@vararg string
function F(...)
    local t = {...}
    for k, <?v?> in ipairs(t) do
    end
end
]]

TEST 'integerA' [[
---@type integerA
for <?i?> = 1, 10 do
end
]]

TEST 'string' [[
---@class A
---@field x string

---@class B : A
local t = {}

t.x = t.x

print(t.<?x?>)
]]

TEST 'unknown' [[
local t = {
    x = 1,
}

local x

local <?v?> = t[x]
]]

TEST 'A|B' [[
---@class A
---@class B: A

---@type A|B
local <?t?>
]]

TEST 'function' [[
---@class myClass
local myClass = { has = { nested = {} } }

function myClass.has.nested.fn() end

---@type myClass
local class

class.has.nested.<?fn?>()
]]

TEST 'integer[]' [[
---@generic T
---@param f fun(x: T)
---@return T[]
local function x(f) end

---@param y integer
local <?arr?> = x(function (y) end)
]]

TEST 'integer[]' [[
---@generic T
---@param f fun():T
---@return T[]
local function x(f) end

local <?arr?> = x(function ()
    return 1
end)
]]

TEST 'integer[]' [[
---@generic T
---@param f fun():T
---@return T[]
local function x(f) end

---@return integer
local <?arr?> = x(function () end)
]]

TEST 'integer[]' [[
---@generic T
---@param f fun(x: T)
---@return T[]
local function x(f) end

---@type fun(x: integer)
local cb

local <?arr?> = x(cb)
]]

TEST 'integer[]' [[
---@generic T
---@param f fun():T
---@return T[]
local function x(f) end

---@type fun(): integer
local cb

local <?arr?> = x(cb)
]]

TEST 'integer' [[
---@return fun(x: integer)
local function f()
    return function (<?x?>)
    end
end
]]

TEST 'string' [[
---@class A
---@field f fun(x: string)

---@type A
local t = {
    f = function (<?x?>) end
}
]]

config.set(nil, 'Lua.runtime.special', {
    ['xx.assert'] = 'assert'
})

TEST 'number' [[
---@type number?
local t

xx.assert(t)

print(<?t?>)
]]

config.set(nil, 'Lua.runtime.special', nil)

TEST 'A' [[
---@class A
local mt

---@return <?self?>
function mt:init()
end
]]

TEST 'A' [[
---@class A
local mt

---@return self
function mt:init()
end

local <?o?> = mt:init()
]]

TEST 'A' [[
---@class A
---@field x <?self?>
]]

TEST 'A' [[
---@class A
---@field x self

---@type A
local o

print(o.<?x?>)
]]

TEST 'A' [[
---@class A
---@overload fun(): self
local A

local <?o?> = A()
]]

TEST 'number' [[
---@type table<'Test1', fun(x: number)>
local t = {
    ["Test1"] = function(<?x?>) end,
}
]]

TEST 'number' [[
---@type table<5, fun(x: number)>
local t = {
    [5] = function(<?x?>) end,
}
]]

TEST 'number' [[
---@type fun(x: number)
local function f(<?x?>) end
]]

TEST 'boolean' [[
---@generic T: string | boolean | table
---@param x T
---@return T
local function f(x)
    return x
end

local <?x?> = f(true)
]]

TEST 'number' [[
---@class A
---@field [1] number
---@field [2] boolean
local t

local <?n?> = t[1]
]]

TEST 'boolean' [[
---@class A
---@field [1] number
---@field [2] boolean
local t

local <?n?> = t[2]
]]

TEST 'N' [[
---@class N: number
local x

if x == 0.1 then
    print(<?x?>)
end
]]

TEST 'vec3' [[
---@class mat4
---@operator mul(vec3): vec3 -- matrix * vector
---@operator mul(number): mat4 -- matrix * constant

---@class vec3: number

---@type mat4, vec3
local m, v

local <?r?> = m * v
]]

TEST 'mat4' [[
---@class mat4
---@operator mul(number): mat4 -- matrix * constant
---@operator mul(vec3): vec3 -- matrix * vector

---@class vec3: number

---@type mat4, vec3
local m, v

local <?r?> = m * v
]]

TEST 'A|B' [[
---@class A
---@class B

---@type A|B
local t

if x then
    ---@cast t A
else
    print(<?t?>)
end
]]

TEST 'A|B' [[
---@class A
---@class B

---@type A|B
local t

if x then
    ---@cast t A
elseif <?t?> then
end
]]

TEST 'A|B' [[
---@class A
---@class B

---@type A|B
local t

if x then
    ---@cast t A
    print(t)
elseif <?t?> then
end
]]

TEST 'A|B' [[
---@class A
---@class B

---@type A|B
local t

if x then
    ---@cast t A
    print(t)
elseif <?t?> then
    ---@cast t A
    print(t)
end
]]

TEST 'function' [[
local function x()
    print(<?x?>)
end
]]

TEST 'number' [[
---@type number?
local x

do
    if not x then
        return
    end
end

print(<?x?>)
]]

TEST 'number' [[
---@type number[]
local xs

---@type fun(x): number?
local f

for _, <?x?> in ipairs(xs) do
    x = f(x)
end
]]

TEST 'number' [[
---@type number?
X = Y

if X then
    print(<?X?>)
end
]]

TEST 'number' [[
---@type number|boolean
X = Y

if type(X) == 'number' then
    print(<?X?>)
end
]]

TEST 'boolean' [[
---@type number|boolean
X = Y

if type(X) ~= 'number' then
    print(<?X?>)
end
]]

TEST 'boolean' [[
---@type number
X = Y

---@cast X boolean

print(<?X?>)
]]

TEST 'number' [[
---@type number
local t

if xxx == <?t?> then
    print(t)
end
]]

TEST 'V' [[
---@class V
X = 1

print(<?X?>)
]]

TEST 'V' [[
---@class V
X.Y = 1

print(X.<?Y?>)
]]

TEST 'integer' [[
local x = {}

x.y = 1
local y = x.y
x.y = nil

print(<?y?>)
]]

TEST 'function' [[
function X()
    <?Y?>()
end

function Y()
end
]]

<<<<<<< HEAD
TEST 'integer' [[
---@generic A, B, C
---@type fun(x: A, y: B, z: C):C, B, A
local f

local <?x?>, y, z = f(true, '', 1)
]]

TEST 'string' [[
---@generic A, B, C
---@type fun(x: A, y: B, z: C):C, B, A
local f

local x, <?y?>, z = f(true, '', 1)
]]

TEST 'boolean' [[
---@generic A, B, C
---@type fun(x: A, y: B, z: C):C, B, A
local f

local x, y, <?z?> = f(true, '', 1)
]]

TEST '<A>[]' [[
---@generic A
---@param x A[]
local function f(x)
    local v = <?x?>[1]
end
]]

TEST '<A>' [[
---@generic A
---@param x A[]
local function f(x)
    local <?v?> = x[1]
end
]]

TEST '<A>' [[
---@generic A
---@param x A[]
local function f(x)
    ---@generic B
    ---@param y B[]
    ---@return B
    local function g(y) end

    local <?v?> = g(x)
end
]]

TEST 'unknown' [[
local t = setmetatable({}, {})

local <?v?> = t[x]
=======
TEST 'A_Class' [[
---@class A_Class
local A = { x = 5 }

function A:func()
    for i = 1, <?self?>.x do
        print(i)
    end

    self.y = 3
    self.y = self.y + 3
end
]]

TEST 'number' [[
---@type number?
local n
local <?v?> = n or error('')
]]

TEST 'Foo' [[
---@class Foo
---@operator mul(Foo): Foo
---@operator mul(Bar): Foo
---@class Bar

---@type Foo
local foo

---@type Foo|Bar
local fooOrBar

local <?b?> = foo * fooOrBar
]]

TEST 'number' [[
local a = 4;
local b = 2;

local <?c?> = a / b;
>>>>>>> 3a761da3
]]<|MERGE_RESOLUTION|>--- conflicted
+++ resolved
@@ -4246,7 +4246,48 @@
 end
 ]]
 
-<<<<<<< HEAD
+TEST 'A_Class' [[
+---@class A_Class
+local A = { x = 5 }
+
+function A:func()
+    for i = 1, <?self?>.x do
+        print(i)
+    end
+
+    self.y = 3
+    self.y = self.y + 3
+end
+]]
+
+TEST 'number' [[
+---@type number?
+local n
+local <?v?> = n or error('')
+]]
+
+TEST 'Foo' [[
+---@class Foo
+---@operator mul(Foo): Foo
+---@operator mul(Bar): Foo
+---@class Bar
+
+---@type Foo
+local foo
+
+---@type Foo|Bar
+local fooOrBar
+
+local <?b?> = foo * fooOrBar
+]]
+
+TEST 'number' [[
+local a = 4;
+local b = 2;
+
+local <?c?> = a / b;
+]]
+
 TEST 'integer' [[
 ---@generic A, B, C
 ---@type fun(x: A, y: B, z: C):C, B, A
@@ -4304,46 +4345,4 @@
 local t = setmetatable({}, {})
 
 local <?v?> = t[x]
-=======
-TEST 'A_Class' [[
----@class A_Class
-local A = { x = 5 }
-
-function A:func()
-    for i = 1, <?self?>.x do
-        print(i)
-    end
-
-    self.y = 3
-    self.y = self.y + 3
-end
-]]
-
-TEST 'number' [[
----@type number?
-local n
-local <?v?> = n or error('')
-]]
-
-TEST 'Foo' [[
----@class Foo
----@operator mul(Foo): Foo
----@operator mul(Bar): Foo
----@class Bar
-
----@type Foo
-local foo
-
----@type Foo|Bar
-local fooOrBar
-
-local <?b?> = foo * fooOrBar
-]]
-
-TEST 'number' [[
-local a = 4;
-local b = 2;
-
-local <?c?> = a / b;
->>>>>>> 3a761da3
 ]]