local files   = require 'files'
local vm      = require 'vm'
local lang    = require 'language'
local config  = require 'config'
local guide   = require 'parser.guide'
local define  = require 'proto.define'

local requireLike = {
    ['include'] = true,
    ['import']  = true,
    ['require'] = true,
    ['load']    = true,
}

return function (uri, callback)
    local ast = files.getAst(uri)
    if not ast then
        return
    end

    -- 遍历全局变量，检查所有没有 set 模式的全局变量
    guide.eachSourceType(ast.ast, 'getglobal', function (src)
        local key = guide.getKeyName(src)
        if not key then
            return
        end
        if config.config.diagnostics.globals[key] then
            return
        end
<<<<<<< HEAD
        if #vm.getGlobalSets(key) == 0 then
=======
        if config.config.runtime.special[key] then
            return
        end
        if #vm.getGlobalSets(guide.getKeyName(src)) == 0 then
>>>>>>> e818b4bd
            local message = lang.script('DIAG_UNDEF_GLOBAL', key)
            if requireLike[key:lower()] then
                message = ('%s(%s)'):format(message, lang.script('DIAG_REQUIRE_LIKE', key))
            end
            callback {
                start   = src.start,
                finish  = src.finish,
                message = message,
            }
            return
        end
        if not vm.isDeprecated(src, 0) then
            return
        end

        local message = lang.script('DIAG_UNDEF_GLOBAL', key)
        local defs = vm.getDefs(src, 0)
        local validVersions
        for _, def in ipairs(defs) do
            if def.bindDocs then
                for _, doc in ipairs(def.bindDocs) do
                    if doc.type == 'doc.version' then
                        validVersions = vm.getValidVersions(doc)
                        break
                    end
                end
            end
        end

        local versions
        if validVersions then
            versions = {}
            for version, valid in pairs(validVersions) do
                if valid then
                    versions[#versions+1] = version
                end
            end
            table.sort(versions)
            if #versions > 0 then
                message = ('%s(%s)'):format(message, lang.script('DIAG_DEFINED_VERSION', table.concat(versions, '/'), config.config.runtime.version))
            end
        end

        callback {
            start   = src.start,
            finish  = src.finish,
            tags    = { define.DiagnosticTag.Deprecated },
            message = message,
            data    = {
                versions = versions,
            }
        }
    end)
end<|MERGE_RESOLUTION|>--- conflicted
+++ resolved
@@ -27,14 +27,10 @@
         if config.config.diagnostics.globals[key] then
             return
         end
-<<<<<<< HEAD
-        if #vm.getGlobalSets(key) == 0 then
-=======
         if config.config.runtime.special[key] then
             return
         end
-        if #vm.getGlobalSets(guide.getKeyName(src)) == 0 then
->>>>>>> e818b4bd
+        if #vm.getGlobalSets(key) == 0 then
             local message = lang.script('DIAG_UNDEF_GLOBAL', key)
             if requireLike[key:lower()] then
                 message = ('%s(%s)'):format(message, lang.script('DIAG_REQUIRE_LIKE', key))
