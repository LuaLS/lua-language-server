# changelog

## Unreleased
<!-- Add all new changes here. They will be moved under a version at release -->
* `FIX` Incorrect infer for function array annotation on tables [#2367](https://github.com/LuaLS/lua-language-server/issues/2367)
<<<<<<< HEAD
* `CHG` Add server version information to `initialize` response #2996
=======
* `NEW` Setting: `Lua.hint.awaitPropagate`: When enabled, --@async propagates to the caller.
>>>>>>> 55aa1b98

## 3.13.4
`2024-12-13`
* `CHG` Can adjust the level of detail of Hover (VSCode)

## 3.13.3
`2024-12-6`
* `CHG` Update Love2d version
* `CHG` Improve type infer of `table.unpack` and `unpack`
* `FIX` `missing-fields` diagnostic now warns about missing inherited fields
* `FIX` Incorrect `param-type-mismatch` diagnostic for optional fields

## 3.13.2
`2024-11-21`
* `CHG` fulfill zh-cn translations
* `FIX` Add missing `errs ~= nil` checks to script/vm/type checkTableShape

## 3.13.1
`2024-11-13`
* `FIX` Incorrect type check in some case

## 3.13.0
`2024-11-13`
* `NEW` Setting: `Lua.type.inferTableSize`: A Small Table array can be infered
* `NEW` Add custom repository support for addonManager. New configuration setting: `Lua.addonManager.repositoryBranch` and `Lua.addonManager.repositoryPath`
* `NEW` Infer function parameter types when the function is used as an callback argument and that argument has a `fun()` annotation. Enable with `Lua.type.inferParamType` setting. [#2695](https://github.com/LuaLS/lua-language-server/pull/2695)
  ```lua
  ---@param callback fun(a: integer)
  function register(callback) end

  local function callback(a) end  --> a: integer
  register(callback)
  ```
* `CHG` Basic types allow contravariance
  ```lua
  ---@class int32: integer

  ---@type integer
  local n

  ---@type int32
  local a = n
  ```
* `FIX` Improve type narrow with **literal alias type** during completion and signature help

## 3.12.0
`2024-10-30`
* `NEW` Support importing `enum` through class name suffix matching in quick fixes, allowing the import of `enum` from `table.table.enum; return table`.
* `NEW` Support limited multiline annotations
  ```lua
  ---@type {
  --- x: number,
  --- y: number,
  --- z: number,
  ---}
  local point --> local point: { x: number, y: number, z: number }
  ```
* `FIX` A regression related to type narrow and generic param introduced since `v3.10.1`
* `FIX` Parse storagePath to improve reliability of resolving ${addons} placeholder
* `FIX` Reference should also look in tablefield
* `FIX` Determine that the index of `{...}` is an integer when iterating

## 3.11.1
`2024-10-9`
* `FIX` Fixed an issue preventing to set the locale to Japanese
* `FIX` Preserve newlines between function comment and @see
* `FIX` Accept storagePath option from client to resolve addon directory not found

## 3.11.0
`2024-9-30`
* `NEW` Added support for Japanese locale
* `NEW` Infer function parameter types when overriding the same-named class function in an instance of that class [#2158](https://github.com/LuaLS/lua-language-server/issues/2158)
* `NEW` Types with literal fields can be narrowed.
* `NEW` Reference addons installed via the addon manager with `${addons}` [#2866](https://github.com/LuaLS/lua-language-server/pull/2866).
* `NEW` Support using `---@class` on `rawset(_G, ...)` to annotate the created global variable [#2862](https://github.com/LuaLS/lua-language-server/issues/2862)
* `NEW` Settings:
  + `Lua.language.fixIndent`
  + `Lua.language.completeAnnotation`
* `FIX` Eliminate floating point error in test benchmark output
* `FIX` Remove luamake install from make scripts
* `FIX` Incorrect `table` type injected to the global variable created by `rawset(_G, ...)` [#2863](https://github.com/LuaLS/lua-language-server/issues/2863)

## 3.10.6
`2024-9-10`
* `NEW` Custom documentation exporter
* `NEW` Setting: `Lua.docScriptPath`: Path to a script that overrides `cli.doc.export`, allowing user-specified documentation exporting.
* `NEW` Infer the parameter types of a same-named function in the subclass based on the parameter types in the superclass function.
* `FIX` Fix `VM.OnCompileFunctionParam` function in plugins
* `FIX` Lua 5.1: fix incorrect warning when using setfenv with an int as first parameter
* `FIX` Improve type narrow by checking exact match on literal type params
* `FIX` Correctly list enums for function overload arguments [#2840](https://github.com/LuaLS/lua-language-server/pull/2840)
* `FIX` Incorrect function params' type infer when there is only `@overload` [#2509](https://github.com/LuaLS/lua-language-server/issues/2509) [#2708](https://github.com/LuaLS/lua-language-server/issues/2708) [#2709](https://github.com/LuaLS/lua-language-server/issues/2709)
* `FIX` Only call workspace/configuration when available [#981](https://github.com/LuaLS/lua-language-server/issues/981), [#2318](https://github.com/LuaLS/lua-language-server/issues/2318), [2336](https://github.com/LuaLS/lua-language-server/issues/2336) [#2843](https://github.com/LuaLS/lua-language-server/pull/2843)

## 3.10.5
`2024-8-19`
* `NEW` using `enum (partial)`, it suggests all fields with the same `enum` type rather than just the fields from the current table.
* `NEW` When using `enum["<key>" or <index>]`, undefined fields will raise an 'undefined' error.
* `FIX` Renaming files in the directory leads to the auto-correction in "require" adding extra characters.
* `FIX` Performance issue
* `FIX` Fix incorrect indent fixing for `for`

## 3.10.4
`2024-8-16`
* `NEW` Setting: `Lua.type.checkTableShape`: Add matching checks between the shape of tables and classes, during type checking. [#2768](https://github.com/LuaLS/lua-language-server/pull/2768)
* `NEW` `undefined-field` supports `enum`
* `CHG` Show enumed table as `enum X` instead of `table`
* `FIX` Error `attempt to index a nil value` when `Lua.hint.semicolon == 'All'` [#2788](https://github.com/LuaLS/lua-language-server/issues/2788)
* `FIX` Incorrect LuaCats parsing for `"'"`
* `FIX` Incorrect indent fixings

## 3.10.3
`2024-8-8`
* `FIX` Memory leak with `---@enum(partical)`

## 3.10.2
`2024-8-7`
* `NEW` Add support for binary metamethod on right operand [#2777](https://github.com/LuaLS/lua-language-server/pull/2777)
* `FIX` Incorrect indentation fixing in some case

## 3.10.1
`2024-8-2`
* `FIX` Runtime error
* `FIX` Disable indentation fixing for Non-VSCode

## 3.10.0
`2024-8-1`
* `NEW` Add postfix snippet for `unpack`
* `NEW` Add support for lambda style functions, `|paramList| expr` is syntactic sugar for `function(paramList) return expr end`
* `NEW` Added lua regular expression support for `Lua.doc.<scope>Name` [#2753](https://github.com/LuaLS/lua-language-server/pull/2753)
* `NEW` You can now click on "References" in CodeLen to display the reference list（VSCode）
* `NEW` Improved behavior for inserting new lines:
  + When inside an annotation, an annotation tag will be added at the beginning of the line (VSCode).
  + When between `function () end` or similar constructs, the format will be adjusted to a more reasonable one (VSCode) and leading/trailing spaces will be removed (generic).
  + Attempts to semantically fix improper indentation (generic).
* `CHG` Improve performance of multithreaded `--check` and `undefined-field` diagnostic
* `CHG` Change spacing of parameter inlay hints to match other LSPs, like `rust-analyzer`
* `FIX` `diagnostics.severity` defaulting to "Warning" when run using `--check` [#2730](https://github.com/LuaLS/lua-language-server/issues/2730)
* `FIX` Respect `completion.showParams` config for local function completion
* `FIX` Addons can now self-recommend as expected. Fixed by correcting the `wholeMatch` function
* `FIX` Now correctly evaluates the visibility of fields in a class when they are defined directly in the object. use for completion and invisible dianostic. [#2752](https://github.com/LuaLS/lua-language-server/issues/2752)
* `FIX` Bad triggering of the `inject-field` diagnostic, when the fields are declared at the creation of the object [#2746](https://github.com/LuaLS/lua-language-server/issues/2746)
* `FIX` Inconsistent type narrow behavior of function call args [#2758](https://github.com/LuaLS/lua-language-server/issues/2758)
* `FIX` Improve the `missing-fields` logic to be able to correctly handle classes defined several times [#22770](https://github.com/LuaLS/lua-language-server/pull/2770)
* `FIX` Typos in annotation descriptions
* `FIX` incorrect `CompletionItemKind` for postfix snippets [#2773](https://github.com/LuaLS/lua-language-server/pull/2773)

## 3.9.3
`2024-6-11`
* `FIX` Sometimes providing incorrect autocompletion when chaining calls

## 3.9.2
`2024-6-6`
* `NEW` Reference workspace symbols in comments using `[some text](lua://symbolName)` syntax
* `FIX` Don't do diagnostics when the workspace is not ready
* `FIX` Autocompletion for enum values ​​is not available in some cases

## 3.9.1
`2024-5-14`
* revert extension runtime

## 3.9.0
`2024-5-11`
* `NEW` goto implementation
* `NEW` narrow the function prototype based on the parameter type
  ```lua
  ---@overload fun(a: boolean): A
  ---@overload fun(a: number): B
  local function f(...) end

  local r1 = f(true) --> r1 is `A`
  local r2 = f(10) --> r2 is `B`
  ```

## 3.8.3
`2024-4-23`
* `FIX` server may crash when the workspace is using a non-English path.

## 3.8.2
`2024-4-23`
* This is a fake version only for the new version of VSCode, with a core of 3.8.0.

## 3.8.1
`2024-4-23`
* This is a fake version only for the old version of VSCode, with a core of `3.7.4`. Starting from the next minor version, the version requirement for VSCode will be raised to prevent users still using the old version of VSCode from updating to the new version and experiencing compatibility issues.

## 3.8.0
`2024-4-22`
* `NEW` supports tuple type (@[lizho])
  ```lua
  ---@type [string, number, boolean]
  local t

  local x = t[1] --> x is `string`
  local y = t[2] --> y is `number`
  local z = t[3] --> z is `boolean`
  ```
* `NEW` generic pattern (@[fesily])
  ```lua
  ---@generic T
  ---@param t Cat.`T`
  ---@return T
  local function f(t) end

  local t = f('Smile') --> t is `Cat.Smile`
  ```
* `NEW` alias and enums supports attribute `partial`
  ```lua
  ---@alias Animal Cat

  ---@alias(partial) Animal Dog

  ---@type Animal
  local animal --> animal is `Cat|Dog` here
  ```

  ```lua
  ---@enum(key) ErrorCodes
  local codes1 = {
      OK = 0,
      ERROR = 1,
      FATAL = 2,
  }

  ---@enum(key, partial) ErrorCodes
  local codes2 = {
      WARN = 3,
      INFO = 4,
  }

  ---@type ErrorCodes
  local code

  code = 'ERROR' --> OK
  code = 'WARN'  --> OK

  ```
* `NEW` plugin: add `OnTransFormAst` interface (@[fesily])
* `NEW` plugin: add `OnNodeCompileFunctionParam` interface (@[fesily])
* `NEW` plugin: add `ResolveRequire` interface (@[Artem Dzhemesiuk])
* `NEW` plugin: support multi plugins (@[fesily])
  + setting: `Lua.runtime.plugin` can be `string|string[]`
  + setting: `Lua.runtime.pluginArgs` can be `string[]|table<string, string>`
* `NEW` CLI: `--doc` add option `--doc_out_path <PATH>` (@[Andreas Matthias])
* `NEW` CLI: `--doc_update`, update an existing `doc.json` without using `--doc` again (@[Andreas Matthias])
* `NEW` CLI: `--trust_all_plugins`, this is potentially unsafe for normal use and meant for usage in CI environments only (@[Paul Emmerich])
* `CHG` CLI: `--check` will run plugins (@[Daniel Farrell])
* `FIX` diagnostic: `discard-returns` not works in some blocks (@clay-golem)
* `FIX` rename in library files

## 3.7.4
`2024-1-5`
* `FIX` rename to unicode with `Lua.runtime.unicodeName = true`

## 3.7.3
`2023-11-14`
* `FIX` can not infer arg type in some cases.

## 3.7.2
`2023-11-9`
* `FIX` [#2407]

[#2407]: https://github.com/LuaLS/lua-language-server/issues/2407

## 3.7.1
`2023-11-7`
* `FIX` [#2299]
* `FIX` [#2335]

[#2299]: https://github.com/LuaLS/lua-language-server/issues/2299
[#2335]: https://github.com/LuaLS/lua-language-server/issues/2335

## 3.7.0
`2023-8-24`
* `NEW` support `---@type` and `--[[@as]]` for return statement
* `NEW` commandline parameter `--force-accept-workspace`: allowing the use of the root directory or home directory as the workspace
* `NEW` diagnostic: `inject-field`
* `NEW` `---@enum` supports attribute `key`
  ```lua
  ---@enum (key) AnimalType
  local enum = {
    Cat = 1,
    Dog = 2,
  }

  ---@param animal userdata
  ---@param atp AnimalType
  ---@return boolean
  local function isAnimalType(animal, atp)
    return API.isAnimalType(animal, enum[atp])
  end

  assert(isAnimalType(animal, 'Cat'))
  ```
* `NEW` `---@class` supports attribute `exact`
  ```lua
  ---@class (exact) Point
  ---@field x number
  ---@field y number
  local m = {}
  m.x = 1 -- OK
  m.y = 2 -- OK
  m.z = 3 -- Warning
  ```

* `FIX` wrong hover and signature for method with varargs and overloads
* `FIX` [#2155]
* `FIX` [#2224]
* `FIX` [#2252]
* `FIX` [#2267]

[#2155]: https://github.com/LuaLS/lua-language-server/issues/2155
[#2224]: https://github.com/LuaLS/lua-language-server/issues/2224
[#2252]: https://github.com/LuaLS/lua-language-server/issues/2252
[#2267]: https://github.com/LuaLS/lua-language-server/issues/2267

## 3.6.25
`2023-7-26`
* `FIX` [#2214]

[#2214]: https://github.com/LuaLS/lua-language-server/issues/2214

## 3.6.24
`2023-7-21`
* `NEW` diagnostic: `missing-fields`
* `FIX` shake of `codeLens`
* `FIX` [#2145]

[#2145]: https://github.com/LuaLS/lua-language-server/issues/2145

## 3.6.23
`2023-7-7`
* `CHG` signature: narrow by inputed literal

## 3.6.22
`2023-6-14`
* `FIX` [#2038]
* `FIX` [#2042]
* `FIX` [#2062]
* `FIX` [#2083]
* `FIX` [#2088]
* `FIX` [#2110]
* `FIX` [#2129]

[#2038]: https://github.com/LuaLS/lua-language-server/issues/2038
[#2042]: https://github.com/LuaLS/lua-language-server/issues/2042
[#2062]: https://github.com/LuaLS/lua-language-server/issues/2062
[#2083]: https://github.com/LuaLS/lua-language-server/issues/2083
[#2088]: https://github.com/LuaLS/lua-language-server/issues/2088
[#2110]: https://github.com/LuaLS/lua-language-server/issues/2110
[#2129]: https://github.com/LuaLS/lua-language-server/issues/2129

## 3.6.21
`2023-5-24`
* `FIX` disable ffi plugin

## 3.6.20
`2023-5-23`
* `NEW` support connecting by socket with `--socket=PORT`
* `FIX` [#2113]

[#2113]: https://github.com/LuaLS/lua-language-server/issues/2113

## 3.6.19
`2023-4-26`
* `FIX` commandline parameter `checklevel` may not work
* `FIX` [#2036]
* `FIX` [#2037]
* `FIX` [#2056]
* `FIX` [#2077]
* `FIX` [#2081]

[#2036]: https://github.com/LuaLS/lua-language-server/issues/2036
[#2037]: https://github.com/LuaLS/lua-language-server/issues/2037
[#2056]: https://github.com/LuaLS/lua-language-server/issues/2056
[#2077]: https://github.com/LuaLS/lua-language-server/issues/2077
[#2081]: https://github.com/LuaLS/lua-language-server/issues/2081

## 3.6.18
`2023-3-23`
* `FIX` [#1943]
* `FIX` [#1996]
* `FIX` [#2004]
* `FIX` [#2013]

[#1943]: https://github.com/LuaLS/lua-language-server/issues/1943
[#1996]: https://github.com/LuaLS/lua-language-server/issues/1996
[#2004]: https://github.com/LuaLS/lua-language-server/issues/2004
[#2013]: https://github.com/LuaLS/lua-language-server/issues/2013

## 3.6.17
`2023-3-9`
* `CHG` export documents: export global variables
* `FIX` [#1715]
* `FIX` [#1753]
* `FIX` [#1914]
* `FIX` [#1922]
* `FIX` [#1924]
* `FIX` [#1928]
* `FIX` [#1945]
* `FIX` [#1955]
* `FIX` [#1978]

[#1715]: https://github.com/LuaLS/lua-language-server/issues/1715
[#1753]: https://github.com/LuaLS/lua-language-server/issues/1753
[#1914]: https://github.com/LuaLS/lua-language-server/issues/1914
[#1922]: https://github.com/LuaLS/lua-language-server/issues/1922
[#1924]: https://github.com/LuaLS/lua-language-server/issues/1924
[#1928]: https://github.com/LuaLS/lua-language-server/issues/1928
[#1945]: https://github.com/LuaLS/lua-language-server/issues/1945
[#1955]: https://github.com/LuaLS/lua-language-server/issues/1955
[#1978]: https://github.com/LuaLS/lua-language-server/issues/1978

## 3.6.13
`2023-3-2`
* `FIX` setting: `Lua.addonManager.enable` should be `true` by default
* `FIX` failed to publish to Windows

## 3.6.12
`2023-3-2`
* `NEW` [Addon Manager](https://github.com/LuaLS/lua-language-server/discussions/1607), try it with command `lua.addon_manager.open`. Thanks to [carsakiller](https://github.com/carsakiller)!

## 3.6.11
`2023-2-13`
* `CHG` completion: don't show loading process
* `FIX` [#1886]
* `FIX` [#1887]
* `FIX` [#1889]
* `FIX` [#1895]
* `FIX` [#1902]

[#1886]: https://github.com/LuaLS/lua-language-server/issues/1886
[#1887]: https://github.com/LuaLS/lua-language-server/issues/1887
[#1889]: https://github.com/LuaLS/lua-language-server/issues/1889
[#1895]: https://github.com/LuaLS/lua-language-server/issues/1895
[#1902]: https://github.com/LuaLS/lua-language-server/issues/1902

## 3.6.10
`2023-2-7`
* `FIX` [#1869]
* `FIX` [#1872]

[#1869]: https://github.com/LuaLS/lua-language-server/issues/1869
[#1872]: https://github.com/LuaLS/lua-language-server/issues/1872

## 3.6.9
`2023-2-2`
* `FIX` [#1864]
* `FIX` [#1868]
* `FIX` [#1869]
* `FIX` [#1871]

[#1864]: https://github.com/LuaLS/lua-language-server/issues/1864
[#1868]: https://github.com/LuaLS/lua-language-server/issues/1868
[#1869]: https://github.com/LuaLS/lua-language-server/issues/1869
[#1871]: https://github.com/LuaLS/lua-language-server/issues/1871

## 3.6.8
`2023-1-31`
* `NEW` command `lua.exportDocument` . VSCode will display this command in the right-click menu
* `CHG` setting `Lua.workspace.supportScheme` has been removed. All schemes are supported if the language id is `lua`
* `FIX` [#1831]
* `FIX` [#1838]
* `FIX` [#1841]
* `FIX` [#1851]
* `FIX` [#1855]
* `FIX` [#1857]

[#1831]: https://github.com/LuaLS/lua-language-server/issues/1831
[#1838]: https://github.com/LuaLS/lua-language-server/issues/1838
[#1841]: https://github.com/LuaLS/lua-language-server/issues/1841
[#1851]: https://github.com/LuaLS/lua-language-server/issues/1851
[#1855]: https://github.com/LuaLS/lua-language-server/issues/1855
[#1857]: https://github.com/LuaLS/lua-language-server/issues/1857

## 3.6.7
`2023-1-20`
* `FIX` [#1810]
* `FIX` [#1829]

[#1810]: https://github.com/LuaLS/lua-language-server/issues/1810
[#1829]: https://github.com/LuaLS/lua-language-server/issues/1829

## 3.6.6
`2023-1-17`
* `FIX` [#1825]
* `FIX` [#1826]

[#1825]: https://github.com/LuaLS/lua-language-server/issues/1825
[#1826]: https://github.com/LuaLS/lua-language-server/issues/1826

## 3.6.5
`2023-1-16`
* `NEW` support casting global variables
* `NEW` code lens: this feature is disabled by default.
* `NEW` settings:
  * `Lua.codeLens.enable`: Enable code lens.
* `CHG` improve memory usage for large libraries
* `CHG` definition: supports finding definitions for `@class` and `@alias`, since they may be defined multi times
* `CHG` rename: supports `@field`
* `CHG` improve patch for `.luarc.json`
* `CHG` `---@meta [name]`: once declared `name`, user can only require this file by declared name. meta file can not be required with name `_`
* `CHG` remove telemetry
* `FIX` [#831]
* `FIX` [#1729]
* `FIX` [#1737]
* `FIX` [#1751]
* `FIX` [#1767]
* `FIX` [#1796]
* `FIX` [#1805]
* `FIX` [#1808]
* `FIX` [#1811]
* `FIX` [#1824]

[#831]:  https://github.com/LuaLS/lua-language-server/issues/831
[#1729]: https://github.com/LuaLS/lua-language-server/issues/1729
[#1737]: https://github.com/LuaLS/lua-language-server/issues/1737
[#1751]: https://github.com/LuaLS/lua-language-server/issues/1751
[#1767]: https://github.com/LuaLS/lua-language-server/issues/1767
[#1796]: https://github.com/LuaLS/lua-language-server/issues/1796
[#1805]: https://github.com/LuaLS/lua-language-server/issues/1805
[#1808]: https://github.com/LuaLS/lua-language-server/issues/1808
[#1811]: https://github.com/LuaLS/lua-language-server/issues/1811
[#1824]: https://github.com/LuaLS/lua-language-server/issues/1824

## 3.6.4
`2022-11-29`
* `NEW` modify `require` after renaming files
* `FIX` circulation reference in process analysis
  ```lua
  ---@type number
  local x

  ---@type number
  local y

  x = y

  y = x --> Can not infer `y` before
  ```
* `FIX` [#1698]
* `FIX` [#1704]
* `FIX` [#1717]

[#1698]: https://github.com/LuaLS/lua-language-server/issues/1698
[#1704]: https://github.com/LuaLS/lua-language-server/issues/1704
[#1717]: https://github.com/LuaLS/lua-language-server/issues/1717

## 3.6.3
`2022-11-14`
* `FIX` [#1684]
* `FIX` [#1692]

[#1684]: https://github.com/LuaLS/lua-language-server/issues/1684
[#1692]: https://github.com/LuaLS/lua-language-server/issues/1692

## 3.6.2
`2022-11-10`
* `FIX` incorrect type check for generic with nil
* `FIX` [#1676]
* `FIX` [#1677]
* `FIX` [#1679]
* `FIX` [#1680]

[#1676]: https://github.com/LuaLS/lua-language-server/issues/1676
[#1677]: https://github.com/LuaLS/lua-language-server/issues/1677
[#1679]: https://github.com/LuaLS/lua-language-server/issues/1679
[#1680]: https://github.com/LuaLS/lua-language-server/issues/1680

## 3.6.1
`2022-11-8`
* `FIX` wrong diagnostics for `pcall` and `xpcall`
* `FIX` duplicate fields in table hover
* `FIX` description disapeared for overloaded function
* `FIX` [#1675]

[#1675]: https://github.com/LuaLS/lua-language-server/issues/1675

## 3.6.0
`2022-11-8`
* `NEW` supports `private`/`protected`/`public`/`package`
  * mark in `doc.field`
    ```lua
    ---@class unit
    ---@field private uuid integer
    ```
  * mark with `---@private`, `---@protected`, `---@public` and `---@package`
    ```lua
    ---@class unit
    local mt = {}

    ---@private
    function mt:init()
    end

    ---@protected
    function mt:update()
    end
    ```
  * mark by settings `Lua.doc.privateName`, `Lua.doc.protectedName` and `Lua.doc.packageName`
    ```lua
    ---@class unit
    ---@field _uuid integer --> treat as private when `Lua.doc.privateName` has `"_*"`
    ```
* `NEW` settings:
  * `Lua.misc.executablePath`: [#1557] specify the executable path in VSCode
  * `Lua.diagnostics.workspaceEvent`: [#1626] set the time to trigger workspace diagnostics.
  * `Lua.doc.privateName`: treat matched fields as private
  * `Lua.doc.protectedName`: treat matched fields as protected
  * `Lua.doc.packageName`: treat matched fields as package
* `NEW` CLI `--doc [path]` to make docs.
server will generate `doc.json` and `doc.md` in `LOGPATH`.
`doc.md` is generated by `doc.json` by example code `script/cli/doc2md.lua`.
* `CHG` [#1558] detect multi libraries
* `CHG` [#1458] `semantic-tokens`: global variable is setted to `variable.global`
  ```jsonc
  // color global variables to red
  "editor.semanticTokenColorCustomizations": {
      "rules": {
          "variable.global": "#ff0000"
      }
  }
  ```
* `CHG` [#1177] re-support for symlinks, users need to maintain the correctness of symlinks themselves
* `CHG` [#1561] infer definitions and types across chain expression
  ```lua
  ---@class myClass
  local myClass = {}

  myClass.a.b.c.e.f.g = 1

  ---@type myClass
  local class

  print(class.a.b.c.e.f.g) --> inferred as integer
  ```
* `CHG` [#1582] the following diagnostics consider `overload`
  * `missing-return`
  * `missing-return-value`
  * `redundant-return-value`
  * `return-type-mismatch`
* `CHG` workspace-symbol: supports chain fields based on global variables and types. try `io.open` or `iolib.open`
* `CHG` [#1641] if a function only has varargs and has `---@overload`, the varargs will be ignored
* `CHG` [#1575] search definitions by first argument of `setmetatable`
  ```lua
  ---@class Object
  local obj = setmetatable({
    initValue = 1,
  }, mt)

  print(obj.initValue) --> `obj.initValue` is integer
  ```
* `CHG` [#1153] infer type by generic parameters or returns of function
  ```lua
  ---@generic T
  ---@param f fun(x: T)
  ---@return T[]
  local function x(f) end

  ---@type fun(x: integer)
  local cb

  local arr = x(cb) --> `arr` is inferred as `integer[]`
  ```
* `CHG` [#1201] infer parameter type by expected returned function of parent function
  ```lua
  ---@return fun(x: integer)
  local function f()
      return function (x) --> `x` is inferred as `integer`
      end
  end
  ```
* `CHG` [#1332] infer parameter type when function in table
  ```lua
  ---@class A
  ---@field f fun(x: string)

  ---@type A
  local t = {
      f = function (x) end --> `x` is inferred as `string`
  }
  ```
* `CHG` find reference: respect `includeDeclaration` (although I don't know how to turn off this option in VSCode)
* `CHG` [#1344] improve `---@see`
* `CHG` [#1484] setting `runtime.special` supports fields
  ```jsonc
  {
    "runtime.special": {
      "sandbox.require": "require"
    }
  }
  ```
* `CHG` [#1533] supports completion with table field of function
* `CHG` [#1457] infer parameter type by function type
  ```lua
  ---@type fun(x: number)
  local function f(x) --> `x` is inferred as `number`
  end
  ```
* `CHG` [#1663] check parameter types of generic extends
  ```lua
  ---@generic T: string | boolean
  ---@param x T
  ---@return T
  local function f(x)
      return x
  end

  local x = f(1) --> Warning: Cannot assign `integer` to parameter `<T:boolean|string>`.
  ```
* `CHG` [#1434] type check: check the fields in table:
  ```lua
  ---@type table<string, string>
  local x

  ---@type table<string, number>
  local y

  x = y --> Warning: Cannot assign `<string, number>` to `<string, string>`
  ```
* `CHG` [#1374] type check: supports array part in literal table
  ```lua
  ---@type boolean[]
  local t = { 1, 2, 3 } --> Warning: Cannot assign `integer` to `boolean`
  ```
* `CHG` `---@enum` supports runtime values
* `FIX` [#1479]
* `FIX` [#1480]
* `FIX` [#1567]
* `FIX` [#1593]
* `FIX` [#1595]
* `FIX` [#1599]
* `FIX` [#1606]
* `FIX` [#1608]
* `FIX` [#1637]
* `FIX` [#1640]
* `FIX` [#1642]
* `FIX` [#1662]
* `FIX` [#1672]

[#1153]: https://github.com/LuaLS/lua-language-server/issues/1153
[#1177]: https://github.com/LuaLS/lua-language-server/issues/1177
[#1201]: https://github.com/LuaLS/lua-language-server/issues/1201
[#1202]: https://github.com/LuaLS/lua-language-server/issues/1202
[#1332]: https://github.com/LuaLS/lua-language-server/issues/1332
[#1344]: https://github.com/LuaLS/lua-language-server/issues/1344
[#1374]: https://github.com/LuaLS/lua-language-server/issues/1374
[#1434]: https://github.com/LuaLS/lua-language-server/issues/1434
[#1457]: https://github.com/LuaLS/lua-language-server/issues/1457
[#1458]: https://github.com/LuaLS/lua-language-server/issues/1458
[#1479]: https://github.com/LuaLS/lua-language-server/issues/1479
[#1480]: https://github.com/LuaLS/lua-language-server/issues/1480
[#1484]: https://github.com/LuaLS/lua-language-server/issues/1484
[#1533]: https://github.com/LuaLS/lua-language-server/issues/1533
[#1557]: https://github.com/LuaLS/lua-language-server/issues/1557
[#1558]: https://github.com/LuaLS/lua-language-server/issues/1558
[#1561]: https://github.com/LuaLS/lua-language-server/issues/1561
[#1567]: https://github.com/LuaLS/lua-language-server/issues/1567
[#1575]: https://github.com/LuaLS/lua-language-server/issues/1575
[#1582]: https://github.com/LuaLS/lua-language-server/issues/1582
[#1593]: https://github.com/LuaLS/lua-language-server/issues/1593
[#1595]: https://github.com/LuaLS/lua-language-server/issues/1595
[#1599]: https://github.com/LuaLS/lua-language-server/issues/1599
[#1606]: https://github.com/LuaLS/lua-language-server/issues/1606
[#1608]: https://github.com/LuaLS/lua-language-server/issues/1608
[#1626]: https://github.com/LuaLS/lua-language-server/issues/1626
[#1637]: https://github.com/LuaLS/lua-language-server/issues/1637
[#1640]: https://github.com/LuaLS/lua-language-server/issues/1640
[#1641]: https://github.com/LuaLS/lua-language-server/issues/1641
[#1642]: https://github.com/LuaLS/lua-language-server/issues/1642
[#1662]: https://github.com/LuaLS/lua-language-server/issues/1662
[#1663]: https://github.com/LuaLS/lua-language-server/issues/1663
[#1670]: https://github.com/LuaLS/lua-language-server/issues/1670
[#1672]: https://github.com/LuaLS/lua-language-server/issues/1672

## 3.5.6
`2022-9-16`
* `FIX` [#1439](https://github.com/LuaLS/lua-language-server/issues/1439)
* `FIX` [#1467](https://github.com/LuaLS/lua-language-server/issues/1467)
* `FIX` [#1506](https://github.com/LuaLS/lua-language-server/issues/1506)
* `FIX` [#1537](https://github.com/LuaLS/lua-language-server/issues/1537)

## 3.5.5
`2022-9-7`
* `FIX` [#1529](https://github.com/LuaLS/lua-language-server/issues/1529)
* `FIX` [#1530](https://github.com/LuaLS/lua-language-server/issues/1530)

## 3.5.4
`2022-9-6`
* `NEW` `type-formatting`: fix wrong indentation of VSCode
* `CHG` `document-symbol`: redesigned to better support for `Sticky Scroll` feature of VSCode
* `FIX` `diagnostics.workspaceDelay` can not prevent first workspace diagnostic
* `FIX` [#1476](https://github.com/LuaLS/lua-language-server/issues/1476)
* `FIX` [#1490](https://github.com/LuaLS/lua-language-server/issues/1490)
* `FIX` [#1493](https://github.com/LuaLS/lua-language-server/issues/1493)
* `FIX` [#1499](https://github.com/LuaLS/lua-language-server/issues/1499)
* `FIX` [#1526](https://github.com/LuaLS/lua-language-server/issues/1526)

## 3.5.3
`2022-8-13`
* `FIX` [#1409](https://github.com/LuaLS/lua-language-server/issues/1409)
* `FIX` [#1422](https://github.com/LuaLS/lua-language-server/issues/1422)
* `FIX` [#1425](https://github.com/LuaLS/lua-language-server/issues/1425)
* `FIX` [#1428](https://github.com/LuaLS/lua-language-server/issues/1428)
* `FIX` [#1430](https://github.com/LuaLS/lua-language-server/issues/1430)
* `FIX` [#1431](https://github.com/LuaLS/lua-language-server/issues/1431)
* `FIX` [#1446](https://github.com/LuaLS/lua-language-server/issues/1446)
* `FIX` [#1451](https://github.com/LuaLS/lua-language-server/issues/1451)
* `FIX` [#1461](https://github.com/LuaLS/lua-language-server/issues/1461)
* `FIX` [#1463](https://github.com/LuaLS/lua-language-server/issues/1463)

## 3.5.2
`2022-8-1`
* `FIX` [#1395](https://github.com/LuaLS/lua-language-server/issues/1395)
* `FIX` [#1403](https://github.com/LuaLS/lua-language-server/issues/1403)
* `FIX` [#1405](https://github.com/LuaLS/lua-language-server/issues/1405)
* `FIX` [#1406](https://github.com/LuaLS/lua-language-server/issues/1406)
* `FIX` [#1418](https://github.com/LuaLS/lua-language-server/issues/1418)

## 3.5.1
`2022-7-26`
* `NEW` supports [color](https://github.com/LuaLS/lua-language-server/pull/1379)
* `NEW` setting `Lua.runtime.pluginArgs`
* `CHG` setting `type.castNumberToInteger` default by `true`
* `CHG` improve supports for multi-workspace
* `FIX` [#1354](https://github.com/LuaLS/lua-language-server/issues/1354)
* `FIX` [#1355](https://github.com/LuaLS/lua-language-server/issues/1355)
* `FIX` [#1363](https://github.com/LuaLS/lua-language-server/issues/1363)
* `FIX` [#1365](https://github.com/LuaLS/lua-language-server/issues/1365)
* `FIX` [#1367](https://github.com/LuaLS/lua-language-server/issues/1367)
* `FIX` [#1368](https://github.com/LuaLS/lua-language-server/issues/1368)
* `FIX` [#1370](https://github.com/LuaLS/lua-language-server/issues/1370)
* `FIX` [#1375](https://github.com/LuaLS/lua-language-server/issues/1375)
* `FIX` [#1391](https://github.com/LuaLS/lua-language-server/issues/1391)

## 3.5.0
`2022-7-19`
* `NEW` `LuaDoc`: `---@operator`:
  ```lua
  ---@class fspath
  ---@operator div(string|fspath): fspath

  ---@type fspath
  local root

  local fileName = root / 'script' / 'main.lua' -- `fileName` is `fspath` here
  ```
* `NEW` `LuaDoc`: `---@source`:
  ```lua
  -- Also supports absolute path or relative path (based on current file path)
  ---@source file:///xxx.c:50:20
  XXX = 1 -- when finding definitions of `XXX`, returns `file:///xxx.c:50:20` instead here.
  ```
* `NEW` `LuaDoc`: `---@enum`:
  ```lua
  ---@enum animal
  Animal = {
    Cat = 1,
    Dog = 2,
  }

  ---@param x animal
  local function f(x) end

  f() -- suggests `Animal.Cat`, `Animal.Dog`, `1`, `2` as the first parameter
  ```
* `NEW` diagnostics:
  * `unknown-operator`
  * `unreachable-code`
* `NEW` settings:
  * `diagnostics.unusedLocalExclude`
* `NEW` VSCode: add support for [EmmyLuaUnity](https://marketplace.visualstudio.com/items?itemName=CppCXY.emmylua-unity)
* `CHG` support multi-type:
  ```lua
  ---@type number, _, boolean
  local a, b, c -- `a` is `number`, `b` is `unknown`, `c` is `boolean`
  ```
* `CHG` treat `_ENV = XXX` as `local _ENV = XXX`
  * `_ENV = nil`: disable all globals
  * `_ENV = {}`: allow all globals
  * `_ENV = {} ---@type mathlib`: only allow globals in `mathlib`
* `CHG` hover: dose not show unknown `---@XXX` as description
* `CHG` contravariance is allowed at the class declaration
  ```lua
  ---@class BaseClass
  local BaseClass

  ---@class MyClass: BaseClass
  local MyClass = BaseClass -- OK!
  ```
* `CHG` hover: supports path in link
  ```lua
  --![](image.png) --> will convert to `--![](file:///xxxx/image.png)`
  local x
  ```
* `CHG` signature: only show signatures matching the entered parameters
* `FIX` [#880](https://github.com/LuaLS/lua-language-server/issues/880)
* `FIX` [#1284](https://github.com/LuaLS/lua-language-server/issues/1284)
* `FIX` [#1292](https://github.com/LuaLS/lua-language-server/issues/1292)
* `FIX` [#1294](https://github.com/LuaLS/lua-language-server/issues/1294)
* `FIX` [#1306](https://github.com/LuaLS/lua-language-server/issues/1306)
* `FIX` [#1311](https://github.com/LuaLS/lua-language-server/issues/1311)
* `FIX` [#1317](https://github.com/LuaLS/lua-language-server/issues/1317)
* `FIX` [#1320](https://github.com/LuaLS/lua-language-server/issues/1320)
* `FIX` [#1330](https://github.com/LuaLS/lua-language-server/issues/1330)
* `FIX` [#1345](https://github.com/LuaLS/lua-language-server/issues/1345)
* `FIX` [#1346](https://github.com/LuaLS/lua-language-server/issues/1346)
* `FIX` [#1348](https://github.com/LuaLS/lua-language-server/issues/1348)

## 3.4.2
`2022-7-6`
* `CHG` diagnostic: `type-check` ignores `nil` in `getfield`
* `CHG` diagnostic: `---@diagnostic disable: <ERR_NAME>` can suppress syntax errors
* `CHG` completion: `completion.callSnippet` no longer generate parameter types
* `CHG` hover: show `---@type {x: number, y: number}` as detail instead of `table`
* `CHG` dose not infer as `nil` by `t.field = nil`
* `FIX` [#1278](https://github.com/LuaLS/lua-language-server/issues/1278)
* `FIX` [#1288](https://github.com/LuaLS/lua-language-server/issues/1288)

## 3.4.1
`2022-7-5`
* `NEW` settings:
  * `type.weakNilCheck`
* `CHG` allow type contravariance for `setmetatable` when initializing a class
  ```lua
  ---@class A
  local a = {}

  ---@class B: A
  local b = setmetatable({}, { __index = a }) -- OK!
  ```
* `FIX` [#1256](https://github.com/LuaLS/lua-language-server/issues/1256)
* `FIX` [#1257](https://github.com/LuaLS/lua-language-server/issues/1257)
* `FIX` [#1267](https://github.com/LuaLS/lua-language-server/issues/1267)
* `FIX` [#1269](https://github.com/LuaLS/lua-language-server/issues/1269)
* `FIX` [#1273](https://github.com/LuaLS/lua-language-server/issues/1273)
* `FIX` [#1275](https://github.com/LuaLS/lua-language-server/issues/1275)
* `FIX` [#1279](https://github.com/LuaLS/lua-language-server/issues/1279)

## 3.4.0
`2022-6-29`
* `NEW` diagnostics:
  * `cast-local-type`
  * `assign-type-mismatch`
  * `param-type-mismatch`
  * `unknown-cast-variable`
  * `cast-type-mismatch`
  * `missing-return-value`
  * `redundant-return-value`
  * `missing-return`
  * `return-type-mismatch`
* `NEW` settings:
  * `diagnostics.groupSeverity`
  * `diagnostics.groupFileStatus`
  * `type.castNumberToInteger`
  * `type.weakUnionCheck`
  * `hint.semicolon`
* `CHG` infer `nil` as redundant return value
  ```lua
  local function f() end
  local x = f() -- `x` is `nil` instead of `unknown`
  ```
* `CHG` infer called function by params num
  ```lua
  ---@overload fun(x: number, y: number):string
  ---@overload fun(x: number):number
  ---@return boolean
  local function f() end

  local n1 = f()     -- `n1` is `boolean`
  local n2 = f(0)    -- `n2` is `number`
  local n3 = f(0, 0) -- `n3` is `string`
  ```
* `CHG` semicolons and parentheses can be used in `DocTable`
  ```lua
  ---@type { (x: number); (y: boolean) }
  ```
* `CHG` return names and parentheses can be used in `DocFunction`
  ```lua
  ---@type fun():(x: number, y: number, ...: number)
  ```
* `CHG` supports `---@return boolean ...`
* `CHG` improve experience for diagnostics and semantic-tokens
* `FIX` diagnostics flash when opening a file
* `FIX` sometimes workspace diagnostics are not triggered
* `FIX` [#1228](https://github.com/LuaLS/lua-language-server/issues/1228)
* `FIX` [#1229](https://github.com/LuaLS/lua-language-server/issues/1229)
* `FIX` [#1242](https://github.com/LuaLS/lua-language-server/issues/1242)
* `FIX` [#1243](https://github.com/LuaLS/lua-language-server/issues/1243)
* `FIX` [#1249](https://github.com/LuaLS/lua-language-server/issues/1249)

## 3.3.1
`2022-6-17`
* `FIX` [#1213](https://github.com/LuaLS/lua-language-server/issues/1213)
* `FIX` [#1215](https://github.com/LuaLS/lua-language-server/issues/1215)
* `FIX` [#1217](https://github.com/LuaLS/lua-language-server/issues/1217)
* `FIX` [#1218](https://github.com/LuaLS/lua-language-server/issues/1218)
* `FIX` [#1220](https://github.com/LuaLS/lua-language-server/issues/1220)
* `FIX` [#1223](https://github.com/LuaLS/lua-language-server/issues/1223)

## 3.3.0
`2022-6-15`
* `NEW` `LuaDoc` supports `` `CODE` ``
  ```lua
  ---@type `CONST.X` | `CONST.Y`
  local x

  if x == -- suggest `CONST.X` and `CONST.Y` here
  ```
* `CHG` infer type by `error`
  ```lua
  ---@type integer|nil
  local n

  if not n then
      error('n is nil')
  end

  print(n) -- `n` is `integer` here
  ```
* `CHG` infer type by `t and t.x`
  ```lua
  ---@type table|nil
  local t

  local s = t and t.x or 1 -- `t` in `t.x` is `table`
  ```
* `CHG` infer type by `type(x)`
  ```lua
  local x

  if type(x) == 'string' then
      print(x) -- `x` is `string` here
  end

  local tp = type(x)

  if tp == 'boolean' then
      print(x) -- `x` is `boolean` here
  end
  ```
* `CHG` infer type by `>`/`<`/`>=`/`<=`
* `FIX` with clients that support LSP 3.17 (VSCode), workspace diagnostics are triggered every time when opening a file.
* `FIX` [#1204](https://github.com/LuaLS/lua-language-server/issues/1204)
* `FIX` [#1208](https://github.com/LuaLS/lua-language-server/issues/1208)

## 3.2.5
`2022-6-9`
* `NEW` provide config docs in `LUA_LANGUAGE_SERVER/doc/`
* `FIX` [#1148](https://github.com/LuaLS/lua-language-server/issues/1148)
* `FIX` [#1149](https://github.com/LuaLS/lua-language-server/issues/1149)
* `FIX` [#1192](https://github.com/LuaLS/lua-language-server/issues/1192)

## 3.2.4
`2022-5-25`
* `NEW` settings:
  + `workspace.supportScheme`: `["file", "untitled", "git"]`
  + `diagnostics.disableScheme`: `["git"]`
* `NEW` folding: support folding `---@alias`
* `CHG` if `rootUri` or `workspaceFolder` is set to `ROOT` or `HOME`, this extension will refuse to load these directories and show an error message.
* `CHG` show warning message when scanning more than 100,000 files.
* `CHG` upgrade [LSP](https://microsoft.github.io/language-server-protocol/specifications/lsp/3.17/specification/) to `3.17`
* `FIX` hover: can not union `table` with other basic types
* `FIX` [#1125](https://github.com/LuaLS/lua-language-server/issues/1125)
* `FIX` [#1131](https://github.com/LuaLS/lua-language-server/issues/1131)
* `FIX` [#1134](https://github.com/LuaLS/lua-language-server/issues/1134)
* `FIX` [#1141](https://github.com/LuaLS/lua-language-server/issues/1141)
* `FIX` [#1144](https://github.com/LuaLS/lua-language-server/issues/1144)
* `FIX` [#1150](https://github.com/LuaLS/lua-language-server/issues/1150)
* `FIX` [#1155](https://github.com/LuaLS/lua-language-server/issues/1155)

## 3.2.3
`2022-5-16`
* `CHG` parse `.luarc.json` as jsonc. In order to please the editor, it also supports `.luarc.jsonc` as the file name.
* `CHG` dose not load files in symbol links
* `FIX` memory leak with symbol links
* `FIX` diagnostic: send empty results to every file after startup
* `FIX` [#1103](https://github.com/LuaLS/lua-language-server/issues/1103)
* `FIX` [#1107](https://github.com/LuaLS/lua-language-server/issues/1107)

## 3.2.2
`2022-4-26`
* `FIX` diagnostic: `unused-function` cannot handle recursion correctly
* `FIX` [#1092](https://github.com/LuaLS/lua-language-server/issues/1092)
* `FIX` [#1093](https://github.com/LuaLS/lua-language-server/issues/1093)
* `FIX` runtime errors reported by telemetry, see [#1091](https://github.com/LuaLS/lua-language-server/issues/1091)

## 3.2.1
`2022-4-25`
* `FIX` broken in VSCode

## 3.2.0
`2022-4-25`
* `NEW` supports infer of callback parameter
  ```lua
  ---@type string[]
  local t

  table.sort(t, function (a, b)
      -- `a` and `b` is `string` here
  end)
  ```
* `NEW` using `---@overload` as class constructor
  ```lua
  ---@class Class
  ---@overload fun():Class
  local mt

  local x = mt() --> x is `Class` here
  ```
* `NEW` add `--[[@as type]]`
  ```lua
  local x = true
  local y = x--[[@as integer]] -- y is `integer` here
  ```
* `NEW` add `---@cast`
  * `---@cast localname type`
  * `---@cast localname +type`
  * `---@cast localname -type`
  * `---@cast localname +?`
  * `---@cast localname -?`
* `NEW` generic: resolve `T[]` by `table<integer, type>` or `---@field [integer] type`
* `NEW` resolve `class[1]` by `---@field [integer] type`
* `NEW` diagnostic: `missing-parameter`
* `NEW` diagnostic: `need-check-nil`
* `CHG` diagnostic: no longer mark `redundant-parameter` as `Unnecessary`
* `FIX` diagnostic: `unused-function` does not recognize recursion
* `FIX` [#1051](https://github.com/LuaLS/lua-language-server/issues/1051)
* `FIX` [#1072](https://github.com/LuaLS/lua-language-server/issues/1072)
* `FIX` [#1077](https://github.com/LuaLS/lua-language-server/issues/1077)
* `FIX` [#1088](https://github.com/LuaLS/lua-language-server/issues/1088)
* `FIX` runtime errors

## 3.1.0
`2022-4-17`
* `NEW` support find definition in method
* `CHG` hint: move to LSP. Its font is now controlled by the client.
* `CHG` hover: split `local` into `local` / `parameter` / `upvalue` / `self`.
* `CHG` hover: added parentheses to some words, such as `global` / `field` / `class`.
* `FIX` definition of `table<k, v>`
* `FIX` [#994](https://github.com/LuaLS/lua-language-server/issues/994)
* `FIX` [#1057](https://github.com/LuaLS/lua-language-server/issues/1057)
* `FIX` runtime errors reported by telemetry, see [#1058](https://github.com/LuaLS/lua-language-server/issues/1058)

## 3.0.2
`2022-4-15`
* `FIX` `table<string, boolean>[string] -> boolean`
* `FIX` goto `type definition`
* `FIX` [#1050](https://github.com/LuaLS/lua-language-server/issues/1050)

## 3.0.1
`2022-4-11`
* `FIX` [#1033](https://github.com/LuaLS/lua-language-server/issues/1033)
* `FIX` [#1034](https://github.com/LuaLS/lua-language-server/issues/1034)
* `FIX` [#1035](https://github.com/LuaLS/lua-language-server/issues/1035)
* `FIX` [#1036](https://github.com/LuaLS/lua-language-server/issues/1036)
* `FIX` runtime errors reported by telemetry, see [#1037](https://github.com/LuaLS/lua-language-server/issues/1037)

## 3.0.0
`2022-4-10`
* `CHG` [break changes](https://github.com/LuaLS/lua-language-server/issues/980)
* `CHG` diagnostic:
  + `type-check`: removed for now
  + `no-implicit-any`: renamed to `no-unknown`
* `CHG` formatter: no longer need` --preview`
* `CHG` `LuaDoc`: supports `---@type (string|integer)[]`
* `FIX` semantic: color of `function`
* `FIX` [#1027](https://github.com/LuaLS/lua-language-server/issues/1027)
* `FIX` [#1028](https://github.com/LuaLS/lua-language-server/issues/1028)

## 2.6.8
`2022-4-9`
* `CHG` completion: call snippet shown as `Function` instead of `Snippet` when `Lua.completion.callSnippet` is `Replace`
* `FIX` [#976](https://github.com/LuaLS/lua-language-server/issues/976)
* `FIX` [#995](https://github.com/LuaLS/lua-language-server/issues/995)
* `FIX` [#1004](https://github.com/LuaLS/lua-language-server/issues/1004)
* `FIX` [#1008](https://github.com/LuaLS/lua-language-server/issues/1008)
* `FIX` [#1009](https://github.com/LuaLS/lua-language-server/issues/1009)
* `FIX` [#1011](https://github.com/LuaLS/lua-language-server/issues/1011)
* `FIX` [#1014](https://github.com/LuaLS/lua-language-server/issues/1014)
* `FIX` [#1016](https://github.com/LuaLS/lua-language-server/issues/1016)
* `FIX` [#1017](https://github.com/LuaLS/lua-language-server/issues/1017)
* `FIX` runtime errors reported by telemetry

## 2.6.7
`2022-3-9`
* `NEW` diagnosis report, [read more](https://luals.github.io/wiki/diagnosis-report/)
* `CHG` `VSCode`: 1.65 has built in new `Lua` syntax files, so this extension no longer provides syntax files, which means you can install other syntax extensions in the marketplace. If you have any suggestions or issues, please [open issues here](https://github.com/LuaLS/lua.tmbundle).
* `CHG` telemetry: the prompt will only appear in VSCode to avoid repeated prompts in other platforms due to the inability to automatically modify the settings.
* `FIX` [#965](https://github.com/LuaLS/lua-language-server/issues/965)
* `FIX` [#975](https://github.com/LuaLS/lua-language-server/issues/975)

## 2.6.6
`2022-2-21`
* `NEW` formatter preview, use `--preview` to enable this feature, [read more](https://github.com/LuaLS/lua-language-server/issues/960)
* `FIX` [#958](https://github.com/LuaLS/lua-language-server/issues/958)
* `FIX` runtime errors

## 2.6.5
`2022-2-17`
* `FIX` telemetry is not disabled by default (since 2.6.0)
* `FIX` [#934](https://github.com/LuaLS/lua-language-server/issues/934)
* `FIX` [#952](https://github.com/LuaLS/lua-language-server/issues/952)

## 2.6.4
`2022-2-9`
* `CHG` completion: reduced sorting priority for postfix completion
* `FIX` [#936](https://github.com/LuaLS/lua-language-server/issues/936)
* `FIX` [#937](https://github.com/LuaLS/lua-language-server/issues/937)
* `FIX` [#940](https://github.com/LuaLS/lua-language-server/issues/940)
* `FIX` [#941](https://github.com/LuaLS/lua-language-server/issues/941)
* `FIX` [#941](https://github.com/LuaLS/lua-language-server/issues/942)
* `FIX` [#943](https://github.com/LuaLS/lua-language-server/issues/943)
* `FIX` [#946](https://github.com/LuaLS/lua-language-server/issues/946)

## 2.6.3
`2022-1-25`
* `FIX` new files are not loaded correctly
* `FIX` [#923](https://github.com/LuaLS/lua-language-server/issues/923)
* `FIX` [#926](https://github.com/LuaLS/lua-language-server/issues/926)

## 2.6.2
`2022-1-25`
* `FIX` [#925](https://github.com/LuaLS/lua-language-server/issues/925)

## 2.6.1
`2022-1-24`
* `CHG` default values of settings:
  + `Lua.diagnostics.workspaceDelay`: `0` sec -> `3` sec
  + `Lua.workspace.maxPreload`: `1000` -> `5000`
  + `Lua.workspace.preloadFileSize`: `100` KB -> `500` KB
* `CHG` improve performance
* `FIX` modify luarc failed
* `FIX` library files not recognized correctly
* `FIX` [#903](https://github.com/LuaLS/lua-language-server/issues/903)
* `FIX` [#906](https://github.com/LuaLS/lua-language-server/issues/906)
* `FIX` [#920](https://github.com/LuaLS/lua-language-server/issues/920)

## 2.6.0
`2022-1-13`
* `NEW` supports multi-workspace in server side, for developers of language clients, please [read here](https://luals.github.io/wiki/developing/#multiple-workspace-support) to learn more.
* `NEW` setting:
  + `Lua.hint.arrayIndex`
  + `Lua.semantic.enable`
  + `Lua.semantic.variable`
  + `Lua.semantic.annotation`
  + `Lua.semantic.keyword`
* `CHG` completion: improve response speed
* `CHG` completion: can be triggered in `LuaDoc` and strings
* `CHG` diagnostic: smoother
* `CHG` settings `Lua.color.mode` removed
* `FIX` [#876](https://github.com/LuaLS/lua-language-server/issues/876)
* `FIX` [#879](https://github.com/LuaLS/lua-language-server/issues/879)
* `FIX` [#884](https://github.com/LuaLS/lua-language-server/issues/884)
* `FIX` [#885](https://github.com/LuaLS/lua-language-server/issues/885)
* `FIX` [#886](https://github.com/LuaLS/lua-language-server/issues/886)
* `FIX` [#902](https://github.com/LuaLS/lua-language-server/issues/902)

## 2.5.6
`2021-12-27`
* `CHG` diagnostic: now syntax errors in `LuaDoc` are shown as `Warning`
* `FIX` [#863](https://github.com/LuaLS/lua-language-server/issues/863)
* `FIX` return type of `math.floor`
* `FIX` runtime errors

## 2.5.5
`2021-12-16`
* `FIX` dose not work in VSCode

## 2.5.4
`2021-12-16`
* `FIX` [#847](https://github.com/LuaLS/lua-language-server/issues/847)
* `FIX` [#848](https://github.com/LuaLS/lua-language-server/issues/848)
* `FIX` completion: incorrect cache
* `FIX` hover: always view string

## 2.5.3
`2021-12-6`
* `FIX` [#842](https://github.com/LuaLS/lua-language-server/issues/844)
* `FIX` [#844](https://github.com/LuaLS/lua-language-server/issues/844)

## 2.5.2
`2021-12-2`
* `FIX` [#815](https://github.com/LuaLS/lua-language-server/issues/815)
* `FIX` [#825](https://github.com/LuaLS/lua-language-server/issues/825)
* `FIX` [#826](https://github.com/LuaLS/lua-language-server/issues/826)
* `FIX` [#827](https://github.com/LuaLS/lua-language-server/issues/827)
* `FIX` [#831](https://github.com/LuaLS/lua-language-server/issues/831)
* `FIX` [#837](https://github.com/LuaLS/lua-language-server/issues/837)
* `FIX` [#838](https://github.com/LuaLS/lua-language-server/issues/838)
* `FIX` postfix
* `FIX` runtime errors

## 2.5.1
`2021-11-29`
* `FIX` incorrect syntax error

## 2.5.0
`2021-11-29`
* `NEW` settings:
  + `Lua.runtime.pathStrict`: not check subdirectories when using `runtime.path`
  + `Lua.hint.await`: display `await` when calling a function marked as async
  + `Lua.completion.postfix`: the symbol that triggers postfix, default is `@`
* `NEW` add supports for `lovr`
* `NEW` file encoding supports `utf16le` and `utf16be`
* `NEW` full IntelliSense supports for literal tables, see [#720](https://github.com/LuaLS/lua-language-server/issues/720) and [#727](https://github.com/LuaLS/lua-language-server/issues/727)
* `NEW` `LuaDoc` annotations:
  + `---@async`: mark a function as async
  + `---@nodiscard`: the return value of the marking function cannot be discarded
* `NEW` diagnostics:
  + `await-in-sync`: check whether calls async function in sync function. disabled by default.
  + `not-yieldable`: check whether the function supports async functions as parameters. disabled by default.
  + `discard-returns`: check whether the return value is discarded.
* `NEW` locale `pt-br`, thanks [Jeferson Ferreira](https://github.com/jefersonf)
* `NEW` supports [utf-8-offsets](https://clangd.llvm.org/extensions#utf-8-offsets)
* `NEW` supports quickfix for `.luarc.json`
* `NEW` completion postifx: `@function`, `@method`, `@pcall`, `@xpcall`, `@insert`, `@remove`, `@concat`, `++`, `++?`
* `CHG` `LuaDoc`:
  + `---@class` can be re-declared
  + supports unicode
  + supports `---@param ... number`, equivalent to `---@vararg number`
  + supports `fun(...: string)`
  + supports `fun(x, y, ...)`, equivalent to `fun(x: any, y: any, ...: any)`
* `CHG` settings from `--configpath`, `.luarc.json`, `client` no longer prevent subsequent settings, instead they are merged in order
* `CHG` no longer asks to trust plugin in VSCode, because VSCode already provides the workspace trust feature
* `CHG` skip huge files (>= 10 MB)
* `CHG` after using `Lua.runtime.nonstandardSymbol` to treat `//` as a comment, `//` is no longer parsed as an operator

## 2.4.11
`2021-11-25`
* `FIX` [#816](https://github.com/LuaLS/lua-language-server/issues/816)
* `FIX` [#817](https://github.com/LuaLS/lua-language-server/issues/817)
* `FIX` [#818](https://github.com/LuaLS/lua-language-server/issues/818)
* `FIX` [#820](https://github.com/LuaLS/lua-language-server/issues/820)

## 2.4.10
`2021-11-23`
* `FIX` [#790](https://github.com/LuaLS/lua-language-server/issues/790)
* `FIX` [#798](https://github.com/LuaLS/lua-language-server/issues/798)
* `FIX` [#804](https://github.com/LuaLS/lua-language-server/issues/804)
* `FIX` [#805](https://github.com/LuaLS/lua-language-server/issues/805)
* `FIX` [#806](https://github.com/LuaLS/lua-language-server/issues/806)
* `FIX` [#807](https://github.com/LuaLS/lua-language-server/issues/807)
* `FIX` [#809](https://github.com/LuaLS/lua-language-server/issues/809)

## 2.4.9
`2021-11-18`
* `CHG` for performance reasons, some of the features that are not cost-effective in IntelliSense have been disabled by default, and you can re-enable them through the following settings:
  + `Lua.IntelliSense.traceLocalSet`
  + `Lua.IntelliSense.traceReturn`
  + `Lua.IntelliSense.traceBeSetted`
  + `Lua.IntelliSense.traceFieldInject`

  [read more](https://github.com/LuaLS/lua-language-server/wiki/IntelliSense-optional-features)

## 2.4.8
`2021-11-15`
* `FIX` incorrect IntelliSense in specific situations
* `FIX` [#777](https://github.com/LuaLS/lua-language-server/issues/777)
* `FIX` [#778](https://github.com/LuaLS/lua-language-server/issues/778)
* `FIX` [#779](https://github.com/LuaLS/lua-language-server/issues/779)
* `FIX` [#780](https://github.com/LuaLS/lua-language-server/issues/780)

## 2.4.7
`2021-10-27`
* `FIX` [#762](https://github.com/LuaLS/lua-language-server/issues/762)

## 2.4.6
`2021-10-26`
* `NEW` diagnostic: `redundant-return`
* `FIX` [#744](https://github.com/LuaLS/lua-language-server/issues/744)
* `FIX` [#748](https://github.com/LuaLS/lua-language-server/issues/748)
* `FIX` [#749](https://github.com/LuaLS/lua-language-server/issues/749)
* `FIX` [#752](https://github.com/LuaLS/lua-language-server/issues/752)
* `FIX` [#753](https://github.com/LuaLS/lua-language-server/issues/753)
* `FIX` [#756](https://github.com/LuaLS/lua-language-server/issues/756)
* `FIX` [#758](https://github.com/LuaLS/lua-language-server/issues/758)
* `FIX` [#760](https://github.com/LuaLS/lua-language-server/issues/760)

## 2.4.5
`2021-10-18`
* `FIX` accidentally load lua files from user workspace

## 2.4.4
`2021-10-15`
* `CHG` improve `.luarc.json`
* `FIX` [#722](https://github.com/LuaLS/lua-language-server/issues/722)

## 2.4.3
`2021-10-13`
* `FIX` [#713](https://github.com/LuaLS/lua-language-server/issues/713)
* `FIX` [#718](https://github.com/LuaLS/lua-language-server/issues/718)
* `FIX` [#719](https://github.com/LuaLS/lua-language-server/issues/719)
* `FIX` [#725](https://github.com/LuaLS/lua-language-server/issues/725)
* `FIX` [#729](https://github.com/LuaLS/lua-language-server/issues/729)
* `FIX` [#730](https://github.com/LuaLS/lua-language-server/issues/730)
* `FIX` runtime errors

## 2.4.2
`2021-10-8`
* `FIX` [#702](https://github.com/LuaLS/lua-language-server/issues/702)
* `FIX` [#706](https://github.com/LuaLS/lua-language-server/issues/706)
* `FIX` [#707](https://github.com/LuaLS/lua-language-server/issues/707)
* `FIX` [#709](https://github.com/LuaLS/lua-language-server/issues/709)
* `FIX` [#712](https://github.com/LuaLS/lua-language-server/issues/712)

## 2.4.1
`2021-10-2`
* `FIX` broken with single file
* `FIX` [#698](https://github.com/LuaLS/lua-language-server/issues/698)
* `FIX` [#699](https://github.com/LuaLS/lua-language-server/issues/699)

## 2.4.0
`2021-10-1`
* `NEW` loading settings from `.luarc.json`
* `NEW` settings:
  + `Lua.diagnostics.libraryFiles`
  + `Lua.diagnostics.ignoredFiles`
  + `Lua.completion.showWord`
  + `Lua.completion.requireSeparator`
* `NEW` diagnostics:
  + `different-requires`
* `NEW` `---@CustomClass<string, number>`
* `NEW` supports `$/cancelRequest`
* `NEW` `EventEmitter`
    ```lua
    --- @class Emit
    --- @field on fun(eventName: string, cb: function)
    --- @field on fun(eventName: '"died"', cb: fun(i: integer))
    --- @field on fun(eventName: '"won"', cb: fun(s: string))
    local emit = {}

    emit:on(--[[support autocomplete fr "died" and "won"]])

    emit:on("died", function (i)
        -- should be i: integer
    end)

    emit:on('won', function (s)
        -- should be s: string
    end)
    ```
* `NEW` `---@module 'moduleName'`
    ```lua
    ---@module 'mylib'
    local lib -- the same as `local lib = require 'mylib'`
    ```
* `NEW` add supports of `skynet`
* `CHG` hover: improve showing multi defines
* `CHG` hover: improve showing multi comments at enums
* `CHG` hover: shows method
* `CHG` hint: `Lua.hint.paramName` now supports `Disable`, `Literal` and `All`
* `CHG` only search first file by `require`
* `CHG` no longer infer by usage
* `CHG` no longer ignore file names case in Windows
* `CHG` watching library changes
* `CHG` completion: improve misspelling results
* `CHG` completion: `Lua.completion.displayContext` default to `0`
* `CHG` completion: `autoRequire` has better inserting position
* `CHG` diagnostics:
  + `redundant-parameter` default severity to `Warning`
  + `redundant-value` default severity to `Warning`
* `CHG` infer: more strict of calculation results
* `CHG` [#663](https://github.com/LuaLS/lua-language-server/issues/663)
* `FIX` runtime errors
* `FIX` hint: may show param-2 as `self`
* `FIX` semantic: may fail when scrolling
* `FIX` [#647](https://github.com/LuaLS/lua-language-server/issues/647)
* `FIX` [#660](https://github.com/LuaLS/lua-language-server/issues/660)
* `FIX` [#673](https://github.com/LuaLS/lua-language-server/issues/673)

## 2.3.7
`2021-8-17`
* `CHG` improve performance
* `FIX` [#244](https://github.com/LuaLS/lua-language-server/issues/244)

## 2.3.6
`2021-8-9`
* `FIX` completion: can not find global fields
* `FIX` globals and class may lost

## 2.3.5
`2021-8-9`
* `CHG` improve memory usage
* `CHG` completion: call snip triggers signature (VSCode only)
* `FIX` completion: may not find results

## 2.3.4
`2021-8-6`
* `CHG` improve performance
* `FIX` [#625](https://github.com/LuaLS/lua-language-server/issues/625)

## 2.3.3
`2021-7-26`
* `NEW` config supports prop
* `FIX` [#612](https://github.com/LuaLS/lua-language-server/issues/612)
* `FIX` [#613](https://github.com/LuaLS/lua-language-server/issues/613)
* `FIX` [#618](https://github.com/LuaLS/lua-language-server/issues/618)
* `FIX` [#620](https://github.com/LuaLS/lua-language-server/issues/620)

## 2.3.2
`2021-7-21`
* `NEW` `LuaDoc`: supports `['string']` as field:
    ```lua
    ---@class keyboard
    ---@field ['!'] number
    ---@field ['?'] number
    ---@field ['#'] number
    ```
* `NEW` add supports of `love2d`
* `FIX` gitignore pattern `\` broken initialization
* `FIX` runtime errors

## 2.3.1
`2021-7-19`
* `NEW` setting `Lua.workspace.userThirdParty`, add private user [third-parth](https://github.com/LuaLS/lua-language-server/tree/master/meta/3rd) by this setting
* `CHG` path in config supports `~/xxxx`
* `FIX` `autoRequire` inserted incorrect code
* `FIX` `autoRequire` may provide dumplicated options
* `FIX` [#606](https://github.com/LuaLS/lua-language-server/issues/606)
* `FIX` [#607](https://github.com/LuaLS/lua-language-server/issues/607)

## 2.3.0
`2021-7-16`
* `NEW` `VSCode`: click the status bar icon to operate:
    * run workspace diagnostics
* `NEW` `LuaDoc`: supports `[1]` as field:
    ```lua
    ---@class position
    ---@field [1] number
    ---@field [2] number
    ---@field [3] number
    ```
* `NEW` hover: view array `local array = {'a', 'b', 'c'}`:
    ```lua
    local array: {
        [1]: string = "a",
        [2]: string = "b",
        [3]: string = "c",
    }
    ```
* `NEW` completion: supports enums in `fun()`
    ```lua
    ---@type fun(x: "'aaa'"|"'bbb'")
    local f

    f(--[[show `'aaa'` and `'bbb'` here]])
    ```
* `FIX` loading workspace may hang
* `FIX` `debug.getuservalue` and `debug.setuservalue` should not exist in `Lua 5.1`
* `FIX` infer of `---@type class[][]`
* `FIX` infer of `---@type {}[]`
* `FIX` completion: displaying `@fenv` in `Lua 5.1`
* `FIX` completion: incorrect at end of line
* `FIX` when a file is renamed, the file will still be loaded even if the new file name has been set to ignore
* `FIX` [#596](https://github.com/LuaLS/lua-language-server/issues/596)
* `FIX` [#597](https://github.com/LuaLS/lua-language-server/issues/597)
* `FIX` [#598](https://github.com/LuaLS/lua-language-server/issues/598)
* `FIX` [#601](https://github.com/LuaLS/lua-language-server/issues/601)

## 2.2.3
`2021-7-9`
* `CHG` improve `auto require`
* `CHG` will not sleep anymore
* `FIX` incorrect doc: `debug.getlocal`
* `FIX` completion: incorrect callback
* `FIX` [#592](https://github.com/LuaLS/lua-language-server/issues/592)

## 2.2.2
`2021-7-9`
* `FIX` incorrect syntax color
* `FIX` incorrect type infer

## 2.2.1
`2021-7-8`
* `FIX` change setting may failed

## 2.2.0
`2021-7-8`
* `NEW` detect and apply third-party libraries, including:
  * OpenResty
  * Cocos4.0
  * Jass
* `NEW` `LuaDoc`: supports literal table:
    ```lua
    ---@generic T
    ---@param x T
    ---@return { x: number, y: T, z?: boolean}
    local function f(x) end

    local t = f('str')
    -- hovering "t" shows:
    local t: {
        x: number,
        y: string,
        z?: boolean,
    }
    ```
* `CHG` improve changing config from server side
* `CHG` improve hover color
* `CHG` improve performance
* `CHG` telemetry: sends version of this extension
* `FIX` supports for file with LF
* `FIX` may infer a custom class as a string

## 2.1.0
`2021-7-2`
* `NEW` supports local config file, using `--configpath="config.json"`, [learn more here](https://luals.github.io/wiki/usage/#--configpath)
* `NEW` goto `type definition`
* `NEW` infer type by callback param:
    ```lua
    ---@param callback fun(value: string)
    local function work(callback)
    end

    work(function (value)
        -- value is string here
    end)
    ```
* `NEW` optional field `---@field name? type`
* `CHG` [#549](https://github.com/LuaLS/lua-language-server/issues/549)
* `CHG` diagnostics: always ignore the ignored files even if they are opened
* `FIX` completion: `type() ==` may does not work

## 2.0.5
`2021-7-1`
* `NEW` `hover` and `completion` reports initialization progress
* `CHG` `class field` consider implicit definition
    ```lua
    ---@class Class
    local mt = {}

    function mt:init()
        self.xxx = 1
    end

    function mt:func()
        print(self.xxx) -- self.xxx is defined
    end
    ```
* `CHG` improve performance
* `FIX` [#580](https://github.com/LuaLS/lua-language-server/issues/580)

## 2.0.4
`2021-6-25`
* `FIX` [#550](https://github.com/LuaLS/lua-language-server/issues/550)
* `FIX` [#555](https://github.com/LuaLS/lua-language-server/issues/555)
* `FIX` [#574](https://github.com/LuaLS/lua-language-server/issues/574)

## 2.0.3
`2021-6-24`
* `CHG` improve memory usage
* `FIX` some dialog boxes block the initialization process
* `FIX` diagnostics `undefined-field`: blocks main thread
* `FIX` [#565](https://github.com/LuaLS/lua-language-server/issues/565)

## 2.0.2
`2021-6-23`
* `NEW` supports literal table in `pairs`
    ```lua
    local t = { a = 1, b = 2, c = 3 }
    for k, v in pairs(t) do
        -- `k` is string and `v` is integer here
    end
    ```
* `CHG` view `local f ---@type fun(x:number):boolean`
    ```lua
    ---before
    function f(x: number)
      -> boolean
    ---after
    local f: fun(x: number): boolean
    ```
* `FIX` [#558](https://github.com/LuaLS/lua-language-server/issues/558)
* `FIX` [#567](https://github.com/LuaLS/lua-language-server/issues/567)
* `FIX` [#568](https://github.com/LuaLS/lua-language-server/issues/568)
* `FIX` [#570](https://github.com/LuaLS/lua-language-server/issues/570)
* `FIX` [#571](https://github.com/LuaLS/lua-language-server/issues/571)

## 2.0.1
`2021-6-21`
* `FIX` [#566](https://github.com/LuaLS/lua-language-server/issues/566)

## 2.0.0
`2021-6-21`
* `NEW` implement
* `CHG` diagnostics `undefined-field`, `deprecated`: default by `Opened` instead of `None`
* `CHG` setting `Lua.runtime.plugin`: default by `""` instead of `".vscode/lua/plugin.lua"` (for security)
* `CHG` setting `Lua.intelliSense.searchDepth`: removed
* `CHG` setting `Lua.misc.parameters`: `string array` instead of `string`
* `CHG` setting `Lua.develop.enable`, `Lua.develop.debuggerPort`, `Lua.develop.debuggerWait`: removed, use `Lua.misc.parameters` instead
* `FIX` [#441](https://github.com/LuaLS/lua-language-server/issues/441)
* `FIX` [#493](https://github.com/LuaLS/lua-language-server/issues/493)
* `FIX` [#531](https://github.com/LuaLS/lua-language-server/issues/531)
* `FIX` [#542](https://github.com/LuaLS/lua-language-server/issues/542)
* `FIX` [#543](https://github.com/LuaLS/lua-language-server/issues/543)
* `FIX` [#553](https://github.com/LuaLS/lua-language-server/issues/553)
* `FIX` [#562](https://github.com/LuaLS/lua-language-server/issues/562)
* `FIX` [#563](https://github.com/LuaLS/lua-language-server/issues/563)

## 1.21.3
`2021-6-17`
* `NEW` supports `untrusted workspaces`
* `FIX` performance issues, thanks to [folke](https://github.com/folke)

## 1.21.2
`2021-5-18`
* `FIX` loaded new file with ignored filename
* `FIX` [#536](https://github.com/LuaLS/lua-language-server/issues/536)
* `FIX` [#537](https://github.com/LuaLS/lua-language-server/issues/537)
* `FIX` [#538](https://github.com/LuaLS/lua-language-server/issues/538)
* `FIX` [#539](https://github.com/LuaLS/lua-language-server/issues/539)

## 1.21.1
`2021-5-8`
* `FIX` [#529](https://github.com/LuaLS/lua-language-server/issues/529)

## 1.21.0
`2021-5-7`
* `NEW` setting: `completion.showParams`
* `NEW` `LuaDoc`: supports multiline comments
* `NEW` `LuaDoc`: tail comments support lua string

## 1.20.5
`2021-4-30`
* `NEW` setting: `completion.autoRequire`
* `NEW` setting: `hover.enumsLimit`
* `CHG` folding: supports `-- #region`
* `FIX` completion: details may be suspended
* `FIX` [#522](https://github.com/LuaLS/lua-language-server/issues/522)
* `FIX` [#523](https://github.com/LuaLS/lua-language-server/issues/523)

## 1.20.4
`2021-4-13`
* `NEW` diagnostic: `deprecated`
* `FIX` [#464](https://github.com/LuaLS/lua-language-server/issues/464)
* `FIX` [#497](https://github.com/LuaLS/lua-language-server/issues/497)
* `FIX` [#502](https://github.com/LuaLS/lua-language-server/issues/502)

## 1.20.3
`2021-4-6`
* `FIX` [#479](https://github.com/LuaLS/lua-language-server/issues/479)
* `FIX` [#483](https://github.com/LuaLS/lua-language-server/issues/483)
* `FIX` [#485](https://github.com/LuaLS/lua-language-server/issues/485)
* `FIX` [#487](https://github.com/LuaLS/lua-language-server/issues/487)
* `FIX` [#488](https://github.com/LuaLS/lua-language-server/issues/488)
* `FIX` [#490](https://github.com/LuaLS/lua-language-server/issues/490)
* `FIX` [#495](https://github.com/LuaLS/lua-language-server/issues/495)

## 1.20.2
`2021-4-2`
* `CHG` `LuaDoc`: supports `---@param self TYPE`
* `CHG` completion: does not show suggests after `\n`, `{` and `,`, unless your setting `editor.acceptSuggestionOnEnter` is `off`
* `FIX` [#482](https://github.com/LuaLS/lua-language-server/issues/482)

## 1.20.1
`2021-3-27`
* `FIX` telemetry window blocks initializing
* `FIX` [#468](https://github.com/LuaLS/lua-language-server/issues/468)

## 1.20.0
`2021-3-27`
* `CHG` telemetry: change to opt-in, see [#462](https://github.com/LuaLS/lua-language-server/issues/462) and [Privacy-Policy](https://luals.github.io/privacy/#language-server)
* `FIX` [#467](https://github.com/LuaLS/lua-language-server/issues/467)

## 1.19.1
`2021-3-22`
* `CHG` improve performance
* `FIX` [#457](https://github.com/LuaLS/lua-language-server/issues/457)
* `FIX` [#458](https://github.com/LuaLS/lua-language-server/issues/458)

## 1.19.0
`2021-3-18`
* `NEW` VSCode: new setting `Lua.misc.parameters`
* `NEW` new setting `Lua.runtime.builtin`, used to disable some built-in libraries
* `NEW` quick fix: disable diagnostic in line/file
* `NEW` setting: `Lua.runtime.path` supports absolute path
* `NEW` completion: field in table
```lua
---@class A
---@field x number
---@field y number
---@field z number

---@type A
local t = {
    -- provide `x`, `y` and `z` here
}
```
* `NEW` `LuaDoc`: supports multi-line comment before resume
```lua
---this is
---a multi line
---comment
---@alias XXXX
---comment 1
---comment 1
---| '1'
---comment 2
---comment 2
---| '2'

---@param x XXXX
local function f(x)
end

f( -- view comments of `1` and `2` in completion
```
* `CHG` intelli-scense: search from generic param to return
* `CHG` intelli-scense: search across vararg
* `CHG` text-document-synchronization: refactored
* `CHG` diagnostic: improve `newline-call`
* `CHG` completion: improve `then .. end`
* `CHG` improve initialization speed
* `CHG` improve performance
* `FIX` missed syntax error `function m['x']() end`
* `FIX` [#452](https://github.com/LuaLS/lua-language-server/issues/452)

## 1.18.1
`2021-3-10`
* `CHG` semantic-tokens: improve colors of `const` and `close`
* `CHG` type-formating: improve execution conditions
* `FIX` [#444](https://github.com/LuaLS/lua-language-server/issues/444)

## 1.18.0
`2021-3-9`
* `NEW` `LuaDoc`: supports `---@diagnostic disable`
* `NEW` code-action: convert JSON to Lua
* `NEW` completion: provide `then .. end` snippet
* `NEW` type-formating:
    ```lua
    -- press `enter` at $
    local function f() $ end
    -- formating result:
    local function f()
        $
    end

    -- as well as
    do $ end
    -- formating result
    do
        $
    end
    ```
* `CHG` `Windows`: dose not provide `ucrt` any more
* `CHG` `Lua.workspace.library`: use `path[]` instead of `<path, true>`
* `FIX` missed syntax error `local a <const>= 1`
* `FIX` workspace: preload blocked when hitting `Lua.workspace.maxPreload`
* `FIX` [#443](https://github.com/LuaLS/lua-language-server/issues/443)
* `FIX` [#445](https://github.com/LuaLS/lua-language-server/issues/445)

## 1.17.4
`2021-3-4`
* `FIX` [#437](https://github.com/LuaLS/lua-language-server/issues/437) again
* `FIX` [#438](https://github.com/LuaLS/lua-language-server/issues/438)

## 1.17.3
`2021-3-3`
* `CHG` intelli-scense: treat `V[]` as `table<integer, V>` in `pairs`
* `FIX` completion: `detail` disappears during continuous input
* `FIX` [#435](https://github.com/LuaLS/lua-language-server/issues/435)
* `FIX` [#436](https://github.com/LuaLS/lua-language-server/issues/436)
* `FIX` [#437](https://github.com/LuaLS/lua-language-server/issues/437)

## 1.17.2
`2021-3-2`
* `FIX` running in Windows

## 1.17.1
`2021-3-1`
* `CHG` intelli-scense: improve infer across `table<K, V>` and `V[]`.
* `CHG` intelli-scense: improve infer across `pairs` and `ipairs`
* `FIX` hover: shows nothing when hovering unknown function
* `FIX` [#398](https://github.com/LuaLS/lua-language-server/issues/398)
* `FIX` [#421](https://github.com/LuaLS/lua-language-server/issues/421)
* `FIX` [#422](https://github.com/LuaLS/lua-language-server/issues/422)

## 1.17.0
`2021-2-24`
* `NEW` diagnostic: `duplicate-set-field`
* `NEW` diagnostic: `no-implicit-any`, disabled by default
* `CHG` completion: improve field and table
* `CHG` improve infer cross `ipairs`
* `CHG` cache globals when loading
* `CHG` completion: remove trigger character `\n` for now, see [#401](https://github.com/LuaLS/lua-language-server/issues/401)
* `FIX` diagnositc: may open file with wrong uri case
* `FIX` [#406](https://github.com/LuaLS/lua-language-server/issues/406)

## 1.16.1
`2021-2-22`
* `FIX` signature: parameters may be misplaced
* `FIX` completion: interface in nested table
* `FIX` completion: interface not show after `,`
* `FIX` [#400](https://github.com/LuaLS/lua-language-server/issues/400)
* `FIX` [#402](https://github.com/LuaLS/lua-language-server/issues/402)
* `FIX` [#403](https://github.com/LuaLS/lua-language-server/issues/403)
* `FIX` [#404](https://github.com/LuaLS/lua-language-server/issues/404)
* `FIX` runtime errors

## 1.16.0
`2021-2-20`
* `NEW` file encoding supports `ansi`
* `NEW` completion: supports interface, see [#384](https://github.com/LuaLS/lua-language-server/issues/384)
* `NEW` `LuaDoc`: supports multiple class inheritance: `---@class Food: Burger, Pizza, Pie, Pasta`
* `CHG` rename `table*` to `tablelib`
* `CHG` `LuaDoc`: revert compatible with `--@`, see [#392](https://github.com/LuaLS/lua-language-server/issues/392)
* `CHG` improve performance
* `FIX` missed syntax error `f() = 1`
* `FIX` missed global `bit` in `LuaJIT`
* `FIX` completion: may insert error text when continuous inputing
* `FIX` completion: may insert error text after resolve
* `FIX` [#349](https://github.com/LuaLS/lua-language-server/issues/349)
* `FIX` [#396](https://github.com/LuaLS/lua-language-server/issues/396)

## 1.15.1
`2021-2-18`
* `CHG` diagnostic: `unused-local` excludes `doc.param`
* `CHG` definition: excludes values, see [#391](https://github.com/LuaLS/lua-language-server/issues/391)
* `FIX` not works on Linux and macOS

## 1.15.0
`2021-2-9`
* `NEW` LUNAR YEAR, BE HAPPY!
* `CHG` diagnostic: when there are too many errors, the main errors will be displayed first
* `CHG` main thread no longer loop sleeps, see [#329](https://github.com/LuaLS/lua-language-server/issues/329) [#386](https://github.com/LuaLS/lua-language-server/issues/386)
* `CHG` improve performance

## 1.14.3
`2021-2-8`
* `CHG` hint: disabled by default, see [#380](https://github.com/LuaLS/lua-language-server/issues/380)
* `FIX` [#381](https://github.com/LuaLS/lua-language-server/issues/381)
* `FIX` [#382](https://github.com/LuaLS/lua-language-server/issues/382)
* `FIX` [#388](https://github.com/LuaLS/lua-language-server/issues/388)

## 1.14.2
`2021-2-4`
* `FIX` [#356](https://github.com/LuaLS/lua-language-server/issues/356)
* `FIX` [#375](https://github.com/LuaLS/lua-language-server/issues/375)
* `FIX` [#376](https://github.com/LuaLS/lua-language-server/issues/376)
* `FIX` [#377](https://github.com/LuaLS/lua-language-server/issues/377)
* `FIX` [#378](https://github.com/LuaLS/lua-language-server/issues/378)
* `FIX` [#379](https://github.com/LuaLS/lua-language-server/issues/379)
* `FIX` a lot of runtime errors

## 1.14.1
`2021-2-2`
* `FIX` [#372](https://github.com/LuaLS/lua-language-server/issues/372)

## 1.14.0
`2021-2-2`
* `NEW` `VSCode` hint
* `NEW` flush cache after 5 min
* `NEW` `VSCode` help semantic color with market theme
* `CHG` create/delete/rename files no longer reload workspace
* `CHG` `LuaDoc`: compatible with `--@`
* `FIX` `VSCode` settings
* `FIX` [#368](https://github.com/LuaLS/lua-language-server/issues/368)
* `FIX` [#371](https://github.com/LuaLS/lua-language-server/issues/371)

## 1.13.0
`2021-1-28`
* `NEW` `VSCode` status bar
* `NEW` `VSCode` options in some window
* `CHG` performance optimization
* `FIX` endless loop

## 1.12.2
`2021-1-27`
* `CHG` performance optimization
* `FIX` modifying the code before loading finish makes confusion
* `FIX` signature: not works

## 1.12.1
`2021-1-27`
* `FIX` endless loop

## 1.12.0
`2021-1-26`
* `NEW` progress
* `NEW` [#340](https://github.com/LuaLS/lua-language-server/pull/340): supports `---@type table<string, number>`
* `FIX` [#355](https://github.com/LuaLS/lua-language-server/pull/355)
* `FIX` [#359](https://github.com/LuaLS/lua-language-server/issues/359)
* `FIX` [#361](https://github.com/LuaLS/lua-language-server/issues/361)

## 1.11.2
`2021-1-7`
* `FIX` [#345](https://github.com/LuaLS/lua-language-server/issues/345): not works with unexpect args
* `FIX` [#346](https://github.com/LuaLS/lua-language-server/issues/346): dont modify the cache

## 1.11.1
`2021-1-5`
* `CHG` performance optimization

## 1.11.0
`2021-1-5`
* `NEW` `Lua.runtime.plugin`
* `NEW` intelli-scense: improved `m.f = function (self) end` from `self` to `m`
* `CHG` performance optimization
* `CHG` completion: improve performance of workspace words
* `FIX` hover: tail comments may be cutted
* `FIX` runtime errors

## 1.10.0
`2021-1-4`
* `NEW` workspace: supports `.dll`(`.so`) in `require`
* `NEW` folding: `---@class`, `--#region` and docs of function
* `NEW` diagnostic: `count-down-loop`
* `CHG` supports `~` in command line
* `CHG` completion: improve workspace words
* `CHG` completion: show words in string
* `CHG` completion: split `for .. in` to `for .. ipairs` and `for ..pairs`
* `CHG` diagnostic: `unused-function` checks recursive
* `FIX` [#339](https://github.com/LuaLS/lua-language-server/issues/339)

## 1.9.0
`2020-12-31`
* `NEW` YEAR! Peace and love!
* `NEW` specify path of `log` and `meta` by `--logpath=xxx` and `--metapath=XXX` in command line
* `NEW` completion: worksapce word
* `NEW` completion: show words in comment
* `NEW` completion: generate function documentation
* `CHG` got arg after script name: `lua-language-server.exe main.lua --logpath=D:\log --metapath=D:\meta --develop=false`
* `FIX` runtime errors

## 1.8.2
`2020-12-29`
* `CHG` performance optimization

## 1.8.1
`2020-12-24`
* `FIX` telemetry: connect failed caused not working

## 1.8.0
`2020-12-23`
* `NEW` runtime: support nonstandard symbol
* `NEW` diagnostic: `close-non-object`
* `FIX` [#318](https://github.com/LuaLS/lua-language-server/issues/318)

## 1.7.4
`2020-12-20`
* `FIX` workspace: preload may failed

## 1.7.3
`2020-12-20`
* `FIX` luadoc: typo of `package.config`
* `FIX` [#310](https://github.com/LuaLS/lua-language-server/issues/310)

## 1.7.2
`2020-12-17`
* `CHG` completion: use custom tabsize
* `FIX` [#307](https://github.com/LuaLS/lua-language-server/issues/307)
* `FIX` a lot of runtime errors

## 1.7.1
`2020-12-16`
* `NEW` setting: `diagnostics.neededFileStatus`
* `FIX` scan workspace may fails
* `FIX` quickfix: `newline-call` failed
* `FIX` a lot of other runtime errors

## 1.7.0
`2020-12-16`
* `NEW` diagnostic: `undefined-field`
* `NEW` telemetry:
    + [What data will be sent](https://github.com/LuaLS/lua-language-server/blob/master/script/service/telemetry.lua)
    + [How to use this data](https://github.com/LuaLS/lua-telemetry-server/tree/master/method)
* `CHG` diagnostic: `unused-function` ignores function with `<close>`
* `CHG` semantic: not cover local call
* `CHG` language client: update to [7.0.0](https://github.com/microsoft/vscode-languageserver-node/commit/20681d7632bb129def0c751be73cf76bd01f2f3a)
* `FIX` semantic: tokens may not be updated correctly
* `FIX` completion: require path broken
* `FIX` hover: document uri
* `FIX` [#291](https://github.com/LuaLS/lua-language-server/issues/291)
* `FIX` [#294](https://github.com/LuaLS/lua-language-server/issues/294)

## 1.6.0
`2020-12-14`
* `NEW` completion: auto require local modules
* `NEW` completion: support delegate
* `NEW` hover: show function by keyword `function`
* `NEW` code action: swap params
* `CHG` standalone: unbind the relative path between binaries and scripts
* `CHG` hover: `LuaDoc` also catchs `--` (no need `---`)
* `CHG` rename: support doc
* `CHG` completion: keyword considers expression
* `FIX` [#297](https://github.com/LuaLS/lua-language-server/issues/297)

## 1.5.0
`2020-12-5`
* `NEW` setting `runtime.unicodeName`
* `NEW` fully supports `---@generic T`
* `FIX` [#274](https://github.com/LuaLS/lua-language-server/issues/274)
* `FIX` [#276](https://github.com/LuaLS/lua-language-server/issues/276)
* `FIX` [#279](https://github.com/LuaLS/lua-language-server/issues/279)
* `FIX` [#280](https://github.com/LuaLS/lua-language-server/issues/280)

## 1.4.0
`2020-12-3`
* `NEW` setting `hover.previewFields`: limit how many fields are shown in table hover
* `NEW` fully supports `---@type Object[]`
* `NEW` supports `---@see`
* `NEW` diagnostic `unbalanced-assignments`
* `CHG` resolves infer of `string|table`
* `CHG` `unused-local` ignores local with `---@class`
* `CHG` locale file format changes to `lua`

## 1.3.0
`2020-12-1`

* `NEW` provides change logs, I think it's good idea for people knowing what's new ~~(bugs)~~
* `NEW` meta files of LuaJIT
* `NEW` support completion of `type(o) == ?`
* `CHG` now I think it's a bad idea as it took me nearly an hour to complete the logs started from version `1.0.0`
* `FIX` closing ignored or library file dose not clean diagnostics
* `FIX` searching of `t.f1` when `t.f1 = t.f2`
* `FIX` missing signature help of global function

## 1.2.1
`2020-11-27`

* `FIX` syntaxes tokens: [#272](https://github.com/LuaLS/lua-language-server/issues/272)

## 1.2.0
`2020-11-27`

* `NEW` hover shows comments from `---@param` and `---@return`: [#135](https://github.com/LuaLS/lua-language-server/issues/135)
* `NEW` support `LuaDoc` as tail comment
* `FIX` `---@class` inheritance
* `FIX` missed syntaxes token: `punctuation.definition.parameters.finish.lua`

## 1.1.4
`2020-11-25`

* `FIX` wiered completion suggests for require paths in `Linux` and `macOS`: [#269](https://github.com/LuaLS/lua-language-server/issues/269)

## 1.1.3
`2020-11-25`

* `FIX` extension not works in `Ubuntu`: [#268](https://github.com/LuaLS/lua-language-server/issues/268)

## 1.1.2
`2020-11-24`

* `NEW` auto completion finds globals from `Lua.diagnostics.globals`
* `NEW` support tail `LuaDoc`
* `CHG` no more `Lua.intelliScense.fastGlobal`, now globals always fast and accurate
* `CHG` `LuaDoc` supports `--- @`
* `CHG` `find reference` uses extra `Lua.intelliSense.searchDepth`
* `CHG` diagnostics are limited by `100` in each file
* `FIX` library files are under limit of `Lua.workspace.maxPreload`: [#266](https://github.com/LuaLS/lua-language-server/issues/266)

## 1.1.1
`2020-11-23`

* `NEW` auto completion special marks deprecated items
* `FIX` diagnostics may push wrong uri in `Linux` and `macOS`
* `FIX` diagnostics not cleaned up when closing ignored lua file
* `FIX` reload workspace remains old caches
* `FIX` incorrect hover of local attribute

## 1.1.0
`2020-11-20`

* `NEW` no longer `BETA`
* `NEW` use `meta.lua` instead of `meta.lni`, now you can find the definition of builtin function
* `CHG` Lua files outside of workspace no longer launch a new server

## 1.0.6
`2020-11-20`

* `NEW` diagnostic `code-after-break`
* `CHG` optimize performance
* `CHG` updated language client
* `CHG` `unused-function` ignores global functions (may used out of Lua)
* `CHG` checks if client supports `Lua.completion.enable`: [#259](https://github.com/LuaLS/lua-language-server/issues/259)
* `FIX` support for single Lua file
* `FIX` [#257](https://github.com/LuaLS/lua-language-server/issues/257)

## 1.0.5
`2020-11-14`

* `NEW` `LuaDoc` supports more `EmmyLua`

## 1.0.4
`2020-11-12`

* `FIX` extension not works

## 1.0.3
`2020-11-12`

* `NEW` server kills itself when disconnecting
* `NEW` `LuaDoc` supports more `EmmyLua`
* `FIX` `Lua.diagnostics.enable` not works: [#251](https://github.com/LuaLS/lua-language-server/issues/251)

## 1.0.2
`2020-11-11`

* `NEW` supports `---|` after `doc.type`
* `CHG` `lowcase-global` ignores globals with `---@class`
* `FIX` endless loop
* `FIX` [#244](https://github.com/LuaLS/lua-language-server/issues/244)

## 1.0.1
`2020-11-10`

* `FIX` autocompletion not works.

## 1.0.0
`2020-11-9`

* `NEW` implementation, NEW start!

<!-- contributors -->
[lizho]: (https://github.com/lizho)
[fesily]: (https://github.com/fesily)
[Andreas Matthias]: (https://github.com/AndreasMatthias)
[Daniel Farrell]: (https://github.com/danpf)
[Paul Emmerich]: (https://github.com/emmericp)
[Artem Dzhemesiuk]: (https://github.com/zziger)
[clay-golem]: (https://github.com/clay-golem)<|MERGE_RESOLUTION|>--- conflicted
+++ resolved
@@ -3,11 +3,8 @@
 ## Unreleased
 <!-- Add all new changes here. They will be moved under a version at release -->
 * `FIX` Incorrect infer for function array annotation on tables [#2367](https://github.com/LuaLS/lua-language-server/issues/2367)
-<<<<<<< HEAD
 * `CHG` Add server version information to `initialize` response #2996
-=======
 * `NEW` Setting: `Lua.hint.awaitPropagate`: When enabled, --@async propagates to the caller.
->>>>>>> 55aa1b98
 
 ## 3.13.4
 `2024-12-13`
