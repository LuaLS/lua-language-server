--- conflicted
+++ resolved
@@ -2,13 +2,10 @@
 
 ## Unreleased
 <!-- Add all new changes here. They will be moved under a version at release -->
-<<<<<<< HEAD
-* `FIX` return no completions if completion is disabled
-=======
 * `NEW` `unnecessary-assert` diagnostic warns when asserting values that are always truthy
 * `NEW` locale `es-419`, thanks [Felipe Lema](https://codeberg.org/FelipeLema)
 * `FIX` prevent unnecessary edits by LSP formatting when content did not change
->>>>>>> c3334ebe
+* `FIX` return no completions if completion is disabled
 
 ## 3.13.9
 `2025-3-13`
