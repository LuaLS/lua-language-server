--- conflicted
+++ resolved
@@ -5,13 +5,10 @@
 * `FIX` cannot debug in Linux due to lua-debug expecting host process to have lua54 symbols available
 * `NEW` support custom addons path for enhanced editor flexibility
 * `FIX` support hex color codes with `#` in `textDocument/documentColor`
-<<<<<<< HEAD
-* `CHG` fulfill zh-tw translations
-=======
 * `FIX` Prevent class methods from triggering missing-fields diagnostics
 * `ADD` missing locale
 * `FIX` updates the EmmyLuaCodeStyle submodule reference to a newer commit, ensuring compatibility with GCC 15
->>>>>>> 119355c9
+* `CHG` fulfill zh-tw translations
 
 ## 3.14.0
 `2025-4-7`
