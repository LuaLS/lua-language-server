local platform  = require 'bee.platform'
local files     = require 'files'
local furi      = require 'file-uri'
local workspace = require "workspace"
local config    = require 'config'
local scope     = require 'workspace.scope'
local util      = require 'utility'

---@class require-path
local m = {}

---@class require-manager
---@field scp scope
---@field nameMap table<string, string>
---@field visibleCache table<string, require-manager.visibleResult[]>
---@field requireCache table<string, table>
local mt = {}
mt.__index = mt

---@alias require-manager.visibleResult { searcher: string, name: string }

---@param scp scope
---@return require-manager
local function createRequireManager(scp)
    return setmetatable({
        scp = scp,
        nameMap = {},
        visibleCache = {},
        requireCache = {},
    }, mt)
end

--- `aaa/bbb/ccc.lua` 与 `?.lua` 将返回 `aaa.bbb.cccc`
---@param path string
---@param searcher string
---@return string?
function mt:getRequireNameByPath(path, searcher)
    local separator    = config.get(self.scp.uri, 'Lua.completion.requireSeparator')
    local stemPath     = path
                        : gsub('%.[^%.]+$', '')
                        : gsub('[/\\%.]+', separator)
    local stemSearcher = searcher
                        : gsub('%.[^%.]+$', '')
                        : gsub('[/\\]+', separator)
    local start        = stemSearcher:match '()%?' or 1
    if stemPath:sub(1, start - 1) ~= stemSearcher:sub(1, start - 1) then
        return nil
    end
    for pos = #stemPath, start, -1 do
        local word = stemPath:sub(start, pos)
        local newSearcher = stemSearcher:gsub('%?', (word:gsub('%%', '%%%%')))
        if newSearcher == stemPath then
            return word
        end
    end
    return nil
end

<<<<<<< HEAD
---comment
---@param suri string
---@param path string
---@return rpath.SearchResult[]
function m.getVisiblePath(suri, path)
    local searchers = config.get(suri, 'Lua.runtime.path')
    local strict    = config.get(suri, 'Lua.runtime.pathStrict')
    path = workspace.normalize(path)
=======
---@param path string
---@return require-manager.visibleResult[]
function mt:getRequireResultByPath(path)
>>>>>>> 6999dbb2
    local uri = furi.encode(path)
    local searchers   = config.get(self.scp.uri, 'Lua.runtime.path')
    local strict      = config.get(self.scp.uri, 'Lua.runtime.pathStrict')
    local libUri      = files.getLibraryUri(self.scp.uri, uri)
    local libraryPath = libUri and furi.decode(libUri)
    local result = {}
    for _, searcher in ipairs(searchers) do
        local isAbsolute = searcher:match '^[/\\]'
                        or searcher:match '^%a+%:'
        searcher = workspace.normalize(searcher)
        if searcher:sub(1, 1) == '.' then
            strict = true
        end
        local cutedPath = path
        local currentPath = path
        local head
        local pos = 1
        if not isAbsolute then
            if libraryPath then
                currentPath = currentPath:sub(#libraryPath + 2)
            else
                currentPath = workspace.getRelativePath(uri)
            end
<<<<<<< HEAD
            repeat
                cutedPath = currentPath:sub(pos)
                head = currentPath:sub(1, pos - 1)
                pos = currentPath:match('[/\\]+()', pos)
                if platform.OS == 'Windows' then
                    searcher = searcher :gsub('[/\\]+', '\\')
                else
                    searcher = searcher :gsub('[/\\]+', '/')
                end
                local expect = getOnePath(suri, cutedPath, searcher)
                if expect then
                    local mySearcher = searcher
                    if head then
                        mySearcher = head .. searcher
                    end
                    ---@class rpath.SearchResult
                    result[#result+1] = {
                        searcher = mySearcher,
                        expect   = expect,
                    }
                    addRequireName(suri, uri, expect)
=======
        end

        -- handle `../?.lua`
        local parentCount = 0
        for _ = 1, 1000 do
            if searcher:match '^%.%.[/\\]' then
                parentCount = parentCount + 1
                searcher = searcher:sub(4)
            else
                break
            end
        end
        if parentCount > 0 then
            local parentPath = libraryPath
                            or (self.scp.uri and furi.decode(self.scp.uri))
            if parentPath then
                local tail
                for _ = 1, parentCount do
                    parentPath, tail = parentPath:match '^(.+)[/\\]([^/\\]*)$'
                    currentPath = tail .. '/' .. currentPath
>>>>>>> 6999dbb2
                end
            end
        end

        repeat
            cutedPath = currentPath:sub(pos)
            head = currentPath:sub(1, pos - 1)
            pos = currentPath:match('[/\\]+()', pos)
            if platform.OS == 'Windows' then
                searcher = searcher :gsub('[/\\]+', '\\')
            else
                searcher = searcher :gsub('[/\\]+', '/')
            end
            local name = self:getRequireNameByPath(cutedPath, searcher)
            if name then
                local mySearcher = searcher
                if head then
                    mySearcher = head .. searcher
                end
                result[#result+1] = {
                    name     = name,
                    searcher = mySearcher,
                }
            end
        until not pos or strict
    end
    return result
end

---@param name string
function mt:addName(name)
    local separator = config.get(self.scp.uri, 'Lua.completion.requireSeparator')
    local fsname = name:gsub('%' .. separator, '/')
    self.nameMap[fsname] = name
end

---@return require-manager.visibleResult[]
function mt:getVisiblePath(path)
    local uri = furi.encode(path)
    if  not self.scp:isChildUri(uri)
    and not self.scp:isLinkedUri(uri) then
        return {}
    end
    path = workspace.normalize(path)
    local result = self.visibleCache[path]
    if not result then
        result = self:getRequireResultByPath(path)
        self.visibleCache[path] = result
    end
    return result
end

--- 查找符合指定require name的所有uri
---@param name string
---@return uri[]
---@return table<uri, string>
function mt:searchUrisByRequireName(name)
    local searchers   = config.get(self.scp.uri, 'Lua.runtime.path')
    local strict      = config.get(self.scp.uri, 'Lua.runtime.pathStrict')
    local separator   = config.get(self.scp.uri, 'Lua.completion.requireSeparator')
    local path        = name:gsub('%' .. separator, '/')
    local results     = {}
    local searcherMap = {}

    for _, searcher in ipairs(searchers) do
        local fspath = searcher:gsub('%?', (path:gsub('%%', '%%%%')))
        fspath = workspace.normalize(fspath)
        local tail = '/' .. furi.encode(fspath):gsub('^file:[/]*', '')
        for uri in files.eachFile(self.scp.uri) do
            if  not searcherMap[uri]
            and util.stringEndWith(uri, tail) then
                local parentUri = files.getLibraryUri(self.scp.uri, uri) or self.scp.uri
                if parentUri == nil or parentUri == '' then
                    parentUri = furi.encode '/'
                end
                local relative = uri:sub(#parentUri + 1):sub(1, - #tail)
                if not strict
                or relative == '/'
                or relative == '' then
                    results[#results+1] = uri
                    searcherMap[uri] = workspace.normalize(relative .. searcher)
                end
            end
        end
    end

    for uri in files.eachDll() do
        local opens = files.getDllOpens(uri) or {}
        for _, open in ipairs(opens) do
            if open == path then
                results[#results+1] = uri
            end
        end
    end

    return results, searcherMap
end

--- 查找符合指定require name的所有uri，并排除当前文件
---@param suri uri
---@param name string
---@return uri[]
---@return table<uri, string>?
function mt:findUrisByRequireName(suri, name)
    if type(name) ~= 'string' then
        return {}
    end
    local cache = self.requireCache[name]
    if not cache then
        local results, searcherMap = self:searchUrisByRequireName(name)
        cache = {
            results = results,
            searcherMap = searcherMap,
        }
        self.requireCache[name] = cache
    end
    local results = {}
    local searcherMap = {}
    for _, uri in ipairs(cache.results) do
        if uri ~= suri then
            results[#results+1] = uri
            searcherMap[uri] = cache.searcherMap[uri]
        end
    end
    return results, searcherMap
end

---@param uri uri
---@param path string
---@return require-manager.visibleResult[]
function m.getVisiblePath(uri, path)
    local scp = scope.getScope(uri)
    ---@type require-manager
    local mgr = scp:get 'requireManager'
             or scp:set('requireManager', createRequireManager(scp))
    return mgr:getVisiblePath(path)
end

---@param uri uri
---@param name string
function m.findUrisByRequireName(uri, name)
    local scp = scope.getScope(uri)
    ---@type require-manager
    local mgr = scp:get 'requireManager'
             or scp:set('requireManager', createRequireManager(scp))
    return mgr:findUrisByRequireName(uri, name)
end

---@param suri uri
---@param uri uri
---@param name string
---@return boolean
function m.isMatchedUri(suri, uri, name)
    local searchers   = config.get(suri, 'Lua.runtime.path')
    local strict      = config.get(suri, 'Lua.runtime.pathStrict')
    local separator   = config.get(suri, 'Lua.completion.requireSeparator')
    local path        = name:gsub('%' .. separator, '/')

    for _, searcher in ipairs(searchers) do
        local fspath = searcher:gsub('%?', (path:gsub('%%', '%%%%')))
        fspath = workspace.normalize(fspath)
        local tail = '/' .. furi.encode(fspath):gsub('^file:[/]*', '')
        if util.stringEndWith(uri, tail) then
            local parentUri = files.getLibraryUri(suri, uri) or uri
            if parentUri == nil or parentUri == '' then
                parentUri = furi.encode '/'
            end
            local relative = uri:sub(#parentUri + 1):sub(1, - #tail)
            if not strict
            or relative == '/'
            or relative == '' then
                return true
            end
        end
    end
    return false
end

files.watch(function (ev, uri)
    for _, scp in ipairs(workspace.folders) do
        scp:set('requireManager', nil)
    end
    scope.fallback:set('requireManager', nil)
end)

config.watch(function (uri, key, value, oldValue)
    if key == 'Lua.completion.requireSeparator'
    or key == 'Lua.runtime.path'
    or key == 'Lua.runtime.pathStrict' then
        local scp = scope.getScope(uri)
        scp:set('requireManager', nil)
    end
end)

return m<|MERGE_RESOLUTION|>--- conflicted
+++ resolved
@@ -56,20 +56,9 @@
     return nil
 end
 
-<<<<<<< HEAD
----comment
----@param suri string
----@param path string
----@return rpath.SearchResult[]
-function m.getVisiblePath(suri, path)
-    local searchers = config.get(suri, 'Lua.runtime.path')
-    local strict    = config.get(suri, 'Lua.runtime.pathStrict')
-    path = workspace.normalize(path)
-=======
 ---@param path string
 ---@return require-manager.visibleResult[]
 function mt:getRequireResultByPath(path)
->>>>>>> 6999dbb2
     local uri = furi.encode(path)
     local searchers   = config.get(self.scp.uri, 'Lua.runtime.path')
     local strict      = config.get(self.scp.uri, 'Lua.runtime.pathStrict')
@@ -93,29 +82,6 @@
             else
                 currentPath = workspace.getRelativePath(uri)
             end
-<<<<<<< HEAD
-            repeat
-                cutedPath = currentPath:sub(pos)
-                head = currentPath:sub(1, pos - 1)
-                pos = currentPath:match('[/\\]+()', pos)
-                if platform.OS == 'Windows' then
-                    searcher = searcher :gsub('[/\\]+', '\\')
-                else
-                    searcher = searcher :gsub('[/\\]+', '/')
-                end
-                local expect = getOnePath(suri, cutedPath, searcher)
-                if expect then
-                    local mySearcher = searcher
-                    if head then
-                        mySearcher = head .. searcher
-                    end
-                    ---@class rpath.SearchResult
-                    result[#result+1] = {
-                        searcher = mySearcher,
-                        expect   = expect,
-                    }
-                    addRequireName(suri, uri, expect)
-=======
         end
 
         -- handle `../?.lua`
@@ -136,7 +102,6 @@
                 for _ = 1, parentCount do
                     parentPath, tail = parentPath:match '^(.+)[/\\]([^/\\]*)$'
                     currentPath = tail .. '/' .. currentPath
->>>>>>> 6999dbb2
                 end
             end
         end
