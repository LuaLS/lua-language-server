# changelog

## Unreleased
<!-- Add all new changes here. They will be moved under a version at release -->
* `CHG` [#3014] Generic pattern now supports definition after capture
  ```lua
  ---@generic T
  ---@param t `T`.Cat
  ---@return T
  local function f(t) end

  local t = f('Smile') --> t is `Smile.Cat`
  ```
* `NEW` Test CLI: `--name=<testname>` `-n=<testname>`: run specify unit test
* `FIX` Fixed the error that the configuration file pointed to by the `--configpath` option was not read and loaded.
<<<<<<< HEAD
* `FIX` Fixed the comment calculating in docs `---@param a string?Comment` - now its `Comment` instead of `omment`.
=======
* `NEW` `---@class` supports attribute `partial`, which will not check missing inherited fields [#3023](https://github.com/LuaLS/lua-language-server/issues/3023)
  ```lua
  ---@class Config
  ---@field a number

  ---@class (partial) Config.P: Config
  ---@field b number

  ---@type Config.P[]
  local cfgs = {}
  cfgs[1] = { b = 1 } -- no warning
  cfgs[2] = {}        -- only warns missing `b`
  ```
  This enables the previous missing field check behavior before [#2970](https://github.com/LuaLS/lua-language-server/issues/2970)
>>>>>>> 43967307

## 3.13.5
`2024-12-20`
* `NEW` Setting: `Lua.hint.awaitPropagate`: When enabled, --@async propagates to the caller.
* `CHG` Add server version information to `initialize` response #2996
* `CHG` If the `---@field` of the same name has a type of `fun`, the `duplicate-doc-field` check will not be performed.
* `FIX` Incorrect infer for function array annotation on tables [#2367](https://github.com/LuaLS/lua-language-server/issues/2367)

## 3.13.4
`2024-12-13`
* `CHG` Can adjust the level of detail of Hover (VSCode)

## 3.13.3
`2024-12-6`
* `CHG` Update Love2d version
* `CHG` Improve type infer of `table.unpack` and `unpack`
* `FIX` `missing-fields` diagnostic now warns about missing inherited fields
* `FIX` Incorrect `param-type-mismatch` diagnostic for optional fields

## 3.13.2
`2024-11-21`
* `CHG` fulfill zh-cn translations
* `FIX` Add missing `errs ~= nil` checks to script/vm/type checkTableShape

## 3.13.1
`2024-11-13`
* `FIX` Incorrect type check in some case

## 3.13.0
`2024-11-13`
* `NEW` Setting: `Lua.type.inferTableSize`: A Small Table array can be infered
* `NEW` Add custom repository support for addonManager. New configuration setting: `Lua.addonManager.repositoryBranch` and `Lua.addonManager.repositoryPath`
* `NEW` Infer function parameter types when the function is used as an callback argument and that argument has a `fun()` annotation. Enable with `Lua.type.inferParamType` setting. [#2695](https://github.com/LuaLS/lua-language-server/pull/2695)
  ```lua
  ---@param callback fun(a: integer)
  function register(callback) end

  local function callback(a) end  --> a: integer
  register(callback)
  ```
* `CHG` Basic types allow contravariance
  ```lua
  ---@class int32: integer

  ---@type integer
  local n

  ---@type int32
  local a = n
  ```
* `FIX` Improve type narrow with **literal alias type** during completion and signature help

## 3.12.0
`2024-10-30`
* `NEW` Support importing `enum` through class name suffix matching in quick fixes, allowing the import of `enum` from `table.table.enum; return table`.
* `NEW` Support limited multiline annotations
  ```lua
  ---@type {
  --- x: number,
  --- y: number,
  --- z: number,
  ---}
  local point --> local point: { x: number, y: number, z: number }
  ```
* `FIX` A regression related to type narrow and generic param introduced since `v3.10.1`
* `FIX` Parse storagePath to improve reliability of resolving ${addons} placeholder
* `FIX` Reference should also look in tablefield
* `FIX` Determine that the index of `{...}` is an integer when iterating

## 3.11.1
`2024-10-9`
* `FIX` Fixed an issue preventing to set the locale to Japanese
* `FIX` Preserve newlines between function comment and @see
* `FIX` Accept storagePath option from client to resolve addon directory not found

## 3.11.0
`2024-9-30`
* `NEW` Added support for Japanese locale
* `NEW` Infer function parameter types when overriding the same-named class function in an instance of that class [#2158](https://github.com/LuaLS/lua-language-server/issues/2158)
* `NEW` Types with literal fields can be narrowed.
* `NEW` Reference addons installed via the addon manager with `${addons}` [#2866](https://github.com/LuaLS/lua-language-server/pull/2866).
* `NEW` Support using `---@class` on `rawset(_G, ...)` to annotate the created global variable [#2862](https://github.com/LuaLS/lua-language-server/issues/2862)
* `NEW` Settings:
  + `Lua.language.fixIndent`
  + `Lua.language.completeAnnotation`
* `FIX` Eliminate floating point error in test benchmark output
* `FIX` Remove luamake install from make scripts
* `FIX` Incorrect `table` type injected to the global variable created by `rawset(_G, ...)` [#2863](https://github.com/LuaLS/lua-language-server/issues/2863)

## 3.10.6
`2024-9-10`
* `NEW` Custom documentation exporter
* `NEW` Setting: `Lua.docScriptPath`: Path to a script that overrides `cli.doc.export`, allowing user-specified documentation exporting.
* `NEW` Infer the parameter types of a same-named function in the subclass based on the parameter types in the superclass function.
* `FIX` Fix `VM.OnCompileFunctionParam` function in plugins
* `FIX` Lua 5.1: fix incorrect warning when using setfenv with an int as first parameter
* `FIX` Improve type narrow by checking exact match on literal type params
* `FIX` Correctly list enums for function overload arguments [#2840](https://github.com/LuaLS/lua-language-server/pull/2840)
* `FIX` Incorrect function params' type infer when there is only `@overload` [#2509](https://github.com/LuaLS/lua-language-server/issues/2509) [#2708](https://github.com/LuaLS/lua-language-server/issues/2708) [#2709](https://github.com/LuaLS/lua-language-server/issues/2709)
* `FIX` Only call workspace/configuration when available [#981](https://github.com/LuaLS/lua-language-server/issues/981), [#2318](https://github.com/LuaLS/lua-language-server/issues/2318), [2336](https://github.com/LuaLS/lua-language-server/issues/2336) [#2843](https://github.com/LuaLS/lua-language-server/pull/2843)

## 3.10.5
`2024-8-19`
* `NEW` using `enum (partial)`, it suggests all fields with the same `enum` type rather than just the fields from the current table.
* `NEW` When using `enum["<key>" or <index>]`, undefined fields will raise an 'undefined' error.
* `FIX` Renaming files in the directory leads to the auto-correction in "require" adding extra characters.
* `FIX` Performance issue
* `FIX` Fix incorrect indent fixing for `for`

## 3.10.4
`2024-8-16`
* `NEW` Setting: `Lua.type.checkTableShape`: Add matching checks between the shape of tables and classes, during type checking. [#2768](https://github.com/LuaLS/lua-language-server/pull/2768)
* `NEW` `undefined-field` supports `enum`
* `CHG` Show enumed table as `enum X` instead of `table`
* `FIX` Error `attempt to index a nil value` when `Lua.hint.semicolon == 'All'` [#2788](https://github.com/LuaLS/lua-language-server/issues/2788)
* `FIX` Incorrect LuaCats parsing for `"'"`
* `FIX` Incorrect indent fixings

## 3.10.3
`2024-8-8`
* `FIX` Memory leak with `---@enum(partical)`

## 3.10.2
`2024-8-7`
* `NEW` Add support for binary metamethod on right operand [#2777](https://github.com/LuaLS/lua-language-server/pull/2777)
* `FIX` Incorrect indentation fixing in some case

## 3.10.1
`2024-8-2`
* `FIX` Runtime error
* `FIX` Disable indentation fixing for Non-VSCode

## 3.10.0
`2024-8-1`
* `NEW` Add postfix snippet for `unpack`
* `NEW` Add support for lambda style functions, `|paramList| expr` is syntactic sugar for `function(paramList) return expr end`
* `NEW` Added lua regular expression support for `Lua.doc.<scope>Name` [#2753](https://github.com/LuaLS/lua-language-server/pull/2753)
* `NEW` You can now click on "References" in CodeLen to display the reference list（VSCode）
* `NEW` Improved behavior for inserting new lines:
  + When inside an annotation, an annotation tag will be added at the beginning of the line (VSCode).
  + When between `function () end` or similar constructs, the format will be adjusted to a more reasonable one (VSCode) and leading/trailing spaces will be removed (generic).
  + Attempts to semantically fix improper indentation (generic).
* `CHG` Improve performance of multithreaded `--check` and `undefined-field` diagnostic
* `CHG` Change spacing of parameter inlay hints to match other LSPs, like `rust-analyzer`
* `FIX` `diagnostics.severity` defaulting to "Warning" when run using `--check` [#2730](https://github.com/LuaLS/lua-language-server/issues/2730)
* `FIX` Respect `completion.showParams` config for local function completion
* `FIX` Addons can now self-recommend as expected. Fixed by correcting the `wholeMatch` function
* `FIX` Now correctly evaluates the visibility of fields in a class when they are defined directly in the object. use for completion and invisible dianostic. [#2752](https://github.com/LuaLS/lua-language-server/issues/2752)
* `FIX` Bad triggering of the `inject-field` diagnostic, when the fields are declared at the creation of the object [#2746](https://github.com/LuaLS/lua-language-server/issues/2746)
* `FIX` Inconsistent type narrow behavior of function call args [#2758](https://github.com/LuaLS/lua-language-server/issues/2758)
* `FIX` Improve the `missing-fields` logic to be able to correctly handle classes defined several times [#22770](https://github.com/LuaLS/lua-language-server/pull/2770)
* `FIX` Typos in annotation descriptions
* `FIX` incorrect `CompletionItemKind` for postfix snippets [#2773](https://github.com/LuaLS/lua-language-server/pull/2773)

## 3.9.3
`2024-6-11`
* `FIX` Sometimes providing incorrect autocompletion when chaining calls

## 3.9.2
`2024-6-6`
* `NEW` Reference workspace symbols in comments using `[some text](lua://symbolName)` syntax
* `FIX` Don't do diagnostics when the workspace is not ready
* `FIX` Autocompletion for enum values ​​is not available in some cases

## 3.9.1
`2024-5-14`
* revert extension runtime

## 3.9.0
`2024-5-11`
* `NEW` goto implementation
* `NEW` narrow the function prototype based on the parameter type
  ```lua
  ---@overload fun(a: boolean): A
  ---@overload fun(a: number): B
  local function f(...) end

  local r1 = f(true) --> r1 is `A`
  local r2 = f(10) --> r2 is `B`
  ```

## 3.8.3
`2024-4-23`
* `FIX` server may crash when the workspace is using a non-English path.

## 3.8.2
`2024-4-23`
* This is a fake version only for the new version of VSCode, with a core of 3.8.0.

## 3.8.1
`2024-4-23`
* This is a fake version only for the old version of VSCode, with a core of `3.7.4`. Starting from the next minor version, the version requirement for VSCode will be raised to prevent users still using the old version of VSCode from updating to the new version and experiencing compatibility issues.

## 3.8.0
`2024-4-22`
* `NEW` supports tuple type (@[lizho])
  ```lua
  ---@type [string, number, boolean]
  local t

  local x = t[1] --> x is `string`
  local y = t[2] --> y is `number`
  local z = t[3] --> z is `boolean`
  ```
* `NEW` generic pattern (@[fesily])
  ```lua
  ---@generic T
  ---@param t Cat.`T`
  ---@return T
  local function f(t) end

  local t = f('Smile') --> t is `Cat.Smile`
  ```
* `NEW` alias and enums supports attribute `partial`
  ```lua
  ---@alias Animal Cat

  ---@alias(partial) Animal Dog

  ---@type Animal
  local animal --> animal is `Cat|Dog` here
  ```

  ```lua
  ---@enum(key) ErrorCodes
  local codes1 = {
      OK = 0,
      ERROR = 1,
      FATAL = 2,
  }

  ---@enum(key, partial) ErrorCodes
  local codes2 = {
      WARN = 3,
      INFO = 4,
  }

  ---@type ErrorCodes
  local code

  code = 'ERROR' --> OK
  code = 'WARN'  --> OK

  ```
* `NEW` plugin: add `OnTransFormAst` interface (@[fesily])
* `NEW` plugin: add `OnNodeCompileFunctionParam` interface (@[fesily])
* `NEW` plugin: add `ResolveRequire` interface (@[Artem Dzhemesiuk])
* `NEW` plugin: support multi plugins (@[fesily])
  + setting: `Lua.runtime.plugin` can be `string|string[]`
  + setting: `Lua.runtime.pluginArgs` can be `string[]|table<string, string>`
* `NEW` CLI: `--doc` add option `--doc_out_path <PATH>` (@[Andreas Matthias])
* `NEW` CLI: `--doc_update`, update an existing `doc.json` without using `--doc` again (@[Andreas Matthias])
* `NEW` CLI: `--trust_all_plugins`, this is potentially unsafe for normal use and meant for usage in CI environments only (@[Paul Emmerich])
* `CHG` CLI: `--check` will run plugins (@[Daniel Farrell])
* `FIX` diagnostic: `discard-returns` not works in some blocks (@clay-golem)
* `FIX` rename in library files

## 3.7.4
`2024-1-5`
* `FIX` rename to unicode with `Lua.runtime.unicodeName = true`

## 3.7.3
`2023-11-14`
* `FIX` can not infer arg type in some cases.

## 3.7.2
`2023-11-9`
* `FIX` [#2407]

[#2407]: https://github.com/LuaLS/lua-language-server/issues/2407

## 3.7.1
`2023-11-7`
* `FIX` [#2299]
* `FIX` [#2335]

[#2299]: https://github.com/LuaLS/lua-language-server/issues/2299
[#2335]: https://github.com/LuaLS/lua-language-server/issues/2335

## 3.7.0
`2023-8-24`
* `NEW` support `---@type` and `--[[@as]]` for return statement
* `NEW` commandline parameter `--force-accept-workspace`: allowing the use of the root directory or home directory as the workspace
* `NEW` diagnostic: `inject-field`
* `NEW` `---@enum` supports attribute `key`
  ```lua
  ---@enum (key) AnimalType
  local enum = {
    Cat = 1,
    Dog = 2,
  }

  ---@param animal userdata
  ---@param atp AnimalType
  ---@return boolean
  local function isAnimalType(animal, atp)
    return API.isAnimalType(animal, enum[atp])
  end

  assert(isAnimalType(animal, 'Cat'))
  ```
* `NEW` `---@class` supports attribute `exact`
  ```lua
  ---@class (exact) Point
  ---@field x number
  ---@field y number
  local m = {}
  m.x = 1 -- OK
  m.y = 2 -- OK
  m.z = 3 -- Warning
  ```

* `FIX` wrong hover and signature for method with varargs and overloads
* `FIX` [#2155]
* `FIX` [#2224]
* `FIX` [#2252]
* `FIX` [#2267]

[#2155]: https://github.com/LuaLS/lua-language-server/issues/2155
[#2224]: https://github.com/LuaLS/lua-language-server/issues/2224
[#2252]: https://github.com/LuaLS/lua-language-server/issues/2252
[#2267]: https://github.com/LuaLS/lua-language-server/issues/2267

## 3.6.25
`2023-7-26`
* `FIX` [#2214]

[#2214]: https://github.com/LuaLS/lua-language-server/issues/2214

## 3.6.24
`2023-7-21`
* `NEW` diagnostic: `missing-fields`
* `FIX` shake of `codeLens`
* `FIX` [#2145]

[#2145]: https://github.com/LuaLS/lua-language-server/issues/2145

## 3.6.23
`2023-7-7`
* `CHG` signature: narrow by inputed literal

## 3.6.22
`2023-6-14`
* `FIX` [#2038]
* `FIX` [#2042]
* `FIX` [#2062]
* `FIX` [#2083]
* `FIX` [#2088]
* `FIX` [#2110]
* `FIX` [#2129]

[#2038]: https://github.com/LuaLS/lua-language-server/issues/2038
[#2042]: https://github.com/LuaLS/lua-language-server/issues/2042
[#2062]: https://github.com/LuaLS/lua-language-server/issues/2062
[#2083]: https://github.com/LuaLS/lua-language-server/issues/2083
[#2088]: https://github.com/LuaLS/lua-language-server/issues/2088
[#2110]: https://github.com/LuaLS/lua-language-server/issues/2110
[#2129]: https://github.com/LuaLS/lua-language-server/issues/2129

## 3.6.21
`2023-5-24`
* `FIX` disable ffi plugin

## 3.6.20
`2023-5-23`
* `NEW` support connecting by socket with `--socket=PORT`
* `FIX` [#2113]

[#2113]: https://github.com/LuaLS/lua-language-server/issues/2113

## 3.6.19
`2023-4-26`
* `FIX` commandline parameter `checklevel` may not work
* `FIX` [#2036]
* `FIX` [#2037]
* `FIX` [#2056]
* `FIX` [#2077]
* `FIX` [#2081]

[#2036]: https://github.com/LuaLS/lua-language-server/issues/2036
[#2037]: https://github.com/LuaLS/lua-language-server/issues/2037
[#2056]: https://github.com/LuaLS/lua-language-server/issues/2056
[#2077]: https://github.com/LuaLS/lua-language-server/issues/2077
[#2081]: https://github.com/LuaLS/lua-language-server/issues/2081

## 3.6.18
`2023-3-23`
* `FIX` [#1943]
* `FIX` [#1996]
* `FIX` [#2004]
* `FIX` [#2013]

[#1943]: https://github.com/LuaLS/lua-language-server/issues/1943
[#1996]: https://github.com/LuaLS/lua-language-server/issues/1996
[#2004]: https://github.com/LuaLS/lua-language-server/issues/2004
[#2013]: https://github.com/LuaLS/lua-language-server/issues/2013

## 3.6.17
`2023-3-9`
* `CHG` export documents: export global variables
* `FIX` [#1715]
* `FIX` [#1753]
* `FIX` [#1914]
* `FIX` [#1922]
* `FIX` [#1924]
* `FIX` [#1928]
* `FIX` [#1945]
* `FIX` [#1955]
* `FIX` [#1978]

[#1715]: https://github.com/LuaLS/lua-language-server/issues/1715
[#1753]: https://github.com/LuaLS/lua-language-server/issues/1753
[#1914]: https://github.com/LuaLS/lua-language-server/issues/1914
[#1922]: https://github.com/LuaLS/lua-language-server/issues/1922
[#1924]: https://github.com/LuaLS/lua-language-server/issues/1924
[#1928]: https://github.com/LuaLS/lua-language-server/issues/1928
[#1945]: https://github.com/LuaLS/lua-language-server/issues/1945
[#1955]: https://github.com/LuaLS/lua-language-server/issues/1955
[#1978]: https://github.com/LuaLS/lua-language-server/issues/1978

## 3.6.13
`2023-3-2`
* `FIX` setting: `Lua.addonManager.enable` should be `true` by default
* `FIX` failed to publish to Windows

## 3.6.12
`2023-3-2`
* `NEW` [Addon Manager](https://github.com/LuaLS/lua-language-server/discussions/1607), try it with command `lua.addon_manager.open`. Thanks to [carsakiller](https://github.com/carsakiller)!

## 3.6.11
`2023-2-13`
* `CHG` completion: don't show loading process
* `FIX` [#1886]
* `FIX` [#1887]
* `FIX` [#1889]
* `FIX` [#1895]
* `FIX` [#1902]

[#1886]: https://github.com/LuaLS/lua-language-server/issues/1886
[#1887]: https://github.com/LuaLS/lua-language-server/issues/1887
[#1889]: https://github.com/LuaLS/lua-language-server/issues/1889
[#1895]: https://github.com/LuaLS/lua-language-server/issues/1895
[#1902]: https://github.com/LuaLS/lua-language-server/issues/1902

## 3.6.10
`2023-2-7`
* `FIX` [#1869]
* `FIX` [#1872]

[#1869]: https://github.com/LuaLS/lua-language-server/issues/1869
[#1872]: https://github.com/LuaLS/lua-language-server/issues/1872

## 3.6.9
`2023-2-2`
* `FIX` [#1864]
* `FIX` [#1868]
* `FIX` [#1869]
* `FIX` [#1871]

[#1864]: https://github.com/LuaLS/lua-language-server/issues/1864
[#1868]: https://github.com/LuaLS/lua-language-server/issues/1868
[#1869]: https://github.com/LuaLS/lua-language-server/issues/1869
[#1871]: https://github.com/LuaLS/lua-language-server/issues/1871

## 3.6.8
`2023-1-31`
* `NEW` command `lua.exportDocument` . VSCode will display this command in the right-click menu
* `CHG` setting `Lua.workspace.supportScheme` has been removed. All schemes are supported if the language id is `lua`
* `FIX` [#1831]
* `FIX` [#1838]
* `FIX` [#1841]
* `FIX` [#1851]
* `FIX` [#1855]
* `FIX` [#1857]

[#1831]: https://github.com/LuaLS/lua-language-server/issues/1831
[#1838]: https://github.com/LuaLS/lua-language-server/issues/1838
[#1841]: https://github.com/LuaLS/lua-language-server/issues/1841
[#1851]: https://github.com/LuaLS/lua-language-server/issues/1851
[#1855]: https://github.com/LuaLS/lua-language-server/issues/1855
[#1857]: https://github.com/LuaLS/lua-language-server/issues/1857

## 3.6.7
`2023-1-20`
* `FIX` [#1810]
* `FIX` [#1829]

[#1810]: https://github.com/LuaLS/lua-language-server/issues/1810
[#1829]: https://github.com/LuaLS/lua-language-server/issues/1829

## 3.6.6
`2023-1-17`
* `FIX` [#1825]
* `FIX` [#1826]

[#1825]: https://github.com/LuaLS/lua-language-server/issues/1825
[#1826]: https://github.com/LuaLS/lua-language-server/issues/1826

## 3.6.5
`2023-1-16`
* `NEW` support casting global variables
* `NEW` code lens: this feature is disabled by default.
* `NEW` settings:
  * `Lua.codeLens.enable`: Enable code lens.
* `CHG` improve memory usage for large libraries
* `CHG` definition: supports finding definitions for `@class` and `@alias`, since they may be defined multi times
* `CHG` rename: supports `@field`
* `CHG` improve patch for `.luarc.json`
* `CHG` `---@meta [name]`: once declared `name`, user can only require this file by declared name. meta file can not be required with name `_`
* `CHG` remove telemetry
* `FIX` [#831]
* `FIX` [#1729]
* `FIX` [#1737]
* `FIX` [#1751]
* `FIX` [#1767]
* `FIX` [#1796]
* `FIX` [#1805]
* `FIX` [#1808]
* `FIX` [#1811]
* `FIX` [#1824]

[#831]:  https://github.com/LuaLS/lua-language-server/issues/831
[#1729]: https://github.com/LuaLS/lua-language-server/issues/1729
[#1737]: https://github.com/LuaLS/lua-language-server/issues/1737
[#1751]: https://github.com/LuaLS/lua-language-server/issues/1751
[#1767]: https://github.com/LuaLS/lua-language-server/issues/1767
[#1796]: https://github.com/LuaLS/lua-language-server/issues/1796
[#1805]: https://github.com/LuaLS/lua-language-server/issues/1805
[#1808]: https://github.com/LuaLS/lua-language-server/issues/1808
[#1811]: https://github.com/LuaLS/lua-language-server/issues/1811
[#1824]: https://github.com/LuaLS/lua-language-server/issues/1824

## 3.6.4
`2022-11-29`
* `NEW` modify `require` after renaming files
* `FIX` circulation reference in process analysis
  ```lua
  ---@type number
  local x

  ---@type number
  local y

  x = y

  y = x --> Can not infer `y` before
  ```
* `FIX` [#1698]
* `FIX` [#1704]
* `FIX` [#1717]

[#1698]: https://github.com/LuaLS/lua-language-server/issues/1698
[#1704]: https://github.com/LuaLS/lua-language-server/issues/1704
[#1717]: https://github.com/LuaLS/lua-language-server/issues/1717

## 3.6.3
`2022-11-14`
* `FIX` [#1684]
* `FIX` [#1692]

[#1684]: https://github.com/LuaLS/lua-language-server/issues/1684
[#1692]: https://github.com/LuaLS/lua-language-server/issues/1692

## 3.6.2
`2022-11-10`
* `FIX` incorrect type check for generic with nil
* `FIX` [#1676]
* `FIX` [#1677]
* `FIX` [#1679]
* `FIX` [#1680]

[#1676]: https://github.com/LuaLS/lua-language-server/issues/1676
[#1677]: https://github.com/LuaLS/lua-language-server/issues/1677
[#1679]: https://github.com/LuaLS/lua-language-server/issues/1679
[#1680]: https://github.com/LuaLS/lua-language-server/issues/1680

## 3.6.1
`2022-11-8`
* `FIX` wrong diagnostics for `pcall` and `xpcall`
* `FIX` duplicate fields in table hover
* `FIX` description disapeared for overloaded function
* `FIX` [#1675]

[#1675]: https://github.com/LuaLS/lua-language-server/issues/1675

## 3.6.0
`2022-11-8`
* `NEW` supports `private`/`protected`/`public`/`package`
  * mark in `doc.field`
    ```lua
    ---@class unit
    ---@field private uuid integer
    ```
  * mark with `---@private`, `---@protected`, `---@public` and `---@package`
    ```lua
    ---@class unit
    local mt = {}

    ---@private
    function mt:init()
    end

    ---@protected
    function mt:update()
    end
    ```
  * mark by settings `Lua.doc.privateName`, `Lua.doc.protectedName` and `Lua.doc.packageName`
    ```lua
    ---@class unit
    ---@field _uuid integer --> treat as private when `Lua.doc.privateName` has `"_*"`
    ```
* `NEW` settings:
  * `Lua.misc.executablePath`: [#1557] specify the executable path in VSCode
  * `Lua.diagnostics.workspaceEvent`: [#1626] set the time to trigger workspace diagnostics.
  * `Lua.doc.privateName`: treat matched fields as private
  * `Lua.doc.protectedName`: treat matched fields as protected
  * `Lua.doc.packageName`: treat matched fields as package
* `NEW` CLI `--doc [path]` to make docs.
server will generate `doc.json` and `doc.md` in `LOGPATH`.
`doc.md` is generated by `doc.json` by example code `script/cli/doc2md.lua`.
* `CHG` [#1558] detect multi libraries
* `CHG` [#1458] `semantic-tokens`: global variable is setted to `variable.global`
  ```jsonc
  // color global variables to red
  "editor.semanticTokenColorCustomizations": {
      "rules": {
          "variable.global": "#ff0000"
      }
  }
  ```
* `CHG` [#1177] re-support for symlinks, users need to maintain the correctness of symlinks themselves
* `CHG` [#1561] infer definitions and types across chain expression
  ```lua
  ---@class myClass
  local myClass = {}

  myClass.a.b.c.e.f.g = 1

  ---@type myClass
  local class

  print(class.a.b.c.e.f.g) --> inferred as integer
  ```
* `CHG` [#1582] the following diagnostics consider `overload`
  * `missing-return`
  * `missing-return-value`
  * `redundant-return-value`
  * `return-type-mismatch`
* `CHG` workspace-symbol: supports chain fields based on global variables and types. try `io.open` or `iolib.open`
* `CHG` [#1641] if a function only has varargs and has `---@overload`, the varargs will be ignored
* `CHG` [#1575] search definitions by first argument of `setmetatable`
  ```lua
  ---@class Object
  local obj = setmetatable({
    initValue = 1,
  }, mt)

  print(obj.initValue) --> `obj.initValue` is integer
  ```
* `CHG` [#1153] infer type by generic parameters or returns of function
  ```lua
  ---@generic T
  ---@param f fun(x: T)
  ---@return T[]
  local function x(f) end

  ---@type fun(x: integer)
  local cb

  local arr = x(cb) --> `arr` is inferred as `integer[]`
  ```
* `CHG` [#1201] infer parameter type by expected returned function of parent function
  ```lua
  ---@return fun(x: integer)
  local function f()
      return function (x) --> `x` is inferred as `integer`
      end
  end
  ```
* `CHG` [#1332] infer parameter type when function in table
  ```lua
  ---@class A
  ---@field f fun(x: string)

  ---@type A
  local t = {
      f = function (x) end --> `x` is inferred as `string`
  }
  ```
* `CHG` find reference: respect `includeDeclaration` (although I don't know how to turn off this option in VSCode)
* `CHG` [#1344] improve `---@see`
* `CHG` [#1484] setting `runtime.special` supports fields
  ```jsonc
  {
    "runtime.special": {
      "sandbox.require": "require"
    }
  }
  ```
* `CHG` [#1533] supports completion with table field of function
* `CHG` [#1457] infer parameter type by function type
  ```lua
  ---@type fun(x: number)
  local function f(x) --> `x` is inferred as `number`
  end
  ```
* `CHG` [#1663] check parameter types of generic extends
  ```lua
  ---@generic T: string | boolean
  ---@param x T
  ---@return T
  local function f(x)
      return x
  end

  local x = f(1) --> Warning: Cannot assign `integer` to parameter `<T:boolean|string>`.
  ```
* `CHG` [#1434] type check: check the fields in table:
  ```lua
  ---@type table<string, string>
  local x

  ---@type table<string, number>
  local y

  x = y --> Warning: Cannot assign `<string, number>` to `<string, string>`
  ```
* `CHG` [#1374] type check: supports array part in literal table
  ```lua
  ---@type boolean[]
  local t = { 1, 2, 3 } --> Warning: Cannot assign `integer` to `boolean`
  ```
* `CHG` `---@enum` supports runtime values
* `FIX` [#1479]
* `FIX` [#1480]
* `FIX` [#1567]
* `FIX` [#1593]
* `FIX` [#1595]
* `FIX` [#1599]
* `FIX` [#1606]
* `FIX` [#1608]
* `FIX` [#1637]
* `FIX` [#1640]
* `FIX` [#1642]
* `FIX` [#1662]
* `FIX` [#1672]

[#1153]: https://github.com/LuaLS/lua-language-server/issues/1153
[#1177]: https://github.com/LuaLS/lua-language-server/issues/1177
[#1201]: https://github.com/LuaLS/lua-language-server/issues/1201
[#1202]: https://github.com/LuaLS/lua-language-server/issues/1202
[#1332]: https://github.com/LuaLS/lua-language-server/issues/1332
[#1344]: https://github.com/LuaLS/lua-language-server/issues/1344
[#1374]: https://github.com/LuaLS/lua-language-server/issues/1374
[#1434]: https://github.com/LuaLS/lua-language-server/issues/1434
[#1457]: https://github.com/LuaLS/lua-language-server/issues/1457
[#1458]: https://github.com/LuaLS/lua-language-server/issues/1458
[#1479]: https://github.com/LuaLS/lua-language-server/issues/1479
[#1480]: https://github.com/LuaLS/lua-language-server/issues/1480
[#1484]: https://github.com/LuaLS/lua-language-server/issues/1484
[#1533]: https://github.com/LuaLS/lua-language-server/issues/1533
[#1557]: https://github.com/LuaLS/lua-language-server/issues/1557
[#1558]: https://github.com/LuaLS/lua-language-server/issues/1558
[#1561]: https://github.com/LuaLS/lua-language-server/issues/1561
[#1567]: https://github.com/LuaLS/lua-language-server/issues/1567
[#1575]: https://github.com/LuaLS/lua-language-server/issues/1575
[#1582]: https://github.com/LuaLS/lua-language-server/issues/1582
[#1593]: https://github.com/LuaLS/lua-language-server/issues/1593
[#1595]: https://github.com/LuaLS/lua-language-server/issues/1595
[#1599]: https://github.com/LuaLS/lua-language-server/issues/1599
[#1606]: https://github.com/LuaLS/lua-language-server/issues/1606
[#1608]: https://github.com/LuaLS/lua-language-server/issues/1608
[#1626]: https://github.com/LuaLS/lua-language-server/issues/1626
[#1637]: https://github.com/LuaLS/lua-language-server/issues/1637
[#1640]: https://github.com/LuaLS/lua-language-server/issues/1640
[#1641]: https://github.com/LuaLS/lua-language-server/issues/1641
[#1642]: https://github.com/LuaLS/lua-language-server/issues/1642
[#1662]: https://github.com/LuaLS/lua-language-server/issues/1662
[#1663]: https://github.com/LuaLS/lua-language-server/issues/1663
[#1670]: https://github.com/LuaLS/lua-language-server/issues/1670
[#1672]: https://github.com/LuaLS/lua-language-server/issues/1672

## 3.5.6
`2022-9-16`
* `FIX` [#1439](https://github.com/LuaLS/lua-language-server/issues/1439)
* `FIX` [#1467](https://github.com/LuaLS/lua-language-server/issues/1467)
* `FIX` [#1506](https://github.com/LuaLS/lua-language-server/issues/1506)
* `FIX` [#1537](https://github.com/LuaLS/lua-language-server/issues/1537)

## 3.5.5
`2022-9-7`
* `FIX` [#1529](https://github.com/LuaLS/lua-language-server/issues/1529)
* `FIX` [#1530](https://github.com/LuaLS/lua-language-server/issues/1530)

## 3.5.4
`2022-9-6`
* `NEW` `type-formatting`: fix wrong indentation of VSCode
* `CHG` `document-symbol`: redesigned to better support for `Sticky Scroll` feature of VSCode
* `FIX` `diagnostics.workspaceDelay` can not prevent first workspace diagnostic
* `FIX` [#1476](https://github.com/LuaLS/lua-language-server/issues/1476)
* `FIX` [#1490](https://github.com/LuaLS/lua-language-server/issues/1490)
* `FIX` [#1493](https://github.com/LuaLS/lua-language-server/issues/1493)
* `FIX` [#1499](https://github.com/LuaLS/lua-language-server/issues/1499)
* `FIX` [#1526](https://github.com/LuaLS/lua-language-server/issues/1526)

## 3.5.3
`2022-8-13`
* `FIX` [#1409](https://github.com/LuaLS/lua-language-server/issues/1409)
* `FIX` [#1422](https://github.com/LuaLS/lua-language-server/issues/1422)
* `FIX` [#1425](https://github.com/LuaLS/lua-language-server/issues/1425)
* `FIX` [#1428](https://github.com/LuaLS/lua-language-server/issues/1428)
* `FIX` [#1430](https://github.com/LuaLS/lua-language-server/issues/1430)
* `FIX` [#1431](https://github.com/LuaLS/lua-language-server/issues/1431)
* `FIX` [#1446](https://github.com/LuaLS/lua-language-server/issues/1446)
* `FIX` [#1451](https://github.com/LuaLS/lua-language-server/issues/1451)
* `FIX` [#1461](https://github.com/LuaLS/lua-language-server/issues/1461)
* `FIX` [#1463](https://github.com/LuaLS/lua-language-server/issues/1463)

## 3.5.2
`2022-8-1`
* `FIX` [#1395](https://github.com/LuaLS/lua-language-server/issues/1395)
* `FIX` [#1403](https://github.com/LuaLS/lua-language-server/issues/1403)
* `FIX` [#1405](https://github.com/LuaLS/lua-language-server/issues/1405)
* `FIX` [#1406](https://github.com/LuaLS/lua-language-server/issues/1406)
* `FIX` [#1418](https://github.com/LuaLS/lua-language-server/issues/1418)

## 3.5.1
`2022-7-26`
* `NEW` supports [color](https://github.com/LuaLS/lua-language-server/pull/1379)
* `NEW` setting `Lua.runtime.pluginArgs`
* `CHG` setting `type.castNumberToInteger` default by `true`
* `CHG` improve supports for multi-workspace
* `FIX` [#1354](https://github.com/LuaLS/lua-language-server/issues/1354)
* `FIX` [#1355](https://github.com/LuaLS/lua-language-server/issues/1355)
* `FIX` [#1363](https://github.com/LuaLS/lua-language-server/issues/1363)
* `FIX` [#1365](https://github.com/LuaLS/lua-language-server/issues/1365)
* `FIX` [#1367](https://github.com/LuaLS/lua-language-server/issues/1367)
* `FIX` [#1368](https://github.com/LuaLS/lua-language-server/issues/1368)
* `FIX` [#1370](https://github.com/LuaLS/lua-language-server/issues/1370)
* `FIX` [#1375](https://github.com/LuaLS/lua-language-server/issues/1375)
* `FIX` [#1391](https://github.com/LuaLS/lua-language-server/issues/1391)

## 3.5.0
`2022-7-19`
* `NEW` `LuaDoc`: `---@operator`:
  ```lua
  ---@class fspath
  ---@operator div(string|fspath): fspath

  ---@type fspath
  local root

  local fileName = root / 'script' / 'main.lua' -- `fileName` is `fspath` here
  ```
* `NEW` `LuaDoc`: `---@source`:
  ```lua
  -- Also supports absolute path or relative path (based on current file path)
  ---@source file:///xxx.c:50:20
  XXX = 1 -- when finding definitions of `XXX`, returns `file:///xxx.c:50:20` instead here.
  ```
* `NEW` `LuaDoc`: `---@enum`:
  ```lua
  ---@enum animal
  Animal = {
    Cat = 1,
    Dog = 2,
  }

  ---@param x animal
  local function f(x) end

  f() -- suggests `Animal.Cat`, `Animal.Dog`, `1`, `2` as the first parameter
  ```
* `NEW` diagnostics:
  * `unknown-operator`
  * `unreachable-code`
* `NEW` settings:
  * `diagnostics.unusedLocalExclude`
* `NEW` VSCode: add support for [EmmyLuaUnity](https://marketplace.visualstudio.com/items?itemName=CppCXY.emmylua-unity)
* `CHG` support multi-type:
  ```lua
  ---@type number, _, boolean
  local a, b, c -- `a` is `number`, `b` is `unknown`, `c` is `boolean`
  ```
* `CHG` treat `_ENV = XXX` as `local _ENV = XXX`
  * `_ENV = nil`: disable all globals
  * `_ENV = {}`: allow all globals
  * `_ENV = {} ---@type mathlib`: only allow globals in `mathlib`
* `CHG` hover: dose not show unknown `---@XXX` as description
* `CHG` contravariance is allowed at the class declaration
  ```lua
  ---@class BaseClass
  local BaseClass

  ---@class MyClass: BaseClass
  local MyClass = BaseClass -- OK!
  ```
* `CHG` hover: supports path in link
  ```lua
  --![](image.png) --> will convert to `--![](file:///xxxx/image.png)`
  local x
  ```
* `CHG` signature: only show signatures matching the entered parameters
* `FIX` [#880](https://github.com/LuaLS/lua-language-server/issues/880)
* `FIX` [#1284](https://github.com/LuaLS/lua-language-server/issues/1284)
* `FIX` [#1292](https://github.com/LuaLS/lua-language-server/issues/1292)
* `FIX` [#1294](https://github.com/LuaLS/lua-language-server/issues/1294)
* `FIX` [#1306](https://github.com/LuaLS/lua-language-server/issues/1306)
* `FIX` [#1311](https://github.com/LuaLS/lua-language-server/issues/1311)
* `FIX` [#1317](https://github.com/LuaLS/lua-language-server/issues/1317)
* `FIX` [#1320](https://github.com/LuaLS/lua-language-server/issues/1320)
* `FIX` [#1330](https://github.com/LuaLS/lua-language-server/issues/1330)
* `FIX` [#1345](https://github.com/LuaLS/lua-language-server/issues/1345)
* `FIX` [#1346](https://github.com/LuaLS/lua-language-server/issues/1346)
* `FIX` [#1348](https://github.com/LuaLS/lua-language-server/issues/1348)

## 3.4.2
`2022-7-6`
* `CHG` diagnostic: `type-check` ignores `nil` in `getfield`
* `CHG` diagnostic: `---@diagnostic disable: <ERR_NAME>` can suppress syntax errors
* `CHG` completion: `completion.callSnippet` no longer generate parameter types
* `CHG` hover: show `---@type {x: number, y: number}` as detail instead of `table`
* `CHG` dose not infer as `nil` by `t.field = nil`
* `FIX` [#1278](https://github.com/LuaLS/lua-language-server/issues/1278)
* `FIX` [#1288](https://github.com/LuaLS/lua-language-server/issues/1288)

## 3.4.1
`2022-7-5`
* `NEW` settings:
  * `type.weakNilCheck`
* `CHG` allow type contravariance for `setmetatable` when initializing a class
  ```lua
  ---@class A
  local a = {}

  ---@class B: A
  local b = setmetatable({}, { __index = a }) -- OK!
  ```
* `FIX` [#1256](https://github.com/LuaLS/lua-language-server/issues/1256)
* `FIX` [#1257](https://github.com/LuaLS/lua-language-server/issues/1257)
* `FIX` [#1267](https://github.com/LuaLS/lua-language-server/issues/1267)
* `FIX` [#1269](https://github.com/LuaLS/lua-language-server/issues/1269)
* `FIX` [#1273](https://github.com/LuaLS/lua-language-server/issues/1273)
* `FIX` [#1275](https://github.com/LuaLS/lua-language-server/issues/1275)
* `FIX` [#1279](https://github.com/LuaLS/lua-language-server/issues/1279)

## 3.4.0
`2022-6-29`
* `NEW` diagnostics:
  * `cast-local-type`
  * `assign-type-mismatch`
  * `param-type-mismatch`
  * `unknown-cast-variable`
  * `cast-type-mismatch`
  * `missing-return-value`
  * `redundant-return-value`
  * `missing-return`
  * `return-type-mismatch`
* `NEW` settings:
  * `diagnostics.groupSeverity`
  * `diagnostics.groupFileStatus`
  * `type.castNumberToInteger`
  * `type.weakUnionCheck`
  * `hint.semicolon`
* `CHG` infer `nil` as redundant return value
  ```lua
  local function f() end
  local x = f() -- `x` is `nil` instead of `unknown`
  ```
* `CHG` infer called function by params num
  ```lua
  ---@overload fun(x: number, y: number):string
  ---@overload fun(x: number):number
  ---@return boolean
  local function f() end

  local n1 = f()     -- `n1` is `boolean`
  local n2 = f(0)    -- `n2` is `number`
  local n3 = f(0, 0) -- `n3` is `string`
  ```
* `CHG` semicolons and parentheses can be used in `DocTable`
  ```lua
  ---@type { (x: number); (y: boolean) }
  ```
* `CHG` return names and parentheses can be used in `DocFunction`
  ```lua
  ---@type fun():(x: number, y: number, ...: number)
  ```
* `CHG` supports `---@return boolean ...`
* `CHG` improve experience for diagnostics and semantic-tokens
* `FIX` diagnostics flash when opening a file
* `FIX` sometimes workspace diagnostics are not triggered
* `FIX` [#1228](https://github.com/LuaLS/lua-language-server/issues/1228)
* `FIX` [#1229](https://github.com/LuaLS/lua-language-server/issues/1229)
* `FIX` [#1242](https://github.com/LuaLS/lua-language-server/issues/1242)
* `FIX` [#1243](https://github.com/LuaLS/lua-language-server/issues/1243)
* `FIX` [#1249](https://github.com/LuaLS/lua-language-server/issues/1249)

## 3.3.1
`2022-6-17`
* `FIX` [#1213](https://github.com/LuaLS/lua-language-server/issues/1213)
* `FIX` [#1215](https://github.com/LuaLS/lua-language-server/issues/1215)
* `FIX` [#1217](https://github.com/LuaLS/lua-language-server/issues/1217)
* `FIX` [#1218](https://github.com/LuaLS/lua-language-server/issues/1218)
* `FIX` [#1220](https://github.com/LuaLS/lua-language-server/issues/1220)
* `FIX` [#1223](https://github.com/LuaLS/lua-language-server/issues/1223)

## 3.3.0
`2022-6-15`
* `NEW` `LuaDoc` supports `` `CODE` ``
  ```lua
  ---@type `CONST.X` | `CONST.Y`
  local x

  if x == -- suggest `CONST.X` and `CONST.Y` here
  ```
* `CHG` infer type by `error`
  ```lua
  ---@type integer|nil
  local n

  if not n then
      error('n is nil')
  end

  print(n) -- `n` is `integer` here
  ```
* `CHG` infer type by `t and t.x`
  ```lua
  ---@type table|nil
  local t

  local s = t and t.x or 1 -- `t` in `t.x` is `table`
  ```
* `CHG` infer type by `type(x)`
  ```lua
  local x

  if type(x) == 'string' then
      print(x) -- `x` is `string` here
  end

  local tp = type(x)

  if tp == 'boolean' then
      print(x) -- `x` is `boolean` here
  end
  ```
* `CHG` infer type by `>`/`<`/`>=`/`<=`
* `FIX` with clients that support LSP 3.17 (VSCode), workspace diagnostics are triggered every time when opening a file.
* `FIX` [#1204](https://github.com/LuaLS/lua-language-server/issues/1204)
* `FIX` [#1208](https://github.com/LuaLS/lua-language-server/issues/1208)

## 3.2.5
`2022-6-9`
* `NEW` provide config docs in `LUA_LANGUAGE_SERVER/doc/`
* `FIX` [#1148](https://github.com/LuaLS/lua-language-server/issues/1148)
* `FIX` [#1149](https://github.com/LuaLS/lua-language-server/issues/1149)
* `FIX` [#1192](https://github.com/LuaLS/lua-language-server/issues/1192)

## 3.2.4
`2022-5-25`
* `NEW` settings:
  + `workspace.supportScheme`: `["file", "untitled", "git"]`
  + `diagnostics.disableScheme`: `["git"]`
* `NEW` folding: support folding `---@alias`
* `CHG` if `rootUri` or `workspaceFolder` is set to `ROOT` or `HOME`, this extension will refuse to load these directories and show an error message.
* `CHG` show warning message when scanning more than 100,000 files.
* `CHG` upgrade [LSP](https://microsoft.github.io/language-server-protocol/specifications/lsp/3.17/specification/) to `3.17`
* `FIX` hover: can not union `table` with other basic types
* `FIX` [#1125](https://github.com/LuaLS/lua-language-server/issues/1125)
* `FIX` [#1131](https://github.com/LuaLS/lua-language-server/issues/1131)
* `FIX` [#1134](https://github.com/LuaLS/lua-language-server/issues/1134)
* `FIX` [#1141](https://github.com/LuaLS/lua-language-server/issues/1141)
* `FIX` [#1144](https://github.com/LuaLS/lua-language-server/issues/1144)
* `FIX` [#1150](https://github.com/LuaLS/lua-language-server/issues/1150)
* `FIX` [#1155](https://github.com/LuaLS/lua-language-server/issues/1155)

## 3.2.3
`2022-5-16`
* `CHG` parse `.luarc.json` as jsonc. In order to please the editor, it also supports `.luarc.jsonc` as the file name.
* `CHG` dose not load files in symbol links
* `FIX` memory leak with symbol links
* `FIX` diagnostic: send empty results to every file after startup
* `FIX` [#1103](https://github.com/LuaLS/lua-language-server/issues/1103)
* `FIX` [#1107](https://github.com/LuaLS/lua-language-server/issues/1107)

## 3.2.2
`2022-4-26`
* `FIX` diagnostic: `unused-function` cannot handle recursion correctly
* `FIX` [#1092](https://github.com/LuaLS/lua-language-server/issues/1092)
* `FIX` [#1093](https://github.com/LuaLS/lua-language-server/issues/1093)
* `FIX` runtime errors reported by telemetry, see [#1091](https://github.com/LuaLS/lua-language-server/issues/1091)

## 3.2.1
`2022-4-25`
* `FIX` broken in VSCode

## 3.2.0
`2022-4-25`
* `NEW` supports infer of callback parameter
  ```lua
  ---@type string[]
  local t

  table.sort(t, function (a, b)
      -- `a` and `b` is `string` here
  end)
  ```
* `NEW` using `---@overload` as class constructor
  ```lua
  ---@class Class
  ---@overload fun():Class
  local mt

  local x = mt() --> x is `Class` here
  ```
* `NEW` add `--[[@as type]]`
  ```lua
  local x = true
  local y = x--[[@as integer]] -- y is `integer` here
  ```
* `NEW` add `---@cast`
  * `---@cast localname type`
  * `---@cast localname +type`
  * `---@cast localname -type`
  * `---@cast localname +?`
  * `---@cast localname -?`
* `NEW` generic: resolve `T[]` by `table<integer, type>` or `---@field [integer] type`
* `NEW` resolve `class[1]` by `---@field [integer] type`
* `NEW` diagnostic: `missing-parameter`
* `NEW` diagnostic: `need-check-nil`
* `CHG` diagnostic: no longer mark `redundant-parameter` as `Unnecessary`
* `FIX` diagnostic: `unused-function` does not recognize recursion
* `FIX` [#1051](https://github.com/LuaLS/lua-language-server/issues/1051)
* `FIX` [#1072](https://github.com/LuaLS/lua-language-server/issues/1072)
* `FIX` [#1077](https://github.com/LuaLS/lua-language-server/issues/1077)
* `FIX` [#1088](https://github.com/LuaLS/lua-language-server/issues/1088)
* `FIX` runtime errors

## 3.1.0
`2022-4-17`
* `NEW` support find definition in method
* `CHG` hint: move to LSP. Its font is now controlled by the client.
* `CHG` hover: split `local` into `local` / `parameter` / `upvalue` / `self`.
* `CHG` hover: added parentheses to some words, such as `global` / `field` / `class`.
* `FIX` definition of `table<k, v>`
* `FIX` [#994](https://github.com/LuaLS/lua-language-server/issues/994)
* `FIX` [#1057](https://github.com/LuaLS/lua-language-server/issues/1057)
* `FIX` runtime errors reported by telemetry, see [#1058](https://github.com/LuaLS/lua-language-server/issues/1058)

## 3.0.2
`2022-4-15`
* `FIX` `table<string, boolean>[string] -> boolean`
* `FIX` goto `type definition`
* `FIX` [#1050](https://github.com/LuaLS/lua-language-server/issues/1050)

## 3.0.1
`2022-4-11`
* `FIX` [#1033](https://github.com/LuaLS/lua-language-server/issues/1033)
* `FIX` [#1034](https://github.com/LuaLS/lua-language-server/issues/1034)
* `FIX` [#1035](https://github.com/LuaLS/lua-language-server/issues/1035)
* `FIX` [#1036](https://github.com/LuaLS/lua-language-server/issues/1036)
* `FIX` runtime errors reported by telemetry, see [#1037](https://github.com/LuaLS/lua-language-server/issues/1037)

## 3.0.0
`2022-4-10`
* `CHG` [break changes](https://github.com/LuaLS/lua-language-server/issues/980)
* `CHG` diagnostic:
  + `type-check`: removed for now
  + `no-implicit-any`: renamed to `no-unknown`
* `CHG` formatter: no longer need` --preview`
* `CHG` `LuaDoc`: supports `---@type (string|integer)[]`
* `FIX` semantic: color of `function`
* `FIX` [#1027](https://github.com/LuaLS/lua-language-server/issues/1027)
* `FIX` [#1028](https://github.com/LuaLS/lua-language-server/issues/1028)

## 2.6.8
`2022-4-9`
* `CHG` completion: call snippet shown as `Function` instead of `Snippet` when `Lua.completion.callSnippet` is `Replace`
* `FIX` [#976](https://github.com/LuaLS/lua-language-server/issues/976)
* `FIX` [#995](https://github.com/LuaLS/lua-language-server/issues/995)
* `FIX` [#1004](https://github.com/LuaLS/lua-language-server/issues/1004)
* `FIX` [#1008](https://github.com/LuaLS/lua-language-server/issues/1008)
* `FIX` [#1009](https://github.com/LuaLS/lua-language-server/issues/1009)
* `FIX` [#1011](https://github.com/LuaLS/lua-language-server/issues/1011)
* `FIX` [#1014](https://github.com/LuaLS/lua-language-server/issues/1014)
* `FIX` [#1016](https://github.com/LuaLS/lua-language-server/issues/1016)
* `FIX` [#1017](https://github.com/LuaLS/lua-language-server/issues/1017)
* `FIX` runtime errors reported by telemetry

## 2.6.7
`2022-3-9`
* `NEW` diagnosis report, [read more](https://luals.github.io/wiki/diagnosis-report/)
* `CHG` `VSCode`: 1.65 has built in new `Lua` syntax files, so this extension no longer provides syntax files, which means you can install other syntax extensions in the marketplace. If you have any suggestions or issues, please [open issues here](https://github.com/LuaLS/lua.tmbundle).
* `CHG` telemetry: the prompt will only appear in VSCode to avoid repeated prompts in other platforms due to the inability to automatically modify the settings.
* `FIX` [#965](https://github.com/LuaLS/lua-language-server/issues/965)
* `FIX` [#975](https://github.com/LuaLS/lua-language-server/issues/975)

## 2.6.6
`2022-2-21`
* `NEW` formatter preview, use `--preview` to enable this feature, [read more](https://github.com/LuaLS/lua-language-server/issues/960)
* `FIX` [#958](https://github.com/LuaLS/lua-language-server/issues/958)
* `FIX` runtime errors

## 2.6.5
`2022-2-17`
* `FIX` telemetry is not disabled by default (since 2.6.0)
* `FIX` [#934](https://github.com/LuaLS/lua-language-server/issues/934)
* `FIX` [#952](https://github.com/LuaLS/lua-language-server/issues/952)

## 2.6.4
`2022-2-9`
* `CHG` completion: reduced sorting priority for postfix completion
* `FIX` [#936](https://github.com/LuaLS/lua-language-server/issues/936)
* `FIX` [#937](https://github.com/LuaLS/lua-language-server/issues/937)
* `FIX` [#940](https://github.com/LuaLS/lua-language-server/issues/940)
* `FIX` [#941](https://github.com/LuaLS/lua-language-server/issues/941)
* `FIX` [#941](https://github.com/LuaLS/lua-language-server/issues/942)
* `FIX` [#943](https://github.com/LuaLS/lua-language-server/issues/943)
* `FIX` [#946](https://github.com/LuaLS/lua-language-server/issues/946)

## 2.6.3
`2022-1-25`
* `FIX` new files are not loaded correctly
* `FIX` [#923](https://github.com/LuaLS/lua-language-server/issues/923)
* `FIX` [#926](https://github.com/LuaLS/lua-language-server/issues/926)

## 2.6.2
`2022-1-25`
* `FIX` [#925](https://github.com/LuaLS/lua-language-server/issues/925)

## 2.6.1
`2022-1-24`
* `CHG` default values of settings:
  + `Lua.diagnostics.workspaceDelay`: `0` sec -> `3` sec
  + `Lua.workspace.maxPreload`: `1000` -> `5000`
  + `Lua.workspace.preloadFileSize`: `100` KB -> `500` KB
* `CHG` improve performance
* `FIX` modify luarc failed
* `FIX` library files not recognized correctly
* `FIX` [#903](https://github.com/LuaLS/lua-language-server/issues/903)
* `FIX` [#906](https://github.com/LuaLS/lua-language-server/issues/906)
* `FIX` [#920](https://github.com/LuaLS/lua-language-server/issues/920)

## 2.6.0
`2022-1-13`
* `NEW` supports multi-workspace in server side, for developers of language clients, please [read here](https://luals.github.io/wiki/developing/#multiple-workspace-support) to learn more.
* `NEW` setting:
  + `Lua.hint.arrayIndex`
  + `Lua.semantic.enable`
  + `Lua.semantic.variable`
  + `Lua.semantic.annotation`
  + `Lua.semantic.keyword`
* `CHG` completion: improve response speed
* `CHG` completion: can be triggered in `LuaDoc` and strings
* `CHG` diagnostic: smoother
* `CHG` settings `Lua.color.mode` removed
* `FIX` [#876](https://github.com/LuaLS/lua-language-server/issues/876)
* `FIX` [#879](https://github.com/LuaLS/lua-language-server/issues/879)
* `FIX` [#884](https://github.com/LuaLS/lua-language-server/issues/884)
* `FIX` [#885](https://github.com/LuaLS/lua-language-server/issues/885)
* `FIX` [#886](https://github.com/LuaLS/lua-language-server/issues/886)
* `FIX` [#902](https://github.com/LuaLS/lua-language-server/issues/902)

## 2.5.6
`2021-12-27`
* `CHG` diagnostic: now syntax errors in `LuaDoc` are shown as `Warning`
* `FIX` [#863](https://github.com/LuaLS/lua-language-server/issues/863)
* `FIX` return type of `math.floor`
* `FIX` runtime errors

## 2.5.5
`2021-12-16`
* `FIX` dose not work in VSCode

## 2.5.4
`2021-12-16`
* `FIX` [#847](https://github.com/LuaLS/lua-language-server/issues/847)
* `FIX` [#848](https://github.com/LuaLS/lua-language-server/issues/848)
* `FIX` completion: incorrect cache
* `FIX` hover: always view string

## 2.5.3
`2021-12-6`
* `FIX` [#842](https://github.com/LuaLS/lua-language-server/issues/844)
* `FIX` [#844](https://github.com/LuaLS/lua-language-server/issues/844)

## 2.5.2
`2021-12-2`
* `FIX` [#815](https://github.com/LuaLS/lua-language-server/issues/815)
* `FIX` [#825](https://github.com/LuaLS/lua-language-server/issues/825)
* `FIX` [#826](https://github.com/LuaLS/lua-language-server/issues/826)
* `FIX` [#827](https://github.com/LuaLS/lua-language-server/issues/827)
* `FIX` [#831](https://github.com/LuaLS/lua-language-server/issues/831)
* `FIX` [#837](https://github.com/LuaLS/lua-language-server/issues/837)
* `FIX` [#838](https://github.com/LuaLS/lua-language-server/issues/838)
* `FIX` postfix
* `FIX` runtime errors

## 2.5.1
`2021-11-29`
* `FIX` incorrect syntax error

## 2.5.0
`2021-11-29`
* `NEW` settings:
  + `Lua.runtime.pathStrict`: not check subdirectories when using `runtime.path`
  + `Lua.hint.await`: display `await` when calling a function marked as async
  + `Lua.completion.postfix`: the symbol that triggers postfix, default is `@`
* `NEW` add supports for `lovr`
* `NEW` file encoding supports `utf16le` and `utf16be`
* `NEW` full IntelliSense supports for literal tables, see [#720](https://github.com/LuaLS/lua-language-server/issues/720) and [#727](https://github.com/LuaLS/lua-language-server/issues/727)
* `NEW` `LuaDoc` annotations:
  + `---@async`: mark a function as async
  + `---@nodiscard`: the return value of the marking function cannot be discarded
* `NEW` diagnostics:
  + `await-in-sync`: check whether calls async function in sync function. disabled by default.
  + `not-yieldable`: check whether the function supports async functions as parameters. disabled by default.
  + `discard-returns`: check whether the return value is discarded.
* `NEW` locale `pt-br`, thanks [Jeferson Ferreira](https://github.com/jefersonf)
* `NEW` supports [utf-8-offsets](https://clangd.llvm.org/extensions#utf-8-offsets)
* `NEW` supports quickfix for `.luarc.json`
* `NEW` completion postifx: `@function`, `@method`, `@pcall`, `@xpcall`, `@insert`, `@remove`, `@concat`, `++`, `++?`
* `CHG` `LuaDoc`:
  + `---@class` can be re-declared
  + supports unicode
  + supports `---@param ... number`, equivalent to `---@vararg number`
  + supports `fun(...: string)`
  + supports `fun(x, y, ...)`, equivalent to `fun(x: any, y: any, ...: any)`
* `CHG` settings from `--configpath`, `.luarc.json`, `client` no longer prevent subsequent settings, instead they are merged in order
* `CHG` no longer asks to trust plugin in VSCode, because VSCode already provides the workspace trust feature
* `CHG` skip huge files (>= 10 MB)
* `CHG` after using `Lua.runtime.nonstandardSymbol` to treat `//` as a comment, `//` is no longer parsed as an operator

## 2.4.11
`2021-11-25`
* `FIX` [#816](https://github.com/LuaLS/lua-language-server/issues/816)
* `FIX` [#817](https://github.com/LuaLS/lua-language-server/issues/817)
* `FIX` [#818](https://github.com/LuaLS/lua-language-server/issues/818)
* `FIX` [#820](https://github.com/LuaLS/lua-language-server/issues/820)

## 2.4.10
`2021-11-23`
* `FIX` [#790](https://github.com/LuaLS/lua-language-server/issues/790)
* `FIX` [#798](https://github.com/LuaLS/lua-language-server/issues/798)
* `FIX` [#804](https://github.com/LuaLS/lua-language-server/issues/804)
* `FIX` [#805](https://github.com/LuaLS/lua-language-server/issues/805)
* `FIX` [#806](https://github.com/LuaLS/lua-language-server/issues/806)
* `FIX` [#807](https://github.com/LuaLS/lua-language-server/issues/807)
* `FIX` [#809](https://github.com/LuaLS/lua-language-server/issues/809)

## 2.4.9
`2021-11-18`
* `CHG` for performance reasons, some of the features that are not cost-effective in IntelliSense have been disabled by default, and you can re-enable them through the following settings:
  + `Lua.IntelliSense.traceLocalSet`
  + `Lua.IntelliSense.traceReturn`
  + `Lua.IntelliSense.traceBeSetted`
  + `Lua.IntelliSense.traceFieldInject`

  [read more](https://github.com/LuaLS/lua-language-server/wiki/IntelliSense-optional-features)

## 2.4.8
`2021-11-15`
* `FIX` incorrect IntelliSense in specific situations
* `FIX` [#777](https://github.com/LuaLS/lua-language-server/issues/777)
* `FIX` [#778](https://github.com/LuaLS/lua-language-server/issues/778)
* `FIX` [#779](https://github.com/LuaLS/lua-language-server/issues/779)
* `FIX` [#780](https://github.com/LuaLS/lua-language-server/issues/780)

## 2.4.7
`2021-10-27`
* `FIX` [#762](https://github.com/LuaLS/lua-language-server/issues/762)

## 2.4.6
`2021-10-26`
* `NEW` diagnostic: `redundant-return`
* `FIX` [#744](https://github.com/LuaLS/lua-language-server/issues/744)
* `FIX` [#748](https://github.com/LuaLS/lua-language-server/issues/748)
* `FIX` [#749](https://github.com/LuaLS/lua-language-server/issues/749)
* `FIX` [#752](https://github.com/LuaLS/lua-language-server/issues/752)
* `FIX` [#753](https://github.com/LuaLS/lua-language-server/issues/753)
* `FIX` [#756](https://github.com/LuaLS/lua-language-server/issues/756)
* `FIX` [#758](https://github.com/LuaLS/lua-language-server/issues/758)
* `FIX` [#760](https://github.com/LuaLS/lua-language-server/issues/760)

## 2.4.5
`2021-10-18`
* `FIX` accidentally load lua files from user workspace

## 2.4.4
`2021-10-15`
* `CHG` improve `.luarc.json`
* `FIX` [#722](https://github.com/LuaLS/lua-language-server/issues/722)

## 2.4.3
`2021-10-13`
* `FIX` [#713](https://github.com/LuaLS/lua-language-server/issues/713)
* `FIX` [#718](https://github.com/LuaLS/lua-language-server/issues/718)
* `FIX` [#719](https://github.com/LuaLS/lua-language-server/issues/719)
* `FIX` [#725](https://github.com/LuaLS/lua-language-server/issues/725)
* `FIX` [#729](https://github.com/LuaLS/lua-language-server/issues/729)
* `FIX` [#730](https://github.com/LuaLS/lua-language-server/issues/730)
* `FIX` runtime errors

## 2.4.2
`2021-10-8`
* `FIX` [#702](https://github.com/LuaLS/lua-language-server/issues/702)
* `FIX` [#706](https://github.com/LuaLS/lua-language-server/issues/706)
* `FIX` [#707](https://github.com/LuaLS/lua-language-server/issues/707)
* `FIX` [#709](https://github.com/LuaLS/lua-language-server/issues/709)
* `FIX` [#712](https://github.com/LuaLS/lua-language-server/issues/712)

## 2.4.1
`2021-10-2`
* `FIX` broken with single file
* `FIX` [#698](https://github.com/LuaLS/lua-language-server/issues/698)
* `FIX` [#699](https://github.com/LuaLS/lua-language-server/issues/699)

## 2.4.0
`2021-10-1`
* `NEW` loading settings from `.luarc.json`
* `NEW` settings:
  + `Lua.diagnostics.libraryFiles`
  + `Lua.diagnostics.ignoredFiles`
  + `Lua.completion.showWord`
  + `Lua.completion.requireSeparator`
* `NEW` diagnostics:
  + `different-requires`
* `NEW` `---@CustomClass<string, number>`
* `NEW` supports `$/cancelRequest`
* `NEW` `EventEmitter`
    ```lua
    --- @class Emit
    --- @field on fun(eventName: string, cb: function)
    --- @field on fun(eventName: '"died"', cb: fun(i: integer))
    --- @field on fun(eventName: '"won"', cb: fun(s: string))
    local emit = {}

    emit:on(--[[support autocomplete fr "died" and "won"]])

    emit:on("died", function (i)
        -- should be i: integer
    end)

    emit:on('won', function (s)
        -- should be s: string
    end)
    ```
* `NEW` `---@module 'moduleName'`
    ```lua
    ---@module 'mylib'
    local lib -- the same as `local lib = require 'mylib'`
    ```
* `NEW` add supports of `skynet`
* `CHG` hover: improve showing multi defines
* `CHG` hover: improve showing multi comments at enums
* `CHG` hover: shows method
* `CHG` hint: `Lua.hint.paramName` now supports `Disable`, `Literal` and `All`
* `CHG` only search first file by `require`
* `CHG` no longer infer by usage
* `CHG` no longer ignore file names case in Windows
* `CHG` watching library changes
* `CHG` completion: improve misspelling results
* `CHG` completion: `Lua.completion.displayContext` default to `0`
* `CHG` completion: `autoRequire` has better inserting position
* `CHG` diagnostics:
  + `redundant-parameter` default severity to `Warning`
  + `redundant-value` default severity to `Warning`
* `CHG` infer: more strict of calculation results
* `CHG` [#663](https://github.com/LuaLS/lua-language-server/issues/663)
* `FIX` runtime errors
* `FIX` hint: may show param-2 as `self`
* `FIX` semantic: may fail when scrolling
* `FIX` [#647](https://github.com/LuaLS/lua-language-server/issues/647)
* `FIX` [#660](https://github.com/LuaLS/lua-language-server/issues/660)
* `FIX` [#673](https://github.com/LuaLS/lua-language-server/issues/673)

## 2.3.7
`2021-8-17`
* `CHG` improve performance
* `FIX` [#244](https://github.com/LuaLS/lua-language-server/issues/244)

## 2.3.6
`2021-8-9`
* `FIX` completion: can not find global fields
* `FIX` globals and class may lost

## 2.3.5
`2021-8-9`
* `CHG` improve memory usage
* `CHG` completion: call snip triggers signature (VSCode only)
* `FIX` completion: may not find results

## 2.3.4
`2021-8-6`
* `CHG` improve performance
* `FIX` [#625](https://github.com/LuaLS/lua-language-server/issues/625)

## 2.3.3
`2021-7-26`
* `NEW` config supports prop
* `FIX` [#612](https://github.com/LuaLS/lua-language-server/issues/612)
* `FIX` [#613](https://github.com/LuaLS/lua-language-server/issues/613)
* `FIX` [#618](https://github.com/LuaLS/lua-language-server/issues/618)
* `FIX` [#620](https://github.com/LuaLS/lua-language-server/issues/620)

## 2.3.2
`2021-7-21`
* `NEW` `LuaDoc`: supports `['string']` as field:
    ```lua
    ---@class keyboard
    ---@field ['!'] number
    ---@field ['?'] number
    ---@field ['#'] number
    ```
* `NEW` add supports of `love2d`
* `FIX` gitignore pattern `\` broken initialization
* `FIX` runtime errors

## 2.3.1
`2021-7-19`
* `NEW` setting `Lua.workspace.userThirdParty`, add private user [third-parth](https://github.com/LuaLS/lua-language-server/tree/master/meta/3rd) by this setting
* `CHG` path in config supports `~/xxxx`
* `FIX` `autoRequire` inserted incorrect code
* `FIX` `autoRequire` may provide dumplicated options
* `FIX` [#606](https://github.com/LuaLS/lua-language-server/issues/606)
* `FIX` [#607](https://github.com/LuaLS/lua-language-server/issues/607)

## 2.3.0
`2021-7-16`
* `NEW` `VSCode`: click the status bar icon to operate:
    * run workspace diagnostics
* `NEW` `LuaDoc`: supports `[1]` as field:
    ```lua
    ---@class position
    ---@field [1] number
    ---@field [2] number
    ---@field [3] number
    ```
* `NEW` hover: view array `local array = {'a', 'b', 'c'}`:
    ```lua
    local array: {
        [1]: string = "a",
        [2]: string = "b",
        [3]: string = "c",
    }
    ```
* `NEW` completion: supports enums in `fun()`
    ```lua
    ---@type fun(x: "'aaa'"|"'bbb'")
    local f

    f(--[[show `'aaa'` and `'bbb'` here]])
    ```
* `FIX` loading workspace may hang
* `FIX` `debug.getuservalue` and `debug.setuservalue` should not exist in `Lua 5.1`
* `FIX` infer of `---@type class[][]`
* `FIX` infer of `---@type {}[]`
* `FIX` completion: displaying `@fenv` in `Lua 5.1`
* `FIX` completion: incorrect at end of line
* `FIX` when a file is renamed, the file will still be loaded even if the new file name has been set to ignore
* `FIX` [#596](https://github.com/LuaLS/lua-language-server/issues/596)
* `FIX` [#597](https://github.com/LuaLS/lua-language-server/issues/597)
* `FIX` [#598](https://github.com/LuaLS/lua-language-server/issues/598)
* `FIX` [#601](https://github.com/LuaLS/lua-language-server/issues/601)

## 2.2.3
`2021-7-9`
* `CHG` improve `auto require`
* `CHG` will not sleep anymore
* `FIX` incorrect doc: `debug.getlocal`
* `FIX` completion: incorrect callback
* `FIX` [#592](https://github.com/LuaLS/lua-language-server/issues/592)

## 2.2.2
`2021-7-9`
* `FIX` incorrect syntax color
* `FIX` incorrect type infer

## 2.2.1
`2021-7-8`
* `FIX` change setting may failed

## 2.2.0
`2021-7-8`
* `NEW` detect and apply third-party libraries, including:
  * OpenResty
  * Cocos4.0
  * Jass
* `NEW` `LuaDoc`: supports literal table:
    ```lua
    ---@generic T
    ---@param x T
    ---@return { x: number, y: T, z?: boolean}
    local function f(x) end

    local t = f('str')
    -- hovering "t" shows:
    local t: {
        x: number,
        y: string,
        z?: boolean,
    }
    ```
* `CHG` improve changing config from server side
* `CHG` improve hover color
* `CHG` improve performance
* `CHG` telemetry: sends version of this extension
* `FIX` supports for file with LF
* `FIX` may infer a custom class as a string

## 2.1.0
`2021-7-2`
* `NEW` supports local config file, using `--configpath="config.json"`, [learn more here](https://luals.github.io/wiki/usage/#--configpath)
* `NEW` goto `type definition`
* `NEW` infer type by callback param:
    ```lua
    ---@param callback fun(value: string)
    local function work(callback)
    end

    work(function (value)
        -- value is string here
    end)
    ```
* `NEW` optional field `---@field name? type`
* `CHG` [#549](https://github.com/LuaLS/lua-language-server/issues/549)
* `CHG` diagnostics: always ignore the ignored files even if they are opened
* `FIX` completion: `type() ==` may does not work

## 2.0.5
`2021-7-1`
* `NEW` `hover` and `completion` reports initialization progress
* `CHG` `class field` consider implicit definition
    ```lua
    ---@class Class
    local mt = {}

    function mt:init()
        self.xxx = 1
    end

    function mt:func()
        print(self.xxx) -- self.xxx is defined
    end
    ```
* `CHG` improve performance
* `FIX` [#580](https://github.com/LuaLS/lua-language-server/issues/580)

## 2.0.4
`2021-6-25`
* `FIX` [#550](https://github.com/LuaLS/lua-language-server/issues/550)
* `FIX` [#555](https://github.com/LuaLS/lua-language-server/issues/555)
* `FIX` [#574](https://github.com/LuaLS/lua-language-server/issues/574)

## 2.0.3
`2021-6-24`
* `CHG` improve memory usage
* `FIX` some dialog boxes block the initialization process
* `FIX` diagnostics `undefined-field`: blocks main thread
* `FIX` [#565](https://github.com/LuaLS/lua-language-server/issues/565)

## 2.0.2
`2021-6-23`
* `NEW` supports literal table in `pairs`
    ```lua
    local t = { a = 1, b = 2, c = 3 }
    for k, v in pairs(t) do
        -- `k` is string and `v` is integer here
    end
    ```
* `CHG` view `local f ---@type fun(x:number):boolean`
    ```lua
    ---before
    function f(x: number)
      -> boolean
    ---after
    local f: fun(x: number): boolean
    ```
* `FIX` [#558](https://github.com/LuaLS/lua-language-server/issues/558)
* `FIX` [#567](https://github.com/LuaLS/lua-language-server/issues/567)
* `FIX` [#568](https://github.com/LuaLS/lua-language-server/issues/568)
* `FIX` [#570](https://github.com/LuaLS/lua-language-server/issues/570)
* `FIX` [#571](https://github.com/LuaLS/lua-language-server/issues/571)

## 2.0.1
`2021-6-21`
* `FIX` [#566](https://github.com/LuaLS/lua-language-server/issues/566)

## 2.0.0
`2021-6-21`
* `NEW` implement
* `CHG` diagnostics `undefined-field`, `deprecated`: default by `Opened` instead of `None`
* `CHG` setting `Lua.runtime.plugin`: default by `""` instead of `".vscode/lua/plugin.lua"` (for security)
* `CHG` setting `Lua.intelliSense.searchDepth`: removed
* `CHG` setting `Lua.misc.parameters`: `string array` instead of `string`
* `CHG` setting `Lua.develop.enable`, `Lua.develop.debuggerPort`, `Lua.develop.debuggerWait`: removed, use `Lua.misc.parameters` instead
* `FIX` [#441](https://github.com/LuaLS/lua-language-server/issues/441)
* `FIX` [#493](https://github.com/LuaLS/lua-language-server/issues/493)
* `FIX` [#531](https://github.com/LuaLS/lua-language-server/issues/531)
* `FIX` [#542](https://github.com/LuaLS/lua-language-server/issues/542)
* `FIX` [#543](https://github.com/LuaLS/lua-language-server/issues/543)
* `FIX` [#553](https://github.com/LuaLS/lua-language-server/issues/553)
* `FIX` [#562](https://github.com/LuaLS/lua-language-server/issues/562)
* `FIX` [#563](https://github.com/LuaLS/lua-language-server/issues/563)

## 1.21.3
`2021-6-17`
* `NEW` supports `untrusted workspaces`
* `FIX` performance issues, thanks to [folke](https://github.com/folke)

## 1.21.2
`2021-5-18`
* `FIX` loaded new file with ignored filename
* `FIX` [#536](https://github.com/LuaLS/lua-language-server/issues/536)
* `FIX` [#537](https://github.com/LuaLS/lua-language-server/issues/537)
* `FIX` [#538](https://github.com/LuaLS/lua-language-server/issues/538)
* `FIX` [#539](https://github.com/LuaLS/lua-language-server/issues/539)

## 1.21.1
`2021-5-8`
* `FIX` [#529](https://github.com/LuaLS/lua-language-server/issues/529)

## 1.21.0
`2021-5-7`
* `NEW` setting: `completion.showParams`
* `NEW` `LuaDoc`: supports multiline comments
* `NEW` `LuaDoc`: tail comments support lua string

## 1.20.5
`2021-4-30`
* `NEW` setting: `completion.autoRequire`
* `NEW` setting: `hover.enumsLimit`
* `CHG` folding: supports `-- #region`
* `FIX` completion: details may be suspended
* `FIX` [#522](https://github.com/LuaLS/lua-language-server/issues/522)
* `FIX` [#523](https://github.com/LuaLS/lua-language-server/issues/523)

## 1.20.4
`2021-4-13`
* `NEW` diagnostic: `deprecated`
* `FIX` [#464](https://github.com/LuaLS/lua-language-server/issues/464)
* `FIX` [#497](https://github.com/LuaLS/lua-language-server/issues/497)
* `FIX` [#502](https://github.com/LuaLS/lua-language-server/issues/502)

## 1.20.3
`2021-4-6`
* `FIX` [#479](https://github.com/LuaLS/lua-language-server/issues/479)
* `FIX` [#483](https://github.com/LuaLS/lua-language-server/issues/483)
* `FIX` [#485](https://github.com/LuaLS/lua-language-server/issues/485)
* `FIX` [#487](https://github.com/LuaLS/lua-language-server/issues/487)
* `FIX` [#488](https://github.com/LuaLS/lua-language-server/issues/488)
* `FIX` [#490](https://github.com/LuaLS/lua-language-server/issues/490)
* `FIX` [#495](https://github.com/LuaLS/lua-language-server/issues/495)

## 1.20.2
`2021-4-2`
* `CHG` `LuaDoc`: supports `---@param self TYPE`
* `CHG` completion: does not show suggests after `\n`, `{` and `,`, unless your setting `editor.acceptSuggestionOnEnter` is `off`
* `FIX` [#482](https://github.com/LuaLS/lua-language-server/issues/482)

## 1.20.1
`2021-3-27`
* `FIX` telemetry window blocks initializing
* `FIX` [#468](https://github.com/LuaLS/lua-language-server/issues/468)

## 1.20.0
`2021-3-27`
* `CHG` telemetry: change to opt-in, see [#462](https://github.com/LuaLS/lua-language-server/issues/462) and [Privacy-Policy](https://luals.github.io/privacy/#language-server)
* `FIX` [#467](https://github.com/LuaLS/lua-language-server/issues/467)

## 1.19.1
`2021-3-22`
* `CHG` improve performance
* `FIX` [#457](https://github.com/LuaLS/lua-language-server/issues/457)
* `FIX` [#458](https://github.com/LuaLS/lua-language-server/issues/458)

## 1.19.0
`2021-3-18`
* `NEW` VSCode: new setting `Lua.misc.parameters`
* `NEW` new setting `Lua.runtime.builtin`, used to disable some built-in libraries
* `NEW` quick fix: disable diagnostic in line/file
* `NEW` setting: `Lua.runtime.path` supports absolute path
* `NEW` completion: field in table
```lua
---@class A
---@field x number
---@field y number
---@field z number

---@type A
local t = {
    -- provide `x`, `y` and `z` here
}
```
* `NEW` `LuaDoc`: supports multi-line comment before resume
```lua
---this is
---a multi line
---comment
---@alias XXXX
---comment 1
---comment 1
---| '1'
---comment 2
---comment 2
---| '2'

---@param x XXXX
local function f(x)
end

f( -- view comments of `1` and `2` in completion
```
* `CHG` intelli-scense: search from generic param to return
* `CHG` intelli-scense: search across vararg
* `CHG` text-document-synchronization: refactored
* `CHG` diagnostic: improve `newline-call`
* `CHG` completion: improve `then .. end`
* `CHG` improve initialization speed
* `CHG` improve performance
* `FIX` missed syntax error `function m['x']() end`
* `FIX` [#452](https://github.com/LuaLS/lua-language-server/issues/452)

## 1.18.1
`2021-3-10`
* `CHG` semantic-tokens: improve colors of `const` and `close`
* `CHG` type-formating: improve execution conditions
* `FIX` [#444](https://github.com/LuaLS/lua-language-server/issues/444)

## 1.18.0
`2021-3-9`
* `NEW` `LuaDoc`: supports `---@diagnostic disable`
* `NEW` code-action: convert JSON to Lua
* `NEW` completion: provide `then .. end` snippet
* `NEW` type-formating:
    ```lua
    -- press `enter` at $
    local function f() $ end
    -- formating result:
    local function f()
        $
    end

    -- as well as
    do $ end
    -- formating result
    do
        $
    end
    ```
* `CHG` `Windows`: dose not provide `ucrt` any more
* `CHG` `Lua.workspace.library`: use `path[]` instead of `<path, true>`
* `FIX` missed syntax error `local a <const>= 1`
* `FIX` workspace: preload blocked when hitting `Lua.workspace.maxPreload`
* `FIX` [#443](https://github.com/LuaLS/lua-language-server/issues/443)
* `FIX` [#445](https://github.com/LuaLS/lua-language-server/issues/445)

## 1.17.4
`2021-3-4`
* `FIX` [#437](https://github.com/LuaLS/lua-language-server/issues/437) again
* `FIX` [#438](https://github.com/LuaLS/lua-language-server/issues/438)

## 1.17.3
`2021-3-3`
* `CHG` intelli-scense: treat `V[]` as `table<integer, V>` in `pairs`
* `FIX` completion: `detail` disappears during continuous input
* `FIX` [#435](https://github.com/LuaLS/lua-language-server/issues/435)
* `FIX` [#436](https://github.com/LuaLS/lua-language-server/issues/436)
* `FIX` [#437](https://github.com/LuaLS/lua-language-server/issues/437)

## 1.17.2
`2021-3-2`
* `FIX` running in Windows

## 1.17.1
`2021-3-1`
* `CHG` intelli-scense: improve infer across `table<K, V>` and `V[]`.
* `CHG` intelli-scense: improve infer across `pairs` and `ipairs`
* `FIX` hover: shows nothing when hovering unknown function
* `FIX` [#398](https://github.com/LuaLS/lua-language-server/issues/398)
* `FIX` [#421](https://github.com/LuaLS/lua-language-server/issues/421)
* `FIX` [#422](https://github.com/LuaLS/lua-language-server/issues/422)

## 1.17.0
`2021-2-24`
* `NEW` diagnostic: `duplicate-set-field`
* `NEW` diagnostic: `no-implicit-any`, disabled by default
* `CHG` completion: improve field and table
* `CHG` improve infer cross `ipairs`
* `CHG` cache globals when loading
* `CHG` completion: remove trigger character `\n` for now, see [#401](https://github.com/LuaLS/lua-language-server/issues/401)
* `FIX` diagnositc: may open file with wrong uri case
* `FIX` [#406](https://github.com/LuaLS/lua-language-server/issues/406)

## 1.16.1
`2021-2-22`
* `FIX` signature: parameters may be misplaced
* `FIX` completion: interface in nested table
* `FIX` completion: interface not show after `,`
* `FIX` [#400](https://github.com/LuaLS/lua-language-server/issues/400)
* `FIX` [#402](https://github.com/LuaLS/lua-language-server/issues/402)
* `FIX` [#403](https://github.com/LuaLS/lua-language-server/issues/403)
* `FIX` [#404](https://github.com/LuaLS/lua-language-server/issues/404)
* `FIX` runtime errors

## 1.16.0
`2021-2-20`
* `NEW` file encoding supports `ansi`
* `NEW` completion: supports interface, see [#384](https://github.com/LuaLS/lua-language-server/issues/384)
* `NEW` `LuaDoc`: supports multiple class inheritance: `---@class Food: Burger, Pizza, Pie, Pasta`
* `CHG` rename `table*` to `tablelib`
* `CHG` `LuaDoc`: revert compatible with `--@`, see [#392](https://github.com/LuaLS/lua-language-server/issues/392)
* `CHG` improve performance
* `FIX` missed syntax error `f() = 1`
* `FIX` missed global `bit` in `LuaJIT`
* `FIX` completion: may insert error text when continuous inputing
* `FIX` completion: may insert error text after resolve
* `FIX` [#349](https://github.com/LuaLS/lua-language-server/issues/349)
* `FIX` [#396](https://github.com/LuaLS/lua-language-server/issues/396)

## 1.15.1
`2021-2-18`
* `CHG` diagnostic: `unused-local` excludes `doc.param`
* `CHG` definition: excludes values, see [#391](https://github.com/LuaLS/lua-language-server/issues/391)
* `FIX` not works on Linux and macOS

## 1.15.0
`2021-2-9`
* `NEW` LUNAR YEAR, BE HAPPY!
* `CHG` diagnostic: when there are too many errors, the main errors will be displayed first
* `CHG` main thread no longer loop sleeps, see [#329](https://github.com/LuaLS/lua-language-server/issues/329) [#386](https://github.com/LuaLS/lua-language-server/issues/386)
* `CHG` improve performance

## 1.14.3
`2021-2-8`
* `CHG` hint: disabled by default, see [#380](https://github.com/LuaLS/lua-language-server/issues/380)
* `FIX` [#381](https://github.com/LuaLS/lua-language-server/issues/381)
* `FIX` [#382](https://github.com/LuaLS/lua-language-server/issues/382)
* `FIX` [#388](https://github.com/LuaLS/lua-language-server/issues/388)

## 1.14.2
`2021-2-4`
* `FIX` [#356](https://github.com/LuaLS/lua-language-server/issues/356)
* `FIX` [#375](https://github.com/LuaLS/lua-language-server/issues/375)
* `FIX` [#376](https://github.com/LuaLS/lua-language-server/issues/376)
* `FIX` [#377](https://github.com/LuaLS/lua-language-server/issues/377)
* `FIX` [#378](https://github.com/LuaLS/lua-language-server/issues/378)
* `FIX` [#379](https://github.com/LuaLS/lua-language-server/issues/379)
* `FIX` a lot of runtime errors

## 1.14.1
`2021-2-2`
* `FIX` [#372](https://github.com/LuaLS/lua-language-server/issues/372)

## 1.14.0
`2021-2-2`
* `NEW` `VSCode` hint
* `NEW` flush cache after 5 min
* `NEW` `VSCode` help semantic color with market theme
* `CHG` create/delete/rename files no longer reload workspace
* `CHG` `LuaDoc`: compatible with `--@`
* `FIX` `VSCode` settings
* `FIX` [#368](https://github.com/LuaLS/lua-language-server/issues/368)
* `FIX` [#371](https://github.com/LuaLS/lua-language-server/issues/371)

## 1.13.0
`2021-1-28`
* `NEW` `VSCode` status bar
* `NEW` `VSCode` options in some window
* `CHG` performance optimization
* `FIX` endless loop

## 1.12.2
`2021-1-27`
* `CHG` performance optimization
* `FIX` modifying the code before loading finish makes confusion
* `FIX` signature: not works

## 1.12.1
`2021-1-27`
* `FIX` endless loop

## 1.12.0
`2021-1-26`
* `NEW` progress
* `NEW` [#340](https://github.com/LuaLS/lua-language-server/pull/340): supports `---@type table<string, number>`
* `FIX` [#355](https://github.com/LuaLS/lua-language-server/pull/355)
* `FIX` [#359](https://github.com/LuaLS/lua-language-server/issues/359)
* `FIX` [#361](https://github.com/LuaLS/lua-language-server/issues/361)

## 1.11.2
`2021-1-7`
* `FIX` [#345](https://github.com/LuaLS/lua-language-server/issues/345): not works with unexpect args
* `FIX` [#346](https://github.com/LuaLS/lua-language-server/issues/346): dont modify the cache

## 1.11.1
`2021-1-5`
* `CHG` performance optimization

## 1.11.0
`2021-1-5`
* `NEW` `Lua.runtime.plugin`
* `NEW` intelli-scense: improved `m.f = function (self) end` from `self` to `m`
* `CHG` performance optimization
* `CHG` completion: improve performance of workspace words
* `FIX` hover: tail comments may be cutted
* `FIX` runtime errors

## 1.10.0
`2021-1-4`
* `NEW` workspace: supports `.dll`(`.so`) in `require`
* `NEW` folding: `---@class`, `--#region` and docs of function
* `NEW` diagnostic: `count-down-loop`
* `CHG` supports `~` in command line
* `CHG` completion: improve workspace words
* `CHG` completion: show words in string
* `CHG` completion: split `for .. in` to `for .. ipairs` and `for ..pairs`
* `CHG` diagnostic: `unused-function` checks recursive
* `FIX` [#339](https://github.com/LuaLS/lua-language-server/issues/339)

## 1.9.0
`2020-12-31`
* `NEW` YEAR! Peace and love!
* `NEW` specify path of `log` and `meta` by `--logpath=xxx` and `--metapath=XXX` in command line
* `NEW` completion: worksapce word
* `NEW` completion: show words in comment
* `NEW` completion: generate function documentation
* `CHG` got arg after script name: `lua-language-server.exe main.lua --logpath=D:\log --metapath=D:\meta --develop=false`
* `FIX` runtime errors

## 1.8.2
`2020-12-29`
* `CHG` performance optimization

## 1.8.1
`2020-12-24`
* `FIX` telemetry: connect failed caused not working

## 1.8.0
`2020-12-23`
* `NEW` runtime: support nonstandard symbol
* `NEW` diagnostic: `close-non-object`
* `FIX` [#318](https://github.com/LuaLS/lua-language-server/issues/318)

## 1.7.4
`2020-12-20`
* `FIX` workspace: preload may failed

## 1.7.3
`2020-12-20`
* `FIX` luadoc: typo of `package.config`
* `FIX` [#310](https://github.com/LuaLS/lua-language-server/issues/310)

## 1.7.2
`2020-12-17`
* `CHG` completion: use custom tabsize
* `FIX` [#307](https://github.com/LuaLS/lua-language-server/issues/307)
* `FIX` a lot of runtime errors

## 1.7.1
`2020-12-16`
* `NEW` setting: `diagnostics.neededFileStatus`
* `FIX` scan workspace may fails
* `FIX` quickfix: `newline-call` failed
* `FIX` a lot of other runtime errors

## 1.7.0
`2020-12-16`
* `NEW` diagnostic: `undefined-field`
* `NEW` telemetry:
    + [What data will be sent](https://github.com/LuaLS/lua-language-server/blob/master/script/service/telemetry.lua)
    + [How to use this data](https://github.com/LuaLS/lua-telemetry-server/tree/master/method)
* `CHG` diagnostic: `unused-function` ignores function with `<close>`
* `CHG` semantic: not cover local call
* `CHG` language client: update to [7.0.0](https://github.com/microsoft/vscode-languageserver-node/commit/20681d7632bb129def0c751be73cf76bd01f2f3a)
* `FIX` semantic: tokens may not be updated correctly
* `FIX` completion: require path broken
* `FIX` hover: document uri
* `FIX` [#291](https://github.com/LuaLS/lua-language-server/issues/291)
* `FIX` [#294](https://github.com/LuaLS/lua-language-server/issues/294)

## 1.6.0
`2020-12-14`
* `NEW` completion: auto require local modules
* `NEW` completion: support delegate
* `NEW` hover: show function by keyword `function`
* `NEW` code action: swap params
* `CHG` standalone: unbind the relative path between binaries and scripts
* `CHG` hover: `LuaDoc` also catchs `--` (no need `---`)
* `CHG` rename: support doc
* `CHG` completion: keyword considers expression
* `FIX` [#297](https://github.com/LuaLS/lua-language-server/issues/297)

## 1.5.0
`2020-12-5`
* `NEW` setting `runtime.unicodeName`
* `NEW` fully supports `---@generic T`
* `FIX` [#274](https://github.com/LuaLS/lua-language-server/issues/274)
* `FIX` [#276](https://github.com/LuaLS/lua-language-server/issues/276)
* `FIX` [#279](https://github.com/LuaLS/lua-language-server/issues/279)
* `FIX` [#280](https://github.com/LuaLS/lua-language-server/issues/280)

## 1.4.0
`2020-12-3`
* `NEW` setting `hover.previewFields`: limit how many fields are shown in table hover
* `NEW` fully supports `---@type Object[]`
* `NEW` supports `---@see`
* `NEW` diagnostic `unbalanced-assignments`
* `CHG` resolves infer of `string|table`
* `CHG` `unused-local` ignores local with `---@class`
* `CHG` locale file format changes to `lua`

## 1.3.0
`2020-12-1`

* `NEW` provides change logs, I think it's good idea for people knowing what's new ~~(bugs)~~
* `NEW` meta files of LuaJIT
* `NEW` support completion of `type(o) == ?`
* `CHG` now I think it's a bad idea as it took me nearly an hour to complete the logs started from version `1.0.0`
* `FIX` closing ignored or library file dose not clean diagnostics
* `FIX` searching of `t.f1` when `t.f1 = t.f2`
* `FIX` missing signature help of global function

## 1.2.1
`2020-11-27`

* `FIX` syntaxes tokens: [#272](https://github.com/LuaLS/lua-language-server/issues/272)

## 1.2.0
`2020-11-27`

* `NEW` hover shows comments from `---@param` and `---@return`: [#135](https://github.com/LuaLS/lua-language-server/issues/135)
* `NEW` support `LuaDoc` as tail comment
* `FIX` `---@class` inheritance
* `FIX` missed syntaxes token: `punctuation.definition.parameters.finish.lua`

## 1.1.4
`2020-11-25`

* `FIX` wiered completion suggests for require paths in `Linux` and `macOS`: [#269](https://github.com/LuaLS/lua-language-server/issues/269)

## 1.1.3
`2020-11-25`

* `FIX` extension not works in `Ubuntu`: [#268](https://github.com/LuaLS/lua-language-server/issues/268)

## 1.1.2
`2020-11-24`

* `NEW` auto completion finds globals from `Lua.diagnostics.globals`
* `NEW` support tail `LuaDoc`
* `CHG` no more `Lua.intelliScense.fastGlobal`, now globals always fast and accurate
* `CHG` `LuaDoc` supports `--- @`
* `CHG` `find reference` uses extra `Lua.intelliSense.searchDepth`
* `CHG` diagnostics are limited by `100` in each file
* `FIX` library files are under limit of `Lua.workspace.maxPreload`: [#266](https://github.com/LuaLS/lua-language-server/issues/266)

## 1.1.1
`2020-11-23`

* `NEW` auto completion special marks deprecated items
* `FIX` diagnostics may push wrong uri in `Linux` and `macOS`
* `FIX` diagnostics not cleaned up when closing ignored lua file
* `FIX` reload workspace remains old caches
* `FIX` incorrect hover of local attribute

## 1.1.0
`2020-11-20`

* `NEW` no longer `BETA`
* `NEW` use `meta.lua` instead of `meta.lni`, now you can find the definition of builtin function
* `CHG` Lua files outside of workspace no longer launch a new server

## 1.0.6
`2020-11-20`

* `NEW` diagnostic `code-after-break`
* `CHG` optimize performance
* `CHG` updated language client
* `CHG` `unused-function` ignores global functions (may used out of Lua)
* `CHG` checks if client supports `Lua.completion.enable`: [#259](https://github.com/LuaLS/lua-language-server/issues/259)
* `FIX` support for single Lua file
* `FIX` [#257](https://github.com/LuaLS/lua-language-server/issues/257)

## 1.0.5
`2020-11-14`

* `NEW` `LuaDoc` supports more `EmmyLua`

## 1.0.4
`2020-11-12`

* `FIX` extension not works

## 1.0.3
`2020-11-12`

* `NEW` server kills itself when disconnecting
* `NEW` `LuaDoc` supports more `EmmyLua`
* `FIX` `Lua.diagnostics.enable` not works: [#251](https://github.com/LuaLS/lua-language-server/issues/251)

## 1.0.2
`2020-11-11`

* `NEW` supports `---|` after `doc.type`
* `CHG` `lowcase-global` ignores globals with `---@class`
* `FIX` endless loop
* `FIX` [#244](https://github.com/LuaLS/lua-language-server/issues/244)

## 1.0.1
`2020-11-10`

* `FIX` autocompletion not works.

## 1.0.0
`2020-11-9`

* `NEW` implementation, NEW start!

<!-- contributors -->
[lizho]: (https://github.com/lizho)
[fesily]: (https://github.com/fesily)
[Andreas Matthias]: (https://github.com/AndreasMatthias)
[Daniel Farrell]: (https://github.com/danpf)
[Paul Emmerich]: (https://github.com/emmericp)
[Artem Dzhemesiuk]: (https://github.com/zziger)
[clay-golem]: (https://github.com/clay-golem)<|MERGE_RESOLUTION|>--- conflicted
+++ resolved
@@ -13,9 +13,7 @@
   ```
 * `NEW` Test CLI: `--name=<testname>` `-n=<testname>`: run specify unit test
 * `FIX` Fixed the error that the configuration file pointed to by the `--configpath` option was not read and loaded.
-<<<<<<< HEAD
 * `FIX` Fixed the comment calculating in docs `---@param a string?Comment` - now its `Comment` instead of `omment`.
-=======
 * `NEW` `---@class` supports attribute `partial`, which will not check missing inherited fields [#3023](https://github.com/LuaLS/lua-language-server/issues/3023)
   ```lua
   ---@class Config
@@ -30,7 +28,6 @@
   cfgs[2] = {}        -- only warns missing `b`
   ```
   This enables the previous missing field check behavior before [#2970](https://github.com/LuaLS/lua-language-server/issues/2970)
->>>>>>> 43967307
 
 ## 3.13.5
 `2024-12-20`
