local util       = require 'utility'
local cap        = require 'provider.capability'
local await      = require 'await'
local files      = require 'files'
local proto      = require 'proto.proto'
local define     = require 'proto.define'
local workspace  = require 'workspace'
local config     = require 'config'
local library    = require 'library'
local client     = require 'client'
local pub        = require 'pub'
local lang       = require 'language'
local progress   = require 'progress'
local tm         = require 'text-merger'
local cfgLoader  = require 'config.loader'
local converter  = require 'proto.converter'

local function updateConfig()
    local new
    if CONFIGPATH then
        new = cfgLoader.loadLocalConfig(CONFIGPATH)
        config.setSource 'path'
        log.debug('load config from local', CONFIGPATH)
    else
        new = cfgLoader.loadClientConfig()
        config.setSource 'client'
        log.debug('load config from client')
    end
    if not new then
        log.warn('load config failed!')
        return
    end
    config.update(new)
    log.debug('loaded config dump:', util.dump(new))
end

proto.on('initialize', function (params)
    client.init(params)
    config.init()
    workspace.initPath(params.rootUri)
    return {
        capabilities = cap.getIniter(),
        serverInfo   = {
            name    = 'sumneko.lua',
        },
    }
end)

proto.on('initialized', function (params)
    files.init()
    local _ <close> = progress.create(lang.script.WINDOW_INITIALIZING, 0.5)
    updateConfig()
    local registrations = {}

    if client.getAbility 'workspace.didChangeConfiguration.dynamicRegistration' then
        -- 监视配置变化
        registrations[#registrations+1] = {
            id = 'workspace/didChangeConfiguration',
            method = 'workspace/didChangeConfiguration',
        }
    end

    if #registrations ~= 0 then
        proto.awaitRequest('client/registerCapability', {
            registrations = registrations
        })
    end
    library.init()
    workspace.init()
    return true
end)

proto.on('exit', function ()
    log.info('Server exited.')
    os.exit(true)
end)

proto.on('shutdown', function ()
    log.info('Server shutdown.')
    return true
end)

proto.on('workspace/didChangeConfiguration', function ()
    if CONFIGPATH then
        return
    end
    updateConfig()
end)

proto.on('workspace/didCreateFiles', function (params)
    log.debug('workspace/didCreateFiles', util.dump(params))
    for _, file in ipairs(params.files) do
        if workspace.isValidLuaUri(file.uri) then
            files.setText(file.uri, pub.awaitTask('loadFile', file.uri), false)
        end
    end
end)

proto.on('workspace/didDeleteFiles', function (params)
    log.debug('workspace/didDeleteFiles', util.dump(params))
    for _, file in ipairs(params.files) do
        files.remove(file.uri)
        local childs = files.getChildFiles(file.uri)
        for _, uri in ipairs(childs) do
            log.debug('workspace/didDeleteFiles#child', uri)
            files.remove(uri)
        end
    end
end)

proto.on('workspace/didRenameFiles', function (params)
    log.debug('workspace/didRenameFiles', util.dump(params))
    for _, file in ipairs(params.files) do
        local text = files.getOriginText(file.oldUri)
        if text then
            files.remove(file.oldUri)
            if workspace.isValidLuaUri(file.newUri) then
                files.setText(file.newUri, text, false)
            end
        end
        local childs = files.getChildFiles(file.oldUri)
        for _, uri in ipairs(childs) do
            local ctext = files.getOriginText(uri)
            if ctext then
                local ouri = uri
                local tail = ouri:sub(#file.oldUri)
                local nuri = file.newUri .. tail
                log.debug('workspace/didRenameFiles#child', ouri, nuri)
                files.remove(uri)
                if workspace.isValidLuaUri(nuri) then
                    files.setText(nuri, text, false)
                end
            end
        end
    end
end)

proto.on('textDocument/didOpen', function (params)
    workspace.awaitReady()
    local doc   = params.textDocument
    local uri   = doc.uri
    local text  = doc.text
    log.debug('didOpen', uri)
    files.setText(uri, text, true)
    files.open(uri)
end)

proto.on('textDocument/didClose', function (params)
    local doc   = params.textDocument
    local uri   = doc.uri
    log.debug('didClose', uri)
    files.close(uri)
    if not files.isLua(uri) then
        files.remove(uri)
    end
end)

proto.on('textDocument/didChange', function (params)
    workspace.awaitReady()
    local doc     = params.textDocument
    local changes = params.contentChanges
    local uri     = doc.uri
    --log.debug('changes', util.dump(changes))
    local text = tm(uri, changes)
    files.setText(uri, text, true)
end)

proto.on('textDocument/hover', function (params)
    local doc    = params.textDocument
    local uri    = doc.uri
    if not workspace.isReady() then
        local count, max = workspace.getLoadProcess()
        return {
            contents = {
                value = lang.script('HOVER_WS_LOADING', count, max),
                kind  = 'markdown',
            }
        }
    end
    local _ <close> = progress.create(lang.script.WINDOW_PROCESSING_HOVER, 0.5)
    local core = require 'core.hover'
    if not files.exists(uri) then
        return nil
    end
    local pos = converter.unpackPosition(uri, params.position)
    local hover, source = core.byUri(uri, pos)
    if not hover then
        return nil
    end
    return {
        contents = {
            value = tostring(hover),
            kind  = 'markdown',
        },
        range = converter.packRange(uri, source.start, source.finish),
    }
end)

proto.on('textDocument/definition', function (params)
    workspace.awaitReady()
    local _ <close> = progress.create(lang.script.WINDOW_PROCESSING_DEFINITION, 0.5)
    local core   = require 'core.definition'
    local uri    = params.textDocument.uri
    if not files.exists(uri) then
        return nil
    end
    local pos = converter.unpackPosition(uri, params.position)
    local result = core(uri, pos)
    if not result then
        return nil
    end
    local response = {}
    for i, info in ipairs(result) do
        local targetUri = info.uri
        if targetUri then
            if files.exists(targetUri) then
                if client.getAbility 'textDocument.definition.linkSupport' then
                    response[i] = converter.locationLink(targetUri
                        , converter.packRange(targetUri, info.target.start, info.target.finish)
                        , converter.packRange(targetUri, info.target.start, info.target.finish)
                        , converter.packRange(uri,       info.source.start, info.source.finish)
                    )
                else
                    response[i] = converter.location(targetUri
                        , converter.packRange(targetUri, info.target.start, info.target.finish)
                    )
                end
            end
        end
    end
    return response
end)

proto.on('textDocument/typeDefinition', function (params)
    workspace.awaitReady()
    local _ <close> = progress.create(lang.script.WINDOW_PROCESSING_TYPE_DEFINITION, 0.5)
    local core   = require 'core.type-definition'
    local uri    = params.textDocument.uri
    if not files.exists(uri) then
        return nil
    end
    local pos = converter.unpackPosition(uri, params.position)
    local result = core(uri, pos)
    if not result then
        return nil
    end
    local response = {}
    for i, info in ipairs(result) do
        local targetUri = info.uri
        if targetUri then
            if files.exists(targetUri) then
                if client.getAbility 'textDocument.typeDefinition.linkSupport' then
                    response[i] = converter.locationLink(targetUri
                        , converter.packRange(targetUri, info.target.start, info.target.finish)
                        , converter.packRange(targetUri, info.target.start, info.target.finish)
                        , converter.packRange(uri,       info.source.start, info.source.finish)
                    )
                else
                    response[i] = converter.location(targetUri
                        , converter.packRange(targetUri, info.target.start, info.target.finish)
                    )
                end
            end
        end
    end
    return response
end)

proto.on('textDocument/references', function (params)
    workspace.awaitReady()
    local _ <close> = progress.create(lang.script.WINDOW_PROCESSING_REFERENCE, 0.5)
    local core   = require 'core.reference'
    local uri    = params.textDocument.uri
    if not files.exists(uri) then
        return nil
    end
    local pos    = converter.unpackPosition(uri, params.position)
    local result = core(uri, pos)
    if not result then
        return nil
    end
    local response = {}
    for i, info in ipairs(result) do
        local targetUri = info.uri
        response[i] = converter.location(targetUri
            , converter.packRange(targetUri, info.target.start, info.target.finish)
        )
    end
    return response
end)

proto.on('textDocument/documentHighlight', function (params)
    local core = require 'core.highlight'
    local uri  = params.textDocument.uri
    if not files.exists(uri) then
        return nil
    end
    local pos    = converter.unpackPosition(uri, params.position)
    local result = core(uri, pos)
    if not result then
        return nil
    end
    local response = {}
    for _, info in ipairs(result) do
        response[#response+1] = {
            range = converter.packRange(uri, info.start, info.finish),
            kind  = info.kind,
        }
    end
    return response
end)

proto.on('textDocument/rename', function (params)
    workspace.awaitReady()
    local _ <close> = progress.create(lang.script.WINDOW_PROCESSING_RENAME, 0.5)
    local core = require 'core.rename'
    local uri  = params.textDocument.uri
    if not files.exists(uri) then
        return nil
    end
    local pos    = converter.unpackPosition(uri, params.position)
    local result = core.rename(uri, pos, params.newName)
    if not result then
        return nil
    end
    local workspaceEdit = {
        changes = {},
    }
    for _, info in ipairs(result) do
        local ruri   = info.uri
        if not workspaceEdit.changes[ruri] then
            workspaceEdit.changes[ruri] = {}
        end
        local textEdit = converter.textEdit(converter.packRange(ruri, info.start, info.finish), info.text)
        workspaceEdit.changes[ruri][#workspaceEdit.changes[ruri]+1] = textEdit
    end
    return workspaceEdit
end)

proto.on('textDocument/prepareRename', function (params)
    local core = require 'core.rename'
    local uri  = params.textDocument.uri
    if not files.exists(uri) then
        return nil
    end
    local pos    = converter.unpackPosition(uri, params.position)
    local result = core.prepareRename(uri, pos)
    if not result then
        return nil
    end
    return {
        range       = converter.packRange(uri, result.start, result.finish),
        placeholder = result.text,
    }
end)

proto.on('textDocument/completion', function (params)
    local uri  = params.textDocument.uri
    if not workspace.isReady() then
        local count, max = workspace.getLoadProcess()
        return {
            {
                label = lang.script('HOVER_WS_LOADING', count, max),textEdit         = {
                    range   = {
                        start   = params.position,
                        ['end'] = params.position,
                    },
                    newText = '',
                },
            }
        }
    end
    local _ <close> = progress.create(lang.script.WINDOW_PROCESSING_COMPLETION, 0.5)
    --log.info(util.dump(params))
    local core  = require 'core.completion'
    --log.debug('textDocument/completion')
    --log.debug('completion:', params.context and params.context.triggerKind, params.context and params.context.triggerCharacter)
    if not files.exists(uri) then
        return nil
    end
    local triggerCharacter = params.context and params.context.triggerCharacter
    if config.get 'editor.acceptSuggestionOnEnter' ~= 'off' then
        if triggerCharacter == '\n'
        or triggerCharacter == '{'
        or triggerCharacter == ',' then
            return
        end
    end
    await.setPriority(1000)
    local clock  = os.clock()
    local pos    = converter.unpackPosition(uri, params.position)
    local result = core.completion(uri, pos, triggerCharacter)
    local passed = os.clock() - clock
    if passed > 0.1 then
        log.warn(('Completion takes %.3f sec.'):format(passed))
    end
    if not result then
        return nil
    end
    tracy.ZoneBeginN 'completion make'
    local _ <close> = tracy.ZoneEnd
    local easy = false
    local items = {}
    for i, res in ipairs(result) do
        local item = {
            label            = res.label,
            kind             = res.kind,
            detail           = res.detail,
            deprecated       = res.deprecated,
            sortText         = ('%04d'):format(i),
            filterText       = res.filterText,
            insertText       = res.insertText,
            insertTextFormat = 2,
            commitCharacters = res.commitCharacters,
            command          = res.command,
            textEdit         = res.textEdit and {
                range   = converter.packRange(
                    uri,
                    res.textEdit.start,
                    res.textEdit.finish
                ),
                newText = res.textEdit.newText,
            },
            additionalTextEdits = res.additionalTextEdits and (function ()
                local t = {}
                for j, edit in ipairs(res.additionalTextEdits) do
                    t[j] = {
                        range   = converter.packRange(
                            uri,
                            edit.start,
                            edit.finish
                        ),
                        newText = edit.newText,
                    }
                end
                return t
            end)(),
            documentation    = res.description and {
                value = tostring(res.description),
                kind  = 'markdown',
            },
        }
        if res.id then
            if easy and os.clock() - clock < 0.05 then
                local resolved = core.resolve(res.id)
                if resolved then
                    item.detail = resolved.detail
                    item.documentation = resolved.description and {
                        value = tostring(resolved.description),
                        kind  = 'markdown',
                    }
                end
            else
                easy = false
                item.data = {
                    uri     = uri,
                    id      = res.id,
                }
            end
        end
        items[i] = item
    end
    return {
        isIncomplete = not result.complete,
        items        = items,
    }
end)

proto.on('completionItem/resolve', function (item)
    local core = require 'core.completion'
    if not item.data then
        return item
    end
    local id            = item.data.id
    local uri           = item.data.uri
    --await.setPriority(1000)
    local resolved = core.resolve(id)
    if not resolved then
        return nil
    end
    item.detail = resolved.detail or item.detail
    item.documentation = resolved.description and {
        value = tostring(resolved.description),
        kind  = 'markdown',
    } or item.documentation
    item.additionalTextEdits = resolved.additionalTextEdits and (function ()
        local t = {}
        for j, edit in ipairs(resolved.additionalTextEdits) do
            t[j] = {
                range   = converter.packRange(
                    uri,
                    edit.start,
                    edit.finish
                ),
                newText = edit.newText,
            }
        end
        return t
    end)() or item.additionalTextEdits
    return item
end)

proto.on('textDocument/signatureHelp', function (params)
    if not config.get 'Lua.signatureHelp.enable' then
        return nil
    end
    workspace.awaitReady()
    local _ <close> = progress.create(lang.script.WINDOW_PROCESSING_SIGNATURE, 0.5)
    local uri = params.textDocument.uri
    if not files.exists(uri) then
        return nil
    end
    local pos = converter.unpackPosition(uri, params.position)
    local core = require 'core.signature'
    local results = core(uri, pos)
    if not results then
        return nil
    end
    local infos = {}
    for i, result in ipairs(results) do
        local parameters = {}
        for j, param in ipairs(result.params) do
            parameters[j] = {
                label = {
                    param.label[1],
                    param.label[2],
                }
            }
        end
        infos[i] = {
            label           = result.label,
            parameters      = parameters,
            activeParameter = result.index - 1,
            documentation   = result.description and {
                value = tostring(result.description),
                kind  = 'markdown',
            },
        }
    end
    return {
        signatures = infos,
    }
end)

proto.on('textDocument/documentSymbol', function (params)
    workspace.awaitReady()
    local _ <close> = progress.create(lang.script.WINDOW_PROCESSING_SYMBOL, 0.5)
    local core = require 'core.document-symbol'
    local uri   = params.textDocument.uri

    local symbols = core(uri)
    if not symbols then
        return nil
    end

    local function convert(symbol)
        await.delay()
        symbol.range = converter.packRange(
            uri,
            symbol.range[1],
            symbol.range[2]
        )
        symbol.selectionRange = converter.packRange(
            uri,
            symbol.selectionRange[1],
            symbol.selectionRange[2]
        )
        if symbol.name == '' then
            symbol.name = lang.script.SYMBOL_ANONYMOUS
        end
        symbol.valueRange = nil
        if symbol.children then
            for _, child in ipairs(symbol.children) do
                convert(child)
            end
        end
    end

    for _, symbol in ipairs(symbols) do
        convert(symbol)
    end

    return symbols
end)

proto.on('textDocument/codeAction', function (params)
    local core        = require 'core.code-action'
    local uri         = params.textDocument.uri
    local range       = params.range
    local diagnostics = params.context.diagnostics
    if not files.exists(uri) then
        return nil
    end

    local start, finish = converter.unpackRange(uri, range)
    local results = core(uri, start, finish, diagnostics)

    if not results or #results == 0 then
        return nil
    end

    for _, res in ipairs(results) do
        if res.edit then
            for turi, changes in pairs(res.edit.changes) do
                for _, change in ipairs(changes) do
                    change.range = converter.packRange(turi, change.start, change.finish)
                    change.start  = nil
                    change.finish = nil
                end
            end
        end
    end

    return results
end)

proto.on('workspace/executeCommand', function (params)
    local command = params.command:gsub(':.+', '')
    if     command == 'lua.removeSpace' then
        local core = require 'core.command.removeSpace'
        return core(params.arguments[1])
    elseif command == 'lua.solve' then
        local core = require 'core.command.solve'
        return core(params.arguments[1])
    elseif command == 'lua.jsonToLua' then
        local core = require 'core.command.jsonToLua'
        return core(params.arguments[1])
    elseif command == 'lua.setConfig' then
        local core = require 'core.command.setConfig'
        return core(params.arguments[1])
    elseif command == 'lua.autoRequire' then
        local core = require 'core.command.autoRequire'
        return core(params.arguments[1])
    end
end)

proto.on('workspace/symbol', function (params)
    workspace.awaitReady()
    local _ <close> = progress.create(lang.script.WINDOW_PROCESSING_WS_SYMBOL, 0.5)
    local core = require 'core.workspace-symbol'

    local symbols = core(params.query)
    if not symbols or #symbols == 0 then
        return nil
    end

    local function convert(symbol)
        symbol.location = converter.location(
            symbol.uri,
            converter.packRange(
                symbol.uri,
                symbol.range[1],
                symbol.range[2]
            )
        )
        symbol.uri = nil
    end

    for _, symbol in ipairs(symbols) do
        convert(symbol)
    end

    return symbols
end)


proto.on('textDocument/semanticTokens/full', function (params)
    local uri = params.textDocument.uri
    workspace.awaitReady()
    local _ <close> = progress.create(lang.script.WINDOW_PROCESSING_SEMANTIC_FULL, 0.5)
    local core = require 'core.semantic-tokens'
<<<<<<< HEAD
=======
    local text  = files.getText(uri)
    if not text then
        return nil
    end
>>>>>>> 2f4f3e18
    local results = core(uri, 0, math.huge)
    return {
        data = results
    }
end)

proto.on('textDocument/semanticTokens/range', function (params)
    local uri = params.textDocument.uri
    workspace.awaitReady()
    local _ <close> = progress.create(lang.script.WINDOW_PROCESSING_SEMANTIC_RANGE, 0.5)
    local core = require 'core.semantic-tokens'
    local cache  = files.getOpenedCache(uri)
    local start, finish
    if cache and not cache['firstSemantic'] then
        cache['firstSemantic'] = true
        start  = 0
        finish = math.huge
    else
        start, finish = converter.unpackRange(uri, params.range)
    end
    local results = core(uri, start, finish)
    return {
        data = results
    }
end)

proto.on('textDocument/foldingRange', function (params)
    local core    = require 'core.folding'
    local uri     = params.textDocument.uri
    if not files.exists(uri) then
        return nil
    end
    local regions = core(uri)
    if not regions then
        return nil
    end

    local results = {}
    for _, region in ipairs(regions) do
        local startLine = converter.packPosition(uri, region.start).line
        local endLine   = converter.packPosition(uri, region.finish).line
        if not region.hideLastLine then
            endLine = endLine - 1
        end
        if startLine < endLine then
            results[#results+1] = {
                startLine      = startLine,
                endLine        = endLine,
                kind           = region.kind,
            }
        end
    end

    return results
end)

proto.on('window/workDoneProgress/cancel', function (params)
    progress.cancel(params.token)
end)

proto.on('$/didChangeVisibleRanges', function (params)
    files.setVisibles(params.uri, params.ranges)
end)

proto.on('$/status/click', function ()
    -- TODO: translate
    local titleDiagnostic = '进行工作区诊断'
    local result = client.awaitRequestMessage('Info', 'xxx', {
        titleDiagnostic,
    })
    if not result then
        return
    end
    if result == titleDiagnostic then
        local diagnostic = require 'provider.diagnostic'
        diagnostic.diagnosticsAll(true)
    end
end)

proto.on('textDocument/onTypeFormatting', function (params)
    workspace.awaitReady()
    local _ <close> = progress.create(lang.script.WINDOW_PROCESSING_TYPE_FORMATTING, 0.5)
    local ch     = params.ch
    local uri    = params.textDocument.uri
    if not files.exists(uri) then
        return nil
    end
    local core   = require 'core.type-formatting'
    local pos    = converter.unpackPosition(uri, params.position)
    local edits  = core(uri, pos, ch)
    if not edits or #edits == 0 then
        return nil
    end
    local tab = '\t'
    if params.options.insertSpaces then
        tab = (' '):rep(params.options.tabSize)
    end
    local results = {}
    for i, edit in ipairs(edits) do
        results[i] = {
            range   = converter.packRange(uri, edit.start, edit.finish),
            newText = edit.text:gsub('\t', tab),
        }
    end
    return results
end)

proto.on('$/cancelRequest', function (params)
    proto.close(params.id, define.ErrorCodes.RequestCancelled)
end)

proto.on('$/requestHint', function (params)
    local core = require 'core.hint'
    if not config.get 'Lua.hint.enable' then
        return
    end
    workspace.awaitReady()
    local uri           = params.textDocument.uri
    local start, finish = converter.unpackRange(uri, params.range)
    local results = core(uri, start, finish)
    local hintResults = {}
    for i, res in ipairs(results) do
        hintResults[i] = {
            text = res.text,
            pos  = converter.packPosition(uri, res.offset),
            kind = res.kind,
        }
    end
    return hintResults
end)

-- Hint
do
    local function updateHint(uri)
        if not config.get 'Lua.hint.enable' then
            return
        end
        workspace.awaitReady()
        local visibles = files.getVisibles(uri)
        if not visibles then
            return
        end
        local edits = {}
        local hint = require 'core.hint'
        local _ <close> = progress.create(lang.script.WINDOW_PROCESSING_HINT, 0.5)
        for _, visible in ipairs(visibles) do
            local piece = hint(uri, visible.start, visible.finish)
            if piece then
                for _, edit in ipairs(piece) do
                    edits[#edits+1] = {
                        text = edit.text,
                        pos  = converter.packPosition(uri, edit.offset),
                    }
                end
            end
        end

        proto.notify('$/hint', {
            uri   = uri,
            edits = edits,
        })
    end

    files.watch(function (ev, uri)
        if ev == 'update'
        or ev == 'updateVisible' then
            await.call(function ()
                updateHint(uri)
            end)
        end
    end)
end

config.watch(function (key, value)
    if key == 'Lua.window.statusBar' then
        if value then
            proto.notify('$/status/show')
        else
            proto.notify('$/status/hide')
        end
    end
end)<|MERGE_RESOLUTION|>--- conflicted
+++ resolved
@@ -669,13 +669,6 @@
     workspace.awaitReady()
     local _ <close> = progress.create(lang.script.WINDOW_PROCESSING_SEMANTIC_FULL, 0.5)
     local core = require 'core.semantic-tokens'
-<<<<<<< HEAD
-=======
-    local text  = files.getText(uri)
-    if not text then
-        return nil
-    end
->>>>>>> 2f4f3e18
     local results = core(uri, 0, math.huge)
     return {
         data = results
