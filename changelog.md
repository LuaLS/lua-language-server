# changelog

## Unreleased
<!-- Add all new changes here. They will be moved under a version at release -->
* `NEW` Add postfix snippet for `unpack`
* `FIX` `diagnostics.severity` defaulting to "Warning" when run using `--check` [#2730](https://github.com/LuaLS/lua-language-server/issues/2730)
* `NEW` Add support for lambda style functions, `|paramList| expr` is syntactic sugar for `function(paramList) return expr end`
* `FIX` Respect `completion.showParams` config for local function completion
* `CHG` Improve performance of multithreaded `--check` and `undefined-field` diagnostic
* `FIX` Addons can now self-recommend as expected. Fixed by correcting the `wholeMatch` function
* `FIX` Now correctly evaluates the visibility of fields in a class when they are defined directly in the object. use for completion and invisible dianostic. [#2752](https://github.com/LuaLS/lua-language-server/issues/2752)
* `NEW` Added lua regular expression support for `Lua.doc.<scope>Name` [#2753](https://github.com/LuaLS/lua-language-server/pull/2753)
* `FIX` Bad triggering of the `inject-field` diagnostic, when the fields are declared at the creation of the object [#2746](https://github.com/LuaLS/lua-language-server/issues/2746)
* `CHG` Change spacing of parameter inlay hints to match other LSPs, like `rust-analyzer`
* `FIX` Inconsistent type narrow behavior of function call args [#2758](https://github.com/LuaLS/lua-language-server/issues/2758)
<<<<<<< HEAD
* `FIX` Improve the `missing-fields` logic to be able to correctly handle classes defined several times [#22770](https://github.com/LuaLS/lua-language-server/pull/2770)
* 
=======
* `FIX` Typos in annotation descriptions
* `NEW` You can now click on "References" in CodeLen to display the reference list

>>>>>>> fcf29528
## 3.9.3
`2024-6-11`
* `FIX` Sometimes providing incorrect autocompletion when chaining calls

## 3.9.2
`2024-6-6`
* `NEW` Reference workspace symbols in comments using `[some text](lua://symbolName)` syntax
* `FIX` Don't do diagnostics when the workspace is not ready
* `FIX` Autocompletion for enum values ​​is not available in some cases

## 3.9.1
`2024-5-14`
* revert extension runtime

## 3.9.0
`2024-5-11`
* `NEW` goto implementation
* `NEW` narrow the function prototype based on the parameter type
  ```lua
  ---@overload fun(a: boolean): A
  ---@overload fun(a: number): B
  local function f(...) end

  local r1 = f(true) --> r1 is `A`
  local r2 = f(10) --> r2 is `B`
  ```

## 3.8.3
`2024-4-23`
* `FIX` server may crash when the workspace is using a non-English path.

## 3.8.2
`2024-4-23`
* This is a fake version only for the new version of VSCode, with a core of 3.8.0.

## 3.8.1
`2024-4-23`
* This is a fake version only for the old version of VSCode, with a core of `3.7.4`. Starting from the next minor version, the version requirement for VSCode will be raised to prevent users still using the old version of VSCode from updating to the new version and experiencing compatibility issues.

## 3.8.0
`2024-4-22`
* `NEW` supports tuple type (@[lizho])
  ```lua
  ---@type [string, number, boolean]
  local t

  local x = t[1] --> x is `string`
  local y = t[2] --> y is `number`
  local z = t[3] --> z is `boolean`
  ```
* `NEW` generic pattern (@[fesily])
  ```lua
  ---@generic T
  ---@param t Cat.`T`
  ---@return T
  local function f(t) end

  local t = f('Smile') --> t is `Cat.Smile`
  ```
* `NEW` alias and enums supports attribute `partial`
  ```lua
  ---@alias Animal Cat

  ---@alias(partial) Animal Dog

  ---@type Animal
  local animal --> animal is `Cat|Dog` here
  ```

  ```lua
  ---@enum(key) ErrorCodes
  local codes1 = {
      OK = 0,
      ERROR = 1,
      FATAL = 2,
  }

  ---@enum(key, partial) ErrorCodes
  local codes2 = {
      WARN = 3,
      INFO = 4,
  }

  ---@type ErrorCodes
  local code

  code = 'ERROR' --> OK
  code = 'WARN'  --> OK

  ```
* `NEW` plugin: add `OnTransFormAst` interface (@[fesily])
* `NEW` plugin: add `OnNodeCompileFunctionParam` interface (@[fesily])
* `NEW` plugin: add `ResolveRequire` interface (@[Artem Dzhemesiuk])
* `NEW` plugin: support multi plugins (@[fesily])
  + setting: `Lua.runtime.plugin` can be `string|string[]`
  + setting: `Lua.runtime.pluginArgs` can be `string[]|table<string, string>`
* `NEW` CLI: `--doc` add option `--doc_out_path <PATH>` (@[Andreas Matthias])
* `NEW` CLI: `--doc_update`, update an existing `doc.json` without using `--doc` again (@[Andreas Matthias])
* `NEW` CLI: `--trust_all_plugins`, this is potentially unsafe for normal use and meant for usage in CI environments only (@[Paul Emmerich])
* `CHG` CLI: `--check` will run plugins (@[Daniel Farrell])
* `FIX` diagnostic: `discard-returns` not works in some blocks (@clay-golem)
* `FIX` rename in library files

## 3.7.4
`2024-1-5`
* `FIX` rename to unicode with `Lua.runtime.unicodeName = true`

## 3.7.3
`2023-11-14`
* `FIX` can not infer arg type in some cases.

## 3.7.2
`2023-11-9`
* `FIX` [#2407]

[#2407]: https://github.com/LuaLS/lua-language-server/issues/2407

## 3.7.1
`2023-11-7`
* `FIX` [#2299]
* `FIX` [#2335]

[#2299]: https://github.com/LuaLS/lua-language-server/issues/2299
[#2335]: https://github.com/LuaLS/lua-language-server/issues/2335

## 3.7.0
`2023-8-24`
* `NEW` support `---@type` and `--[[@as]]` for return statement
* `NEW` commandline parameter `--force-accept-workspace`: allowing the use of the root directory or home directory as the workspace
* `NEW` diagnostic: `inject-field`
* `NEW` `---@enum` supports attribute `key`
  ```lua
  ---@enum (key) AnimalType
  local enum = {
    Cat = 1,
    Dog = 2,
  }

  ---@param animal userdata
  ---@param atp AnimalType
  ---@return boolean
  local function isAnimalType(animal, atp)
    return API.isAnimalType(animal, enum[atp])
  end

  assert(isAnimalType(animal, 'Cat'))
  ```
* `NEW` `---@class` supports attribute `exact`
  ```lua
  ---@class (exact) Point
  ---@field x number
  ---@field y number
  local m = {}
  m.x = 1 -- OK
  m.y = 2 -- OK
  m.z = 3 -- Warning
  ```

* `FIX` wrong hover and signature for method with varargs and overloads
* `FIX` [#2155]
* `FIX` [#2224]
* `FIX` [#2252]
* `FIX` [#2267]

[#2155]: https://github.com/LuaLS/lua-language-server/issues/2155
[#2224]: https://github.com/LuaLS/lua-language-server/issues/2224
[#2252]: https://github.com/LuaLS/lua-language-server/issues/2252
[#2267]: https://github.com/LuaLS/lua-language-server/issues/2267

## 3.6.25
`2023-7-26`
* `FIX` [#2214]

[#2214]: https://github.com/LuaLS/lua-language-server/issues/2214

## 3.6.24
`2023-7-21`
* `NEW` diagnostic: `missing-fields`
* `FIX` shake of `codeLens`
* `FIX` [#2145]

[#2145]: https://github.com/LuaLS/lua-language-server/issues/2145

## 3.6.23
`2023-7-7`
* `CHG` signature: narrow by inputed literal

## 3.6.22
`2023-6-14`
* `FIX` [#2038]
* `FIX` [#2042]
* `FIX` [#2062]
* `FIX` [#2083]
* `FIX` [#2088]
* `FIX` [#2110]
* `FIX` [#2129]

[#2038]: https://github.com/LuaLS/lua-language-server/issues/2038
[#2042]: https://github.com/LuaLS/lua-language-server/issues/2042
[#2062]: https://github.com/LuaLS/lua-language-server/issues/2062
[#2083]: https://github.com/LuaLS/lua-language-server/issues/2083
[#2088]: https://github.com/LuaLS/lua-language-server/issues/2088
[#2110]: https://github.com/LuaLS/lua-language-server/issues/2110
[#2129]: https://github.com/LuaLS/lua-language-server/issues/2129

## 3.6.21
`2023-5-24`
* `FIX` disable ffi plugin

## 3.6.20
`2023-5-23`
* `NEW` support connecting by socket with `--socket=PORT`
* `FIX` [#2113]

[#2113]: https://github.com/LuaLS/lua-language-server/issues/2113

## 3.6.19
`2023-4-26`
* `FIX` commandline parameter `checklevel` may not work
* `FIX` [#2036]
* `FIX` [#2037]
* `FIX` [#2056]
* `FIX` [#2077]
* `FIX` [#2081]

[#2036]: https://github.com/LuaLS/lua-language-server/issues/2036
[#2037]: https://github.com/LuaLS/lua-language-server/issues/2037
[#2056]: https://github.com/LuaLS/lua-language-server/issues/2056
[#2077]: https://github.com/LuaLS/lua-language-server/issues/2077
[#2081]: https://github.com/LuaLS/lua-language-server/issues/2081

## 3.6.18
`2023-3-23`
* `FIX` [#1943]
* `FIX` [#1996]
* `FIX` [#2004]
* `FIX` [#2013]

[#1943]: https://github.com/LuaLS/lua-language-server/issues/1943
[#1996]: https://github.com/LuaLS/lua-language-server/issues/1996
[#2004]: https://github.com/LuaLS/lua-language-server/issues/2004
[#2013]: https://github.com/LuaLS/lua-language-server/issues/2013

## 3.6.17
`2023-3-9`
* `CHG` export documents: export global variables
* `FIX` [#1715]
* `FIX` [#1753]
* `FIX` [#1914]
* `FIX` [#1922]
* `FIX` [#1924]
* `FIX` [#1928]
* `FIX` [#1945]
* `FIX` [#1955]
* `FIX` [#1978]

[#1715]: https://github.com/LuaLS/lua-language-server/issues/1715
[#1753]: https://github.com/LuaLS/lua-language-server/issues/1753
[#1914]: https://github.com/LuaLS/lua-language-server/issues/1914
[#1922]: https://github.com/LuaLS/lua-language-server/issues/1922
[#1924]: https://github.com/LuaLS/lua-language-server/issues/1924
[#1928]: https://github.com/LuaLS/lua-language-server/issues/1928
[#1945]: https://github.com/LuaLS/lua-language-server/issues/1945
[#1955]: https://github.com/LuaLS/lua-language-server/issues/1955
[#1978]: https://github.com/LuaLS/lua-language-server/issues/1978

## 3.6.13
`2023-3-2`
* `FIX` setting: `Lua.addonManager.enable` should be `true` by default
* `FIX` failed to publish to Windows

## 3.6.12
`2023-3-2`
* `NEW` [Addon Manager](https://github.com/LuaLS/lua-language-server/discussions/1607), try it with command `lua.addon_manager.open`. Thanks to [carsakiller](https://github.com/carsakiller)!

## 3.6.11
`2023-2-13`
* `CHG` completion: don't show loading process
* `FIX` [#1886]
* `FIX` [#1887]
* `FIX` [#1889]
* `FIX` [#1895]
* `FIX` [#1902]

[#1886]: https://github.com/LuaLS/lua-language-server/issues/1886
[#1887]: https://github.com/LuaLS/lua-language-server/issues/1887
[#1889]: https://github.com/LuaLS/lua-language-server/issues/1889
[#1895]: https://github.com/LuaLS/lua-language-server/issues/1895
[#1902]: https://github.com/LuaLS/lua-language-server/issues/1902

## 3.6.10
`2023-2-7`
* `FIX` [#1869]
* `FIX` [#1872]

[#1869]: https://github.com/LuaLS/lua-language-server/issues/1869
[#1872]: https://github.com/LuaLS/lua-language-server/issues/1872

## 3.6.9
`2023-2-2`
* `FIX` [#1864]
* `FIX` [#1868]
* `FIX` [#1869]
* `FIX` [#1871]

[#1864]: https://github.com/LuaLS/lua-language-server/issues/1864
[#1868]: https://github.com/LuaLS/lua-language-server/issues/1868
[#1869]: https://github.com/LuaLS/lua-language-server/issues/1869
[#1871]: https://github.com/LuaLS/lua-language-server/issues/1871

## 3.6.8
`2023-1-31`
* `NEW` command `lua.exportDocument` . VSCode will display this command in the right-click menu
* `CHG` setting `Lua.workspace.supportScheme` has been removed. All schemes are supported if the language id is `lua`
* `FIX` [#1831]
* `FIX` [#1838]
* `FIX` [#1841]
* `FIX` [#1851]
* `FIX` [#1855]
* `FIX` [#1857]

[#1831]: https://github.com/LuaLS/lua-language-server/issues/1831
[#1838]: https://github.com/LuaLS/lua-language-server/issues/1838
[#1841]: https://github.com/LuaLS/lua-language-server/issues/1841
[#1851]: https://github.com/LuaLS/lua-language-server/issues/1851
[#1855]: https://github.com/LuaLS/lua-language-server/issues/1855
[#1857]: https://github.com/LuaLS/lua-language-server/issues/1857

## 3.6.7
`2023-1-20`
* `FIX` [#1810]
* `FIX` [#1829]

[#1810]: https://github.com/LuaLS/lua-language-server/issues/1810
[#1829]: https://github.com/LuaLS/lua-language-server/issues/1829

## 3.6.6
`2023-1-17`
* `FIX` [#1825]
* `FIX` [#1826]

[#1825]: https://github.com/LuaLS/lua-language-server/issues/1825
[#1826]: https://github.com/LuaLS/lua-language-server/issues/1826

## 3.6.5
`2023-1-16`
* `NEW` support casting global variables
* `NEW` code lens: this feature is disabled by default.
* `NEW` settings:
  * `Lua.codeLens.enable`: Enable code lens.
* `CHG` improve memory usage for large libraries
* `CHG` definition: supports finding definitions for `@class` and `@alias`, since they may be defined multi times
* `CHG` rename: supports `@field`
* `CHG` improve patch for `.luarc.json`
* `CHG` `---@meta [name]`: once declared `name`, user can only require this file by declared name. meta file can not be required with name `_`
* `CHG` remove telemetry
* `FIX` [#831]
* `FIX` [#1729]
* `FIX` [#1737]
* `FIX` [#1751]
* `FIX` [#1767]
* `FIX` [#1796]
* `FIX` [#1805]
* `FIX` [#1808]
* `FIX` [#1811]
* `FIX` [#1824]

[#831]:  https://github.com/LuaLS/lua-language-server/issues/831
[#1729]: https://github.com/LuaLS/lua-language-server/issues/1729
[#1737]: https://github.com/LuaLS/lua-language-server/issues/1737
[#1751]: https://github.com/LuaLS/lua-language-server/issues/1751
[#1767]: https://github.com/LuaLS/lua-language-server/issues/1767
[#1796]: https://github.com/LuaLS/lua-language-server/issues/1796
[#1805]: https://github.com/LuaLS/lua-language-server/issues/1805
[#1808]: https://github.com/LuaLS/lua-language-server/issues/1808
[#1811]: https://github.com/LuaLS/lua-language-server/issues/1811
[#1824]: https://github.com/LuaLS/lua-language-server/issues/1824

## 3.6.4
`2022-11-29`
* `NEW` modify `require` after renaming files
* `FIX` circulation reference in process analysis
  ```lua
  ---@type number
  local x

  ---@type number
  local y

  x = y

  y = x --> Can not infer `y` before
  ```
* `FIX` [#1698]
* `FIX` [#1704]
* `FIX` [#1717]

[#1698]: https://github.com/LuaLS/lua-language-server/issues/1698
[#1704]: https://github.com/LuaLS/lua-language-server/issues/1704
[#1717]: https://github.com/LuaLS/lua-language-server/issues/1717

## 3.6.3
`2022-11-14`
* `FIX` [#1684]
* `FIX` [#1692]

[#1684]: https://github.com/LuaLS/lua-language-server/issues/1684
[#1692]: https://github.com/LuaLS/lua-language-server/issues/1692

## 3.6.2
`2022-11-10`
* `FIX` incorrect type check for generic with nil
* `FIX` [#1676]
* `FIX` [#1677]
* `FIX` [#1679]
* `FIX` [#1680]

[#1676]: https://github.com/LuaLS/lua-language-server/issues/1676
[#1677]: https://github.com/LuaLS/lua-language-server/issues/1677
[#1679]: https://github.com/LuaLS/lua-language-server/issues/1679
[#1680]: https://github.com/LuaLS/lua-language-server/issues/1680

## 3.6.1
`2022-11-8`
* `FIX` wrong diagnostics for `pcall` and `xpcall`
* `FIX` duplicate fields in table hover
* `FIX` description disapeared for overloaded function
* `FIX` [#1675]

[#1675]: https://github.com/LuaLS/lua-language-server/issues/1675

## 3.6.0
`2022-11-8`
* `NEW` supports `private`/`protected`/`public`/`package`
  * mark in `doc.field`
    ```lua
    ---@class unit
    ---@field private uuid integer
    ```
  * mark with `---@private`, `---@protected`, `---@public` and `---@package`
    ```lua
    ---@class unit
    local mt = {}

    ---@private
    function mt:init()
    end

    ---@protected
    function mt:update()
    end
    ```
  * mark by settings `Lua.doc.privateName`, `Lua.doc.protectedName` and `Lua.doc.packageName`
    ```lua
    ---@class unit
    ---@field _uuid integer --> treat as private when `Lua.doc.privateName` has `"_*"`
    ```
* `NEW` settings:
  * `Lua.misc.executablePath`: [#1557] specify the executable path in VSCode
  * `Lua.diagnostics.workspaceEvent`: [#1626] set the time to trigger workspace diagnostics.
  * `Lua.doc.privateName`: treat matched fields as private
  * `Lua.doc.protectedName`: treat matched fields as protected
  * `Lua.doc.packageName`: treat matched fields as package
* `NEW` CLI `--doc [path]` to make docs.
server will generate `doc.json` and `doc.md` in `LOGPATH`.
`doc.md` is generated by `doc.json` by example code `script/cli/doc2md.lua`.
* `CHG` [#1558] detect multi libraries
* `CHG` [#1458] `semantic-tokens`: global variable is setted to `variable.global`
  ```jsonc
  // color global variables to red
  "editor.semanticTokenColorCustomizations": {
      "rules": {
          "variable.global": "#ff0000"
      }
  }
  ```
* `CHG` [#1177] re-support for symlinks, users need to maintain the correctness of symlinks themselves
* `CHG` [#1561] infer definitions and types across chain expression
  ```lua
  ---@class myClass
  local myClass = {}

  myClass.a.b.c.e.f.g = 1

  ---@type myClass
  local class

  print(class.a.b.c.e.f.g) --> inferred as integer
  ```
* `CHG` [#1582] the following diagnostics consider `overload`
  * `missing-return`
  * `missing-return-value`
  * `redundant-return-value`
  * `return-type-mismatch`
* `CHG` workspace-symbol: supports chain fields based on global variables and types. try `io.open` or `iolib.open`
* `CHG` [#1641] if a function only has varargs and has `---@overload`, the varargs will be ignored
* `CHG` [#1575] search definitions by first argument of `setmetatable`
  ```lua
  ---@class Object
  local obj = setmetatable({
    initValue = 1,
  }, mt)

  print(obj.initValue) --> `obj.initValue` is integer
  ```
* `CHG` [#1153] infer type by generic parameters or returns of function
  ```lua
  ---@generic T
  ---@param f fun(x: T)
  ---@return T[]
  local function x(f) end

  ---@type fun(x: integer)
  local cb

  local arr = x(cb) --> `arr` is inferred as `integer[]`
  ```
* `CHG` [#1201] infer parameter type by expected returned function of parent function
  ```lua
  ---@return fun(x: integer)
  local function f()
      return function (x) --> `x` is inferred as `integer`
      end
  end
  ```
* `CHG` [#1332] infer parameter type when function in table
  ```lua
  ---@class A
  ---@field f fun(x: string)

  ---@type A
  local t = {
      f = function (x) end --> `x` is inferred as `string`
  }
  ```
* `CHG` find reference: respect `includeDeclaration` (although I don't know how to turn off this option in VSCode)
* `CHG` [#1344] improve `---@see`
* `CHG` [#1484] setting `runtime.special` supports fields
  ```jsonc
  {
    "runtime.special": {
      "sandbox.require": "require"
    }
  }
  ```
* `CHG` [#1533] supports completion with table field of function
* `CHG` [#1457] infer parameter type by function type
  ```lua
  ---@type fun(x: number)
  local function f(x) --> `x` is inferred as `number`
  end
  ```
* `CHG` [#1663] check parameter types of generic extends
  ```lua
  ---@generic T: string | boolean
  ---@param x T
  ---@return T
  local function f(x)
      return x
  end

  local x = f(1) --> Warning: Cannot assign `integer` to parameter `<T:boolean|string>`.
  ```
* `CHG` [#1434] type check: check the fields in table:
  ```lua
  ---@type table<string, string>
  local x

  ---@type table<string, number>
  local y

  x = y --> Warning: Cannot assign `<string, number>` to `<string, string>`
  ```
* `CHG` [#1374] type check: supports array part in literal table
  ```lua
  ---@type boolean[]
  local t = { 1, 2, 3 } --> Warning: Cannot assign `integer` to `boolean`
  ```
* `CHG` `---@enum` supports runtime values
* `FIX` [#1479]
* `FIX` [#1480]
* `FIX` [#1567]
* `FIX` [#1593]
* `FIX` [#1595]
* `FIX` [#1599]
* `FIX` [#1606]
* `FIX` [#1608]
* `FIX` [#1637]
* `FIX` [#1640]
* `FIX` [#1642]
* `FIX` [#1662]
* `FIX` [#1672]

[#1153]: https://github.com/LuaLS/lua-language-server/issues/1153
[#1177]: https://github.com/LuaLS/lua-language-server/issues/1177
[#1201]: https://github.com/LuaLS/lua-language-server/issues/1201
[#1202]: https://github.com/LuaLS/lua-language-server/issues/1202
[#1332]: https://github.com/LuaLS/lua-language-server/issues/1332
[#1344]: https://github.com/LuaLS/lua-language-server/issues/1344
[#1374]: https://github.com/LuaLS/lua-language-server/issues/1374
[#1434]: https://github.com/LuaLS/lua-language-server/issues/1434
[#1457]: https://github.com/LuaLS/lua-language-server/issues/1457
[#1458]: https://github.com/LuaLS/lua-language-server/issues/1458
[#1479]: https://github.com/LuaLS/lua-language-server/issues/1479
[#1480]: https://github.com/LuaLS/lua-language-server/issues/1480
[#1484]: https://github.com/LuaLS/lua-language-server/issues/1484
[#1533]: https://github.com/LuaLS/lua-language-server/issues/1533
[#1557]: https://github.com/LuaLS/lua-language-server/issues/1557
[#1558]: https://github.com/LuaLS/lua-language-server/issues/1558
[#1561]: https://github.com/LuaLS/lua-language-server/issues/1561
[#1567]: https://github.com/LuaLS/lua-language-server/issues/1567
[#1575]: https://github.com/LuaLS/lua-language-server/issues/1575
[#1582]: https://github.com/LuaLS/lua-language-server/issues/1582
[#1593]: https://github.com/LuaLS/lua-language-server/issues/1593
[#1595]: https://github.com/LuaLS/lua-language-server/issues/1595
[#1599]: https://github.com/LuaLS/lua-language-server/issues/1599
[#1606]: https://github.com/LuaLS/lua-language-server/issues/1606
[#1608]: https://github.com/LuaLS/lua-language-server/issues/1608
[#1626]: https://github.com/LuaLS/lua-language-server/issues/1626
[#1637]: https://github.com/LuaLS/lua-language-server/issues/1637
[#1640]: https://github.com/LuaLS/lua-language-server/issues/1640
[#1641]: https://github.com/LuaLS/lua-language-server/issues/1641
[#1642]: https://github.com/LuaLS/lua-language-server/issues/1642
[#1662]: https://github.com/LuaLS/lua-language-server/issues/1662
[#1663]: https://github.com/LuaLS/lua-language-server/issues/1663
[#1670]: https://github.com/LuaLS/lua-language-server/issues/1670
[#1672]: https://github.com/LuaLS/lua-language-server/issues/1672

## 3.5.6
`2022-9-16`
* `FIX` [#1439](https://github.com/LuaLS/lua-language-server/issues/1439)
* `FIX` [#1467](https://github.com/LuaLS/lua-language-server/issues/1467)
* `FIX` [#1506](https://github.com/LuaLS/lua-language-server/issues/1506)
* `FIX` [#1537](https://github.com/LuaLS/lua-language-server/issues/1537)

## 3.5.5
`2022-9-7`
* `FIX` [#1529](https://github.com/LuaLS/lua-language-server/issues/1529)
* `FIX` [#1530](https://github.com/LuaLS/lua-language-server/issues/1530)

## 3.5.4
`2022-9-6`
* `NEW` `type-formatting`: fix wrong indentation of VSCode
* `CHG` `document-symbol`: redesigned to better support for `Sticky Scroll` feature of VSCode
* `FIX` `diagnostics.workspaceDelay` can not prevent first workspace diagnostic
* `FIX` [#1476](https://github.com/LuaLS/lua-language-server/issues/1476)
* `FIX` [#1490](https://github.com/LuaLS/lua-language-server/issues/1490)
* `FIX` [#1493](https://github.com/LuaLS/lua-language-server/issues/1493)
* `FIX` [#1499](https://github.com/LuaLS/lua-language-server/issues/1499)
* `FIX` [#1526](https://github.com/LuaLS/lua-language-server/issues/1526)

## 3.5.3
`2022-8-13`
* `FIX` [#1409](https://github.com/LuaLS/lua-language-server/issues/1409)
* `FIX` [#1422](https://github.com/LuaLS/lua-language-server/issues/1422)
* `FIX` [#1425](https://github.com/LuaLS/lua-language-server/issues/1425)
* `FIX` [#1428](https://github.com/LuaLS/lua-language-server/issues/1428)
* `FIX` [#1430](https://github.com/LuaLS/lua-language-server/issues/1430)
* `FIX` [#1431](https://github.com/LuaLS/lua-language-server/issues/1431)
* `FIX` [#1446](https://github.com/LuaLS/lua-language-server/issues/1446)
* `FIX` [#1451](https://github.com/LuaLS/lua-language-server/issues/1451)
* `FIX` [#1461](https://github.com/LuaLS/lua-language-server/issues/1461)
* `FIX` [#1463](https://github.com/LuaLS/lua-language-server/issues/1463)

## 3.5.2
`2022-8-1`
* `FIX` [#1395](https://github.com/LuaLS/lua-language-server/issues/1395)
* `FIX` [#1403](https://github.com/LuaLS/lua-language-server/issues/1403)
* `FIX` [#1405](https://github.com/LuaLS/lua-language-server/issues/1405)
* `FIX` [#1406](https://github.com/LuaLS/lua-language-server/issues/1406)
* `FIX` [#1418](https://github.com/LuaLS/lua-language-server/issues/1418)

## 3.5.1
`2022-7-26`
* `NEW` supports [color](https://github.com/LuaLS/lua-language-server/pull/1379)
* `NEW` setting `Lua.runtime.pluginArgs`
* `CHG` setting `type.castNumberToInteger` default by `true`
* `CHG` improve supports for multi-workspace
* `FIX` [#1354](https://github.com/LuaLS/lua-language-server/issues/1354)
* `FIX` [#1355](https://github.com/LuaLS/lua-language-server/issues/1355)
* `FIX` [#1363](https://github.com/LuaLS/lua-language-server/issues/1363)
* `FIX` [#1365](https://github.com/LuaLS/lua-language-server/issues/1365)
* `FIX` [#1367](https://github.com/LuaLS/lua-language-server/issues/1367)
* `FIX` [#1368](https://github.com/LuaLS/lua-language-server/issues/1368)
* `FIX` [#1370](https://github.com/LuaLS/lua-language-server/issues/1370)
* `FIX` [#1375](https://github.com/LuaLS/lua-language-server/issues/1375)
* `FIX` [#1391](https://github.com/LuaLS/lua-language-server/issues/1391)

## 3.5.0
`2022-7-19`
* `NEW` `LuaDoc`: `---@operator`:
  ```lua
  ---@class fspath
  ---@operator div(string|fspath): fspath

  ---@type fspath
  local root

  local fileName = root / 'script' / 'main.lua' -- `fileName` is `fspath` here
  ```
* `NEW` `LuaDoc`: `---@source`:
  ```lua
  -- Also supports absolute path or relative path (based on current file path)
  ---@source file:///xxx.c:50:20
  XXX = 1 -- when finding definitions of `XXX`, returns `file:///xxx.c:50:20` instead here.
  ```
* `NEW` `LuaDoc`: `---@enum`:
  ```lua
  ---@enum animal
  Animal = {
    Cat = 1,
    Dog = 2,
  }

  ---@param x animal
  local function f(x) end

  f() -- suggests `Animal.Cat`, `Animal.Dog`, `1`, `2` as the first parameter
  ```
* `NEW` diagnostics:
  * `unknown-operator`
  * `unreachable-code`
* `NEW` settings:
  * `diagnostics.unusedLocalExclude`
* `NEW` VSCode: add support for [EmmyLuaUnity](https://marketplace.visualstudio.com/items?itemName=CppCXY.emmylua-unity)
* `CHG` support multi-type:
  ```lua
  ---@type number, _, boolean
  local a, b, c -- `a` is `number`, `b` is `unknown`, `c` is `boolean`
  ```
* `CHG` treat `_ENV = XXX` as `local _ENV = XXX`
  * `_ENV = nil`: disable all globals
  * `_ENV = {}`: allow all globals
  * `_ENV = {} ---@type mathlib`: only allow globals in `mathlib`
* `CHG` hover: dose not show unknown `---@XXX` as description
* `CHG` contravariance is allowed at the class declaration
  ```lua
  ---@class BaseClass
  local BaseClass

  ---@class MyClass: BaseClass
  local MyClass = BaseClass -- OK!
  ```
* `CHG` hover: supports path in link
  ```lua
  --![](image.png) --> will convert to `--![](file:///xxxx/image.png)`
  local x
  ```
* `CHG` signature: only show signatures matching the entered parameters
* `FIX` [#880](https://github.com/LuaLS/lua-language-server/issues/880)
* `FIX` [#1284](https://github.com/LuaLS/lua-language-server/issues/1284)
* `FIX` [#1292](https://github.com/LuaLS/lua-language-server/issues/1292)
* `FIX` [#1294](https://github.com/LuaLS/lua-language-server/issues/1294)
* `FIX` [#1306](https://github.com/LuaLS/lua-language-server/issues/1306)
* `FIX` [#1311](https://github.com/LuaLS/lua-language-server/issues/1311)
* `FIX` [#1317](https://github.com/LuaLS/lua-language-server/issues/1317)
* `FIX` [#1320](https://github.com/LuaLS/lua-language-server/issues/1320)
* `FIX` [#1330](https://github.com/LuaLS/lua-language-server/issues/1330)
* `FIX` [#1345](https://github.com/LuaLS/lua-language-server/issues/1345)
* `FIX` [#1346](https://github.com/LuaLS/lua-language-server/issues/1346)
* `FIX` [#1348](https://github.com/LuaLS/lua-language-server/issues/1348)

## 3.4.2
`2022-7-6`
* `CHG` diagnostic: `type-check` ignores `nil` in `getfield`
* `CHG` diagnostic: `---@diagnostic disable: <ERR_NAME>` can suppress syntax errors
* `CHG` completion: `completion.callSnippet` no longer generate parameter types
* `CHG` hover: show `---@type {x: number, y: number}` as detail instead of `table`
* `CHG` dose not infer as `nil` by `t.field = nil`
* `FIX` [#1278](https://github.com/LuaLS/lua-language-server/issues/1278)
* `FIX` [#1288](https://github.com/LuaLS/lua-language-server/issues/1288)

## 3.4.1
`2022-7-5`
* `NEW` settings:
  * `type.weakNilCheck`
* `CHG` allow type contravariance for `setmetatable` when initializing a class
  ```lua
  ---@class A
  local a = {}

  ---@class B: A
  local b = setmetatable({}, { __index = a }) -- OK!
  ```
* `FIX` [#1256](https://github.com/LuaLS/lua-language-server/issues/1256)
* `FIX` [#1257](https://github.com/LuaLS/lua-language-server/issues/1257)
* `FIX` [#1267](https://github.com/LuaLS/lua-language-server/issues/1267)
* `FIX` [#1269](https://github.com/LuaLS/lua-language-server/issues/1269)
* `FIX` [#1273](https://github.com/LuaLS/lua-language-server/issues/1273)
* `FIX` [#1275](https://github.com/LuaLS/lua-language-server/issues/1275)
* `FIX` [#1279](https://github.com/LuaLS/lua-language-server/issues/1279)

## 3.4.0
`2022-6-29`
* `NEW` diagnostics:
  * `cast-local-type`
  * `assign-type-mismatch`
  * `param-type-mismatch`
  * `unknown-cast-variable`
  * `cast-type-mismatch`
  * `missing-return-value`
  * `redundant-return-value`
  * `missing-return`
  * `return-type-mismatch`
* `NEW` settings:
  * `diagnostics.groupSeverity`
  * `diagnostics.groupFileStatus`
  * `type.castNumberToInteger`
  * `type.weakUnionCheck`
  * `hint.semicolon`
* `CHG` infer `nil` as redundant return value
  ```lua
  local function f() end
  local x = f() -- `x` is `nil` instead of `unknown`
  ```
* `CHG` infer called function by params num
  ```lua
  ---@overload fun(x: number, y: number):string
  ---@overload fun(x: number):number
  ---@return boolean
  local function f() end

  local n1 = f()     -- `n1` is `boolean`
  local n2 = f(0)    -- `n2` is `number`
  local n3 = f(0, 0) -- `n3` is `string`
  ```
* `CHG` semicolons and parentheses can be used in `DocTable`
  ```lua
  ---@type { (x: number); (y: boolean) }
  ```
* `CHG` return names and parentheses can be used in `DocFunction`
  ```lua
  ---@type fun():(x: number, y: number, ...: number)
  ```
* `CHG` supports `---@return boolean ...`
* `CHG` improve experience for diagnostics and semantic-tokens
* `FIX` diagnostics flash when opening a file
* `FIX` sometimes workspace diagnostics are not triggered
* `FIX` [#1228](https://github.com/LuaLS/lua-language-server/issues/1228)
* `FIX` [#1229](https://github.com/LuaLS/lua-language-server/issues/1229)
* `FIX` [#1242](https://github.com/LuaLS/lua-language-server/issues/1242)
* `FIX` [#1243](https://github.com/LuaLS/lua-language-server/issues/1243)
* `FIX` [#1249](https://github.com/LuaLS/lua-language-server/issues/1249)

## 3.3.1
`2022-6-17`
* `FIX` [#1213](https://github.com/LuaLS/lua-language-server/issues/1213)
* `FIX` [#1215](https://github.com/LuaLS/lua-language-server/issues/1215)
* `FIX` [#1217](https://github.com/LuaLS/lua-language-server/issues/1217)
* `FIX` [#1218](https://github.com/LuaLS/lua-language-server/issues/1218)
* `FIX` [#1220](https://github.com/LuaLS/lua-language-server/issues/1220)
* `FIX` [#1223](https://github.com/LuaLS/lua-language-server/issues/1223)

## 3.3.0
`2022-6-15`
* `NEW` `LuaDoc` supports `` `CODE` ``
  ```lua
  ---@type `CONST.X` | `CONST.Y`
  local x

  if x == -- suggest `CONST.X` and `CONST.Y` here
  ```
* `CHG` infer type by `error`
  ```lua
  ---@type integer|nil
  local n

  if not n then
      error('n is nil')
  end

  print(n) -- `n` is `integer` here
  ```
* `CHG` infer type by `t and t.x`
  ```lua
  ---@type table|nil
  local t

  local s = t and t.x or 1 -- `t` in `t.x` is `table`
  ```
* `CHG` infer type by `type(x)`
  ```lua
  local x

  if type(x) == 'string' then
      print(x) -- `x` is `string` here
  end

  local tp = type(x)

  if tp == 'boolean' then
      print(x) -- `x` is `boolean` here
  end
  ```
* `CHG` infer type by `>`/`<`/`>=`/`<=`
* `FIX` with clients that support LSP 3.17 (VSCode), workspace diagnostics are triggered every time when opening a file.
* `FIX` [#1204](https://github.com/LuaLS/lua-language-server/issues/1204)
* `FIX` [#1208](https://github.com/LuaLS/lua-language-server/issues/1208)

## 3.2.5
`2022-6-9`
* `NEW` provide config docs in `LUA_LANGUAGE_SERVER/doc/`
* `FIX` [#1148](https://github.com/LuaLS/lua-language-server/issues/1148)
* `FIX` [#1149](https://github.com/LuaLS/lua-language-server/issues/1149)
* `FIX` [#1192](https://github.com/LuaLS/lua-language-server/issues/1192)

## 3.2.4
`2022-5-25`
* `NEW` settings:
  + `workspace.supportScheme`: `["file", "untitled", "git"]`
  + `diagnostics.disableScheme`: `["git"]`
* `NEW` folding: support folding `---@alias`
* `CHG` if `rootUri` or `workspaceFolder` is set to `ROOT` or `HOME`, this extension will refuse to load these directories and show an error message.
* `CHG` show warning message when scanning more than 100,000 files.
* `CHG` upgrade [LSP](https://microsoft.github.io/language-server-protocol/specifications/lsp/3.17/specification/) to `3.17`
* `FIX` hover: can not union `table` with other basic types
* `FIX` [#1125](https://github.com/LuaLS/lua-language-server/issues/1125)
* `FIX` [#1131](https://github.com/LuaLS/lua-language-server/issues/1131)
* `FIX` [#1134](https://github.com/LuaLS/lua-language-server/issues/1134)
* `FIX` [#1141](https://github.com/LuaLS/lua-language-server/issues/1141)
* `FIX` [#1144](https://github.com/LuaLS/lua-language-server/issues/1144)
* `FIX` [#1150](https://github.com/LuaLS/lua-language-server/issues/1150)
* `FIX` [#1155](https://github.com/LuaLS/lua-language-server/issues/1155)

## 3.2.3
`2022-5-16`
* `CHG` parse `.luarc.json` as jsonc. In order to please the editor, it also supports `.luarc.jsonc` as the file name.
* `CHG` dose not load files in symbol links
* `FIX` memory leak with symbol links
* `FIX` diagnostic: send empty results to every file after startup
* `FIX` [#1103](https://github.com/LuaLS/lua-language-server/issues/1103)
* `FIX` [#1107](https://github.com/LuaLS/lua-language-server/issues/1107)

## 3.2.2
`2022-4-26`
* `FIX` diagnostic: `unused-function` cannot handle recursion correctly
* `FIX` [#1092](https://github.com/LuaLS/lua-language-server/issues/1092)
* `FIX` [#1093](https://github.com/LuaLS/lua-language-server/issues/1093)
* `FIX` runtime errors reported by telemetry, see [#1091](https://github.com/LuaLS/lua-language-server/issues/1091)

## 3.2.1
`2022-4-25`
* `FIX` broken in VSCode

## 3.2.0
`2022-4-25`
* `NEW` supports infer of callback parameter
  ```lua
  ---@type string[]
  local t

  table.sort(t, function (a, b)
      -- `a` and `b` is `string` here
  end)
  ```
* `NEW` using `---@overload` as class constructor
  ```lua
  ---@class Class
  ---@overload fun():Class
  local mt

  local x = mt() --> x is `Class` here
  ```
* `NEW` add `--[[@as type]]`
  ```lua
  local x = true
  local y = x--[[@as integer]] -- y is `integer` here
  ```
* `NEW` add `---@cast`
  * `---@cast localname type`
  * `---@cast localname +type`
  * `---@cast localname -type`
  * `---@cast localname +?`
  * `---@cast localname -?`
* `NEW` generic: resolve `T[]` by `table<integer, type>` or `---@field [integer] type`
* `NEW` resolve `class[1]` by `---@field [integer] type`
* `NEW` diagnostic: `missing-parameter`
* `NEW` diagnostic: `need-check-nil`
* `CHG` diagnostic: no longer mark `redundant-parameter` as `Unnecessary`
* `FIX` diagnostic: `unused-function` does not recognize recursion
* `FIX` [#1051](https://github.com/LuaLS/lua-language-server/issues/1051)
* `FIX` [#1072](https://github.com/LuaLS/lua-language-server/issues/1072)
* `FIX` [#1077](https://github.com/LuaLS/lua-language-server/issues/1077)
* `FIX` [#1088](https://github.com/LuaLS/lua-language-server/issues/1088)
* `FIX` runtime errors

## 3.1.0
`2022-4-17`
* `NEW` support find definition in method
* `CHG` hint: move to LSP. Its font is now controlled by the client.
* `CHG` hover: split `local` into `local` / `parameter` / `upvalue` / `self`.
* `CHG` hover: added parentheses to some words, such as `global` / `field` / `class`.
* `FIX` definition of `table<k, v>`
* `FIX` [#994](https://github.com/LuaLS/lua-language-server/issues/994)
* `FIX` [#1057](https://github.com/LuaLS/lua-language-server/issues/1057)
* `FIX` runtime errors reported by telemetry, see [#1058](https://github.com/LuaLS/lua-language-server/issues/1058)

## 3.0.2
`2022-4-15`
* `FIX` `table<string, boolean>[string] -> boolean`
* `FIX` goto `type definition`
* `FIX` [#1050](https://github.com/LuaLS/lua-language-server/issues/1050)

## 3.0.1
`2022-4-11`
* `FIX` [#1033](https://github.com/LuaLS/lua-language-server/issues/1033)
* `FIX` [#1034](https://github.com/LuaLS/lua-language-server/issues/1034)
* `FIX` [#1035](https://github.com/LuaLS/lua-language-server/issues/1035)
* `FIX` [#1036](https://github.com/LuaLS/lua-language-server/issues/1036)
* `FIX` runtime errors reported by telemetry, see [#1037](https://github.com/LuaLS/lua-language-server/issues/1037)

## 3.0.0
`2022-4-10`
* `CHG` [break changes](https://github.com/LuaLS/lua-language-server/issues/980)
* `CHG` diagnostic:
  + `type-check`: removed for now
  + `no-implicit-any`: renamed to `no-unknown`
* `CHG` formatter: no longer need` --preview`
* `CHG` `LuaDoc`: supports `---@type (string|integer)[]`
* `FIX` semantic: color of `function`
* `FIX` [#1027](https://github.com/LuaLS/lua-language-server/issues/1027)
* `FIX` [#1028](https://github.com/LuaLS/lua-language-server/issues/1028)

## 2.6.8
`2022-4-9`
* `CHG` completion: call snippet shown as `Function` instead of `Snippet` when `Lua.completion.callSnippet` is `Replace`
* `FIX` [#976](https://github.com/LuaLS/lua-language-server/issues/976)
* `FIX` [#995](https://github.com/LuaLS/lua-language-server/issues/995)
* `FIX` [#1004](https://github.com/LuaLS/lua-language-server/issues/1004)
* `FIX` [#1008](https://github.com/LuaLS/lua-language-server/issues/1008)
* `FIX` [#1009](https://github.com/LuaLS/lua-language-server/issues/1009)
* `FIX` [#1011](https://github.com/LuaLS/lua-language-server/issues/1011)
* `FIX` [#1014](https://github.com/LuaLS/lua-language-server/issues/1014)
* `FIX` [#1016](https://github.com/LuaLS/lua-language-server/issues/1016)
* `FIX` [#1017](https://github.com/LuaLS/lua-language-server/issues/1017)
* `FIX` runtime errors reported by telemetry

## 2.6.7
`2022-3-9`
* `NEW` diagnosis report, [read more](https://luals.github.io/wiki/diagnosis-report/)
* `CHG` `VSCode`: 1.65 has built in new `Lua` syntax files, so this extension no longer provides syntax files, which means you can install other syntax extensions in the marketplace. If you have any suggestions or issues, please [open issues here](https://github.com/LuaLS/lua.tmbundle).
* `CHG` telemetry: the prompt will only appear in VSCode to avoid repeated prompts in other platforms due to the inability to automatically modify the settings.
* `FIX` [#965](https://github.com/LuaLS/lua-language-server/issues/965)
* `FIX` [#975](https://github.com/LuaLS/lua-language-server/issues/975)

## 2.6.6
`2022-2-21`
* `NEW` formatter preview, use `--preview` to enable this feature, [read more](https://github.com/LuaLS/lua-language-server/issues/960)
* `FIX` [#958](https://github.com/LuaLS/lua-language-server/issues/958)
* `FIX` runtime errors

## 2.6.5
`2022-2-17`
* `FIX` telemetry is not disabled by default (since 2.6.0)
* `FIX` [#934](https://github.com/LuaLS/lua-language-server/issues/934)
* `FIX` [#952](https://github.com/LuaLS/lua-language-server/issues/952)

## 2.6.4
`2022-2-9`
* `CHG` completion: reduced sorting priority for postfix completion
* `FIX` [#936](https://github.com/LuaLS/lua-language-server/issues/936)
* `FIX` [#937](https://github.com/LuaLS/lua-language-server/issues/937)
* `FIX` [#940](https://github.com/LuaLS/lua-language-server/issues/940)
* `FIX` [#941](https://github.com/LuaLS/lua-language-server/issues/941)
* `FIX` [#941](https://github.com/LuaLS/lua-language-server/issues/942)
* `FIX` [#943](https://github.com/LuaLS/lua-language-server/issues/943)
* `FIX` [#946](https://github.com/LuaLS/lua-language-server/issues/946)

## 2.6.3
`2022-1-25`
* `FIX` new files are not loaded correctly
* `FIX` [#923](https://github.com/LuaLS/lua-language-server/issues/923)
* `FIX` [#926](https://github.com/LuaLS/lua-language-server/issues/926)

## 2.6.2
`2022-1-25`
* `FIX` [#925](https://github.com/LuaLS/lua-language-server/issues/925)

## 2.6.1
`2022-1-24`
* `CHG` default values of settings:
  + `Lua.diagnostics.workspaceDelay`: `0` sec -> `3` sec
  + `Lua.workspace.maxPreload`: `1000` -> `5000`
  + `Lua.workspace.preloadFileSize`: `100` KB -> `500` KB
* `CHG` improve performance
* `FIX` modify luarc failed
* `FIX` library files not recognized correctly
* `FIX` [#903](https://github.com/LuaLS/lua-language-server/issues/903)
* `FIX` [#906](https://github.com/LuaLS/lua-language-server/issues/906)
* `FIX` [#920](https://github.com/LuaLS/lua-language-server/issues/920)

## 2.6.0
`2022-1-13`
* `NEW` supports multi-workspace in server side, for developers of language clients, please [read here](https://luals.github.io/wiki/developing/#multiple-workspace-support) to learn more.
* `NEW` setting:
  + `Lua.hint.arrayIndex`
  + `Lua.semantic.enable`
  + `Lua.semantic.variable`
  + `Lua.semantic.annotation`
  + `Lua.semantic.keyword`
* `CHG` completion: improve response speed
* `CHG` completion: can be triggered in `LuaDoc` and strings
* `CHG` diagnostic: smoother
* `CHG` settings `Lua.color.mode` removed
* `FIX` [#876](https://github.com/LuaLS/lua-language-server/issues/876)
* `FIX` [#879](https://github.com/LuaLS/lua-language-server/issues/879)
* `FIX` [#884](https://github.com/LuaLS/lua-language-server/issues/884)
* `FIX` [#885](https://github.com/LuaLS/lua-language-server/issues/885)
* `FIX` [#886](https://github.com/LuaLS/lua-language-server/issues/886)
* `FIX` [#902](https://github.com/LuaLS/lua-language-server/issues/902)

## 2.5.6
`2021-12-27`
* `CHG` diagnostic: now syntax errors in `LuaDoc` are shown as `Warning`
* `FIX` [#863](https://github.com/LuaLS/lua-language-server/issues/863)
* `FIX` return type of `math.floor`
* `FIX` runtime errors

## 2.5.5
`2021-12-16`
* `FIX` dose not work in VSCode

## 2.5.4
`2021-12-16`
* `FIX` [#847](https://github.com/LuaLS/lua-language-server/issues/847)
* `FIX` [#848](https://github.com/LuaLS/lua-language-server/issues/848)
* `FIX` completion: incorrect cache
* `FIX` hover: always view string

## 2.5.3
`2021-12-6`
* `FIX` [#842](https://github.com/LuaLS/lua-language-server/issues/844)
* `FIX` [#844](https://github.com/LuaLS/lua-language-server/issues/844)

## 2.5.2
`2021-12-2`
* `FIX` [#815](https://github.com/LuaLS/lua-language-server/issues/815)
* `FIX` [#825](https://github.com/LuaLS/lua-language-server/issues/825)
* `FIX` [#826](https://github.com/LuaLS/lua-language-server/issues/826)
* `FIX` [#827](https://github.com/LuaLS/lua-language-server/issues/827)
* `FIX` [#831](https://github.com/LuaLS/lua-language-server/issues/831)
* `FIX` [#837](https://github.com/LuaLS/lua-language-server/issues/837)
* `FIX` [#838](https://github.com/LuaLS/lua-language-server/issues/838)
* `FIX` postfix
* `FIX` runtime errors

## 2.5.1
`2021-11-29`
* `FIX` incorrect syntax error

## 2.5.0
`2021-11-29`
* `NEW` settings:
  + `Lua.runtime.pathStrict`: not check subdirectories when using `runtime.path`
  + `Lua.hint.await`: display `await` when calling a function marked as async
  + `Lua.completion.postfix`: the symbol that triggers postfix, default is `@`
* `NEW` add supports for `lovr`
* `NEW` file encoding supports `utf16le` and `utf16be`
* `NEW` full IntelliSense supports for literal tables, see [#720](https://github.com/LuaLS/lua-language-server/issues/720) and [#727](https://github.com/LuaLS/lua-language-server/issues/727)
* `NEW` `LuaDoc` annotations:
  + `---@async`: mark a function as async
  + `---@nodiscard`: the return value of the marking function cannot be discarded
* `NEW` diagnostics:
  + `await-in-sync`: check whether calls async function in sync function. disabled by default.
  + `not-yieldable`: check whether the function supports async functions as parameters. disabled by default.
  + `discard-returns`: check whether the return value is discarded.
* `NEW` locale `pt-br`, thanks [Jeferson Ferreira](https://github.com/jefersonf)
* `NEW` supports [utf-8-offsets](https://clangd.llvm.org/extensions#utf-8-offsets)
* `NEW` supports quickfix for `.luarc.json`
* `NEW` completion postifx: `@function`, `@method`, `@pcall`, `@xpcall`, `@insert`, `@remove`, `@concat`, `++`, `++?`
* `CHG` `LuaDoc`:
  + `---@class` can be re-declared
  + supports unicode
  + supports `---@param ... number`, equivalent to `---@vararg number`
  + supports `fun(...: string)`
  + supports `fun(x, y, ...)`, equivalent to `fun(x: any, y: any, ...: any)`
* `CHG` settings from `--configpath`, `.luarc.json`, `client` no longer prevent subsequent settings, instead they are merged in order
* `CHG` no longer asks to trust plugin in VSCode, because VSCode already provides the workspace trust feature
* `CHG` skip huge files (>= 10 MB)
* `CHG` after using `Lua.runtime.nonstandardSymbol` to treat `//` as a comment, `//` is no longer parsed as an operator

## 2.4.11
`2021-11-25`
* `FIX` [#816](https://github.com/LuaLS/lua-language-server/issues/816)
* `FIX` [#817](https://github.com/LuaLS/lua-language-server/issues/817)
* `FIX` [#818](https://github.com/LuaLS/lua-language-server/issues/818)
* `FIX` [#820](https://github.com/LuaLS/lua-language-server/issues/820)

## 2.4.10
`2021-11-23`
* `FIX` [#790](https://github.com/LuaLS/lua-language-server/issues/790)
* `FIX` [#798](https://github.com/LuaLS/lua-language-server/issues/798)
* `FIX` [#804](https://github.com/LuaLS/lua-language-server/issues/804)
* `FIX` [#805](https://github.com/LuaLS/lua-language-server/issues/805)
* `FIX` [#806](https://github.com/LuaLS/lua-language-server/issues/806)
* `FIX` [#807](https://github.com/LuaLS/lua-language-server/issues/807)
* `FIX` [#809](https://github.com/LuaLS/lua-language-server/issues/809)

## 2.4.9
`2021-11-18`
* `CHG` for performance reasons, some of the features that are not cost-effective in IntelliSense have been disabled by default, and you can re-enable them through the following settings:
  + `Lua.IntelliSense.traceLocalSet`
  + `Lua.IntelliSense.traceReturn`
  + `Lua.IntelliSense.traceBeSetted`
  + `Lua.IntelliSense.traceFieldInject`

  [read more](https://github.com/LuaLS/lua-language-server/wiki/IntelliSense-optional-features)

## 2.4.8
`2021-11-15`
* `FIX` incorrect IntelliSense in specific situations
* `FIX` [#777](https://github.com/LuaLS/lua-language-server/issues/777)
* `FIX` [#778](https://github.com/LuaLS/lua-language-server/issues/778)
* `FIX` [#779](https://github.com/LuaLS/lua-language-server/issues/779)
* `FIX` [#780](https://github.com/LuaLS/lua-language-server/issues/780)

## 2.4.7
`2021-10-27`
* `FIX` [#762](https://github.com/LuaLS/lua-language-server/issues/762)

## 2.4.6
`2021-10-26`
* `NEW` diagnostic: `redundant-return`
* `FIX` [#744](https://github.com/LuaLS/lua-language-server/issues/744)
* `FIX` [#748](https://github.com/LuaLS/lua-language-server/issues/748)
* `FIX` [#749](https://github.com/LuaLS/lua-language-server/issues/749)
* `FIX` [#752](https://github.com/LuaLS/lua-language-server/issues/752)
* `FIX` [#753](https://github.com/LuaLS/lua-language-server/issues/753)
* `FIX` [#756](https://github.com/LuaLS/lua-language-server/issues/756)
* `FIX` [#758](https://github.com/LuaLS/lua-language-server/issues/758)
* `FIX` [#760](https://github.com/LuaLS/lua-language-server/issues/760)

## 2.4.5
`2021-10-18`
* `FIX` accidentally load lua files from user workspace

## 2.4.4
`2021-10-15`
* `CHG` improve `.luarc.json`
* `FIX` [#722](https://github.com/LuaLS/lua-language-server/issues/722)

## 2.4.3
`2021-10-13`
* `FIX` [#713](https://github.com/LuaLS/lua-language-server/issues/713)
* `FIX` [#718](https://github.com/LuaLS/lua-language-server/issues/718)
* `FIX` [#719](https://github.com/LuaLS/lua-language-server/issues/719)
* `FIX` [#725](https://github.com/LuaLS/lua-language-server/issues/725)
* `FIX` [#729](https://github.com/LuaLS/lua-language-server/issues/729)
* `FIX` [#730](https://github.com/LuaLS/lua-language-server/issues/730)
* `FIX` runtime errors

## 2.4.2
`2021-10-8`
* `FIX` [#702](https://github.com/LuaLS/lua-language-server/issues/702)
* `FIX` [#706](https://github.com/LuaLS/lua-language-server/issues/706)
* `FIX` [#707](https://github.com/LuaLS/lua-language-server/issues/707)
* `FIX` [#709](https://github.com/LuaLS/lua-language-server/issues/709)
* `FIX` [#712](https://github.com/LuaLS/lua-language-server/issues/712)

## 2.4.1
`2021-10-2`
* `FIX` broken with single file
* `FIX` [#698](https://github.com/LuaLS/lua-language-server/issues/698)
* `FIX` [#699](https://github.com/LuaLS/lua-language-server/issues/699)

## 2.4.0
`2021-10-1`
* `NEW` loading settings from `.luarc.json`
* `NEW` settings:
  + `Lua.diagnostics.libraryFiles`
  + `Lua.diagnostics.ignoredFiles`
  + `Lua.completion.showWord`
  + `Lua.completion.requireSeparator`
* `NEW` diagnostics:
  + `different-requires`
* `NEW` `---@CustomClass<string, number>`
* `NEW` supports `$/cancelRequest`
* `NEW` `EventEmitter`
    ```lua
    --- @class Emit
    --- @field on fun(eventName: string, cb: function)
    --- @field on fun(eventName: '"died"', cb: fun(i: integer))
    --- @field on fun(eventName: '"won"', cb: fun(s: string))
    local emit = {}

    emit:on(--[[support autocomplete fr "died" and "won"]])

    emit:on("died", function (i)
        -- should be i: integer
    end)

    emit:on('won', function (s)
        -- should be s: string
    end)
    ```
* `NEW` `---@module 'moduleName'`
    ```lua
    ---@module 'mylib'
    local lib -- the same as `local lib = require 'mylib'`
    ```
* `NEW` add supports of `skynet`
* `CHG` hover: improve showing multi defines
* `CHG` hover: improve showing multi comments at enums
* `CHG` hover: shows method
* `CHG` hint: `Lua.hint.paramName` now supports `Disable`, `Literal` and `All`
* `CHG` only search first file by `require`
* `CHG` no longer infer by usage
* `CHG` no longer ignore file names case in Windows
* `CHG` watching library changes
* `CHG` completion: improve misspelling results
* `CHG` completion: `Lua.completion.displayContext` default to `0`
* `CHG` completion: `autoRequire` has better inserting position
* `CHG` diagnostics:
  + `redundant-parameter` default severity to `Warning`
  + `redundant-value` default severity to `Warning`
* `CHG` infer: more strict of calculation results
* `CHG` [#663](https://github.com/LuaLS/lua-language-server/issues/663)
* `FIX` runtime errors
* `FIX` hint: may show param-2 as `self`
* `FIX` semantic: may fail when scrolling
* `FIX` [#647](https://github.com/LuaLS/lua-language-server/issues/647)
* `FIX` [#660](https://github.com/LuaLS/lua-language-server/issues/660)
* `FIX` [#673](https://github.com/LuaLS/lua-language-server/issues/673)

## 2.3.7
`2021-8-17`
* `CHG` improve performance
* `FIX` [#244](https://github.com/LuaLS/lua-language-server/issues/244)

## 2.3.6
`2021-8-9`
* `FIX` completion: can not find global fields
* `FIX` globals and class may lost

## 2.3.5
`2021-8-9`
* `CHG` improve memory usage
* `CHG` completion: call snip triggers signature (VSCode only)
* `FIX` completion: may not find results

## 2.3.4
`2021-8-6`
* `CHG` improve performance
* `FIX` [#625](https://github.com/LuaLS/lua-language-server/issues/625)

## 2.3.3
`2021-7-26`
* `NEW` config supports prop
* `FIX` [#612](https://github.com/LuaLS/lua-language-server/issues/612)
* `FIX` [#613](https://github.com/LuaLS/lua-language-server/issues/613)
* `FIX` [#618](https://github.com/LuaLS/lua-language-server/issues/618)
* `FIX` [#620](https://github.com/LuaLS/lua-language-server/issues/620)

## 2.3.2
`2021-7-21`
* `NEW` `LuaDoc`: supports `['string']` as field:
    ```lua
    ---@class keyboard
    ---@field ['!'] number
    ---@field ['?'] number
    ---@field ['#'] number
    ```
* `NEW` add supports of `love2d`
* `FIX` gitignore pattern `\` broken initialization
* `FIX` runtime errors

## 2.3.1
`2021-7-19`
* `NEW` setting `Lua.workspace.userThirdParty`, add private user [third-parth](https://github.com/LuaLS/lua-language-server/tree/master/meta/3rd) by this setting
* `CHG` path in config supports `~/xxxx`
* `FIX` `autoRequire` inserted incorrect code
* `FIX` `autoRequire` may provide dumplicated options
* `FIX` [#606](https://github.com/LuaLS/lua-language-server/issues/606)
* `FIX` [#607](https://github.com/LuaLS/lua-language-server/issues/607)

## 2.3.0
`2021-7-16`
* `NEW` `VSCode`: click the status bar icon to operate:
    * run workspace diagnostics
* `NEW` `LuaDoc`: supports `[1]` as field:
    ```lua
    ---@class position
    ---@field [1] number
    ---@field [2] number
    ---@field [3] number
    ```
* `NEW` hover: view array `local array = {'a', 'b', 'c'}`:
    ```lua
    local array: {
        [1]: string = "a",
        [2]: string = "b",
        [3]: string = "c",
    }
    ```
* `NEW` completion: supports enums in `fun()`
    ```lua
    ---@type fun(x: "'aaa'"|"'bbb'")
    local f

    f(--[[show `'aaa'` and `'bbb'` here]])
    ```
* `FIX` loading workspace may hang
* `FIX` `debug.getuservalue` and `debug.setuservalue` should not exist in `Lua 5.1`
* `FIX` infer of `---@type class[][]`
* `FIX` infer of `---@type {}[]`
* `FIX` completion: displaying `@fenv` in `Lua 5.1`
* `FIX` completion: incorrect at end of line
* `FIX` when a file is renamed, the file will still be loaded even if the new file name has been set to ignore
* `FIX` [#596](https://github.com/LuaLS/lua-language-server/issues/596)
* `FIX` [#597](https://github.com/LuaLS/lua-language-server/issues/597)
* `FIX` [#598](https://github.com/LuaLS/lua-language-server/issues/598)
* `FIX` [#601](https://github.com/LuaLS/lua-language-server/issues/601)

## 2.2.3
`2021-7-9`
* `CHG` improve `auto require`
* `CHG` will not sleep anymore
* `FIX` incorrect doc: `debug.getlocal`
* `FIX` completion: incorrect callback
* `FIX` [#592](https://github.com/LuaLS/lua-language-server/issues/592)

## 2.2.2
`2021-7-9`
* `FIX` incorrect syntax color
* `FIX` incorrect type infer

## 2.2.1
`2021-7-8`
* `FIX` change setting may failed

## 2.2.0
`2021-7-8`
* `NEW` detect and apply third-party libraries, including:
  * OpenResty
  * Cocos4.0
  * Jass
* `NEW` `LuaDoc`: supports literal table:
    ```lua
    ---@generic T
    ---@param x T
    ---@return { x: number, y: T, z?: boolean}
    local function f(x) end

    local t = f('str')
    -- hovering "t" shows:
    local t: {
        x: number,
        y: string,
        z?: boolean,
    }
    ```
* `CHG` improve changing config from server side
* `CHG` improve hover color
* `CHG` improve performance
* `CHG` telemetry: sends version of this extension
* `FIX` supports for file with LF
* `FIX` may infer a custom class as a string

## 2.1.0
`2021-7-2`
* `NEW` supports local config file, using `--configpath="config.json"`, [learn more here](https://luals.github.io/wiki/usage/#--configpath)
* `NEW` goto `type definition`
* `NEW` infer type by callback param:
    ```lua
    ---@param callback fun(value: string)
    local function work(callback)
    end

    work(function (value)
        -- value is string here
    end)
    ```
* `NEW` optional field `---@field name? type`
* `CHG` [#549](https://github.com/LuaLS/lua-language-server/issues/549)
* `CHG` diagnostics: always ignore the ignored files even if they are opened
* `FIX` completion: `type() ==` may does not work

## 2.0.5
`2021-7-1`
* `NEW` `hover` and `completion` reports initialization progress
* `CHG` `class field` consider implicit definition
    ```lua
    ---@class Class
    local mt = {}

    function mt:init()
        self.xxx = 1
    end

    function mt:func()
        print(self.xxx) -- self.xxx is defined
    end
    ```
* `CHG` improve performance
* `FIX` [#580](https://github.com/LuaLS/lua-language-server/issues/580)

## 2.0.4
`2021-6-25`
* `FIX` [#550](https://github.com/LuaLS/lua-language-server/issues/550)
* `FIX` [#555](https://github.com/LuaLS/lua-language-server/issues/555)
* `FIX` [#574](https://github.com/LuaLS/lua-language-server/issues/574)

## 2.0.3
`2021-6-24`
* `CHG` improve memory usage
* `FIX` some dialog boxes block the initialization process
* `FIX` diagnostics `undefined-field`: blocks main thread
* `FIX` [#565](https://github.com/LuaLS/lua-language-server/issues/565)

## 2.0.2
`2021-6-23`
* `NEW` supports literal table in `pairs`
    ```lua
    local t = { a = 1, b = 2, c = 3 }
    for k, v in pairs(t) do
        -- `k` is string and `v` is integer here
    end
    ```
* `CHG` view `local f ---@type fun(x:number):boolean`
    ```lua
    ---before
    function f(x: number)
      -> boolean
    ---after
    local f: fun(x: number): boolean
    ```
* `FIX` [#558](https://github.com/LuaLS/lua-language-server/issues/558)
* `FIX` [#567](https://github.com/LuaLS/lua-language-server/issues/567)
* `FIX` [#568](https://github.com/LuaLS/lua-language-server/issues/568)
* `FIX` [#570](https://github.com/LuaLS/lua-language-server/issues/570)
* `FIX` [#571](https://github.com/LuaLS/lua-language-server/issues/571)

## 2.0.1
`2021-6-21`
* `FIX` [#566](https://github.com/LuaLS/lua-language-server/issues/566)

## 2.0.0
`2021-6-21`
* `NEW` implement
* `CHG` diagnostics `undefined-field`, `deprecated`: default by `Opened` instead of `None`
* `CHG` setting `Lua.runtime.plugin`: default by `""` instead of `".vscode/lua/plugin.lua"` (for security)
* `CHG` setting `Lua.intelliSense.searchDepth`: removed
* `CHG` setting `Lua.misc.parameters`: `string array` instead of `string`
* `CHG` setting `Lua.develop.enable`, `Lua.develop.debuggerPort`, `Lua.develop.debuggerWait`: removed, use `Lua.misc.parameters` instead
* `FIX` [#441](https://github.com/LuaLS/lua-language-server/issues/441)
* `FIX` [#493](https://github.com/LuaLS/lua-language-server/issues/493)
* `FIX` [#531](https://github.com/LuaLS/lua-language-server/issues/531)
* `FIX` [#542](https://github.com/LuaLS/lua-language-server/issues/542)
* `FIX` [#543](https://github.com/LuaLS/lua-language-server/issues/543)
* `FIX` [#553](https://github.com/LuaLS/lua-language-server/issues/553)
* `FIX` [#562](https://github.com/LuaLS/lua-language-server/issues/562)
* `FIX` [#563](https://github.com/LuaLS/lua-language-server/issues/563)

## 1.21.3
`2021-6-17`
* `NEW` supports `untrusted workspaces`
* `FIX` performance issues, thanks to [folke](https://github.com/folke)

## 1.21.2
`2021-5-18`
* `FIX` loaded new file with ignored filename
* `FIX` [#536](https://github.com/LuaLS/lua-language-server/issues/536)
* `FIX` [#537](https://github.com/LuaLS/lua-language-server/issues/537)
* `FIX` [#538](https://github.com/LuaLS/lua-language-server/issues/538)
* `FIX` [#539](https://github.com/LuaLS/lua-language-server/issues/539)

## 1.21.1
`2021-5-8`
* `FIX` [#529](https://github.com/LuaLS/lua-language-server/issues/529)

## 1.21.0
`2021-5-7`
* `NEW` setting: `completion.showParams`
* `NEW` `LuaDoc`: supports multiline comments
* `NEW` `LuaDoc`: tail comments support lua string

## 1.20.5
`2021-4-30`
* `NEW` setting: `completion.autoRequire`
* `NEW` setting: `hover.enumsLimit`
* `CHG` folding: supports `-- #region`
* `FIX` completion: details may be suspended
* `FIX` [#522](https://github.com/LuaLS/lua-language-server/issues/522)
* `FIX` [#523](https://github.com/LuaLS/lua-language-server/issues/523)

## 1.20.4
`2021-4-13`
* `NEW` diagnostic: `deprecated`
* `FIX` [#464](https://github.com/LuaLS/lua-language-server/issues/464)
* `FIX` [#497](https://github.com/LuaLS/lua-language-server/issues/497)
* `FIX` [#502](https://github.com/LuaLS/lua-language-server/issues/502)

## 1.20.3
`2021-4-6`
* `FIX` [#479](https://github.com/LuaLS/lua-language-server/issues/479)
* `FIX` [#483](https://github.com/LuaLS/lua-language-server/issues/483)
* `FIX` [#485](https://github.com/LuaLS/lua-language-server/issues/485)
* `FIX` [#487](https://github.com/LuaLS/lua-language-server/issues/487)
* `FIX` [#488](https://github.com/LuaLS/lua-language-server/issues/488)
* `FIX` [#490](https://github.com/LuaLS/lua-language-server/issues/490)
* `FIX` [#495](https://github.com/LuaLS/lua-language-server/issues/495)

## 1.20.2
`2021-4-2`
* `CHG` `LuaDoc`: supports `---@param self TYPE`
* `CHG` completion: does not show suggests after `\n`, `{` and `,`, unless your setting `editor.acceptSuggestionOnEnter` is `off`
* `FIX` [#482](https://github.com/LuaLS/lua-language-server/issues/482)

## 1.20.1
`2021-3-27`
* `FIX` telemetry window blocks initializing
* `FIX` [#468](https://github.com/LuaLS/lua-language-server/issues/468)

## 1.20.0
`2021-3-27`
* `CHG` telemetry: change to opt-in, see [#462](https://github.com/LuaLS/lua-language-server/issues/462) and [Privacy-Policy](https://luals.github.io/privacy/#language-server)
* `FIX` [#467](https://github.com/LuaLS/lua-language-server/issues/467)

## 1.19.1
`2021-3-22`
* `CHG` improve performance
* `FIX` [#457](https://github.com/LuaLS/lua-language-server/issues/457)
* `FIX` [#458](https://github.com/LuaLS/lua-language-server/issues/458)

## 1.19.0
`2021-3-18`
* `NEW` VSCode: new setting `Lua.misc.parameters`
* `NEW` new setting `Lua.runtime.builtin`, used to disable some built-in libraries
* `NEW` quick fix: disable diagnostic in line/file
* `NEW` setting: `Lua.runtime.path` supports absolute path
* `NEW` completion: field in table
```lua
---@class A
---@field x number
---@field y number
---@field z number

---@type A
local t = {
    -- provide `x`, `y` and `z` here
}
```
* `NEW` `LuaDoc`: supports multi-line comment before resume
```lua
---this is
---a multi line
---comment
---@alias XXXX
---comment 1
---comment 1
---| '1'
---comment 2
---comment 2
---| '2'

---@param x XXXX
local function f(x)
end

f( -- view comments of `1` and `2` in completion
```
* `CHG` intelli-scense: search from generic param to return
* `CHG` intelli-scense: search across vararg
* `CHG` text-document-synchronization: refactored
* `CHG` diagnostic: improve `newline-call`
* `CHG` completion: improve `then .. end`
* `CHG` improve initialization speed
* `CHG` improve performance
* `FIX` missed syntax error `function m['x']() end`
* `FIX` [#452](https://github.com/LuaLS/lua-language-server/issues/452)

## 1.18.1
`2021-3-10`
* `CHG` semantic-tokens: improve colors of `const` and `close`
* `CHG` type-formating: improve execution conditions
* `FIX` [#444](https://github.com/LuaLS/lua-language-server/issues/444)

## 1.18.0
`2021-3-9`
* `NEW` `LuaDoc`: supports `---@diagnostic disable`
* `NEW` code-action: convert JSON to Lua
* `NEW` completion: provide `then .. end` snippet
* `NEW` type-formating:
    ```lua
    -- press `enter` at $
    local function f() $ end
    -- formating result:
    local function f()
        $
    end

    -- as well as
    do $ end
    -- formating result
    do
        $
    end
    ```
* `CHG` `Windows`: dose not provide `ucrt` any more
* `CHG` `Lua.workspace.library`: use `path[]` instead of `<path, true>`
* `FIX` missed syntax error `local a <const>= 1`
* `FIX` workspace: preload blocked when hitting `Lua.workspace.maxPreload`
* `FIX` [#443](https://github.com/LuaLS/lua-language-server/issues/443)
* `FIX` [#445](https://github.com/LuaLS/lua-language-server/issues/445)

## 1.17.4
`2021-3-4`
* `FIX` [#437](https://github.com/LuaLS/lua-language-server/issues/437) again
* `FIX` [#438](https://github.com/LuaLS/lua-language-server/issues/438)

## 1.17.3
`2021-3-3`
* `CHG` intelli-scense: treat `V[]` as `table<integer, V>` in `pairs`
* `FIX` completion: `detail` disappears during continuous input
* `FIX` [#435](https://github.com/LuaLS/lua-language-server/issues/435)
* `FIX` [#436](https://github.com/LuaLS/lua-language-server/issues/436)
* `FIX` [#437](https://github.com/LuaLS/lua-language-server/issues/437)

## 1.17.2
`2021-3-2`
* `FIX` running in Windows

## 1.17.1
`2021-3-1`
* `CHG` intelli-scense: improve infer across `table<K, V>` and `V[]`.
* `CHG` intelli-scense: improve infer across `pairs` and `ipairs`
* `FIX` hover: shows nothing when hovering unknown function
* `FIX` [#398](https://github.com/LuaLS/lua-language-server/issues/398)
* `FIX` [#421](https://github.com/LuaLS/lua-language-server/issues/421)
* `FIX` [#422](https://github.com/LuaLS/lua-language-server/issues/422)

## 1.17.0
`2021-2-24`
* `NEW` diagnostic: `duplicate-set-field`
* `NEW` diagnostic: `no-implicit-any`, disabled by default
* `CHG` completion: improve field and table
* `CHG` improve infer cross `ipairs`
* `CHG` cache globals when loading
* `CHG` completion: remove trigger character `\n` for now, see [#401](https://github.com/LuaLS/lua-language-server/issues/401)
* `FIX` diagnositc: may open file with wrong uri case
* `FIX` [#406](https://github.com/LuaLS/lua-language-server/issues/406)

## 1.16.1
`2021-2-22`
* `FIX` signature: parameters may be misplaced
* `FIX` completion: interface in nested table
* `FIX` completion: interface not show after `,`
* `FIX` [#400](https://github.com/LuaLS/lua-language-server/issues/400)
* `FIX` [#402](https://github.com/LuaLS/lua-language-server/issues/402)
* `FIX` [#403](https://github.com/LuaLS/lua-language-server/issues/403)
* `FIX` [#404](https://github.com/LuaLS/lua-language-server/issues/404)
* `FIX` runtime errors

## 1.16.0
`2021-2-20`
* `NEW` file encoding supports `ansi`
* `NEW` completion: supports interface, see [#384](https://github.com/LuaLS/lua-language-server/issues/384)
* `NEW` `LuaDoc`: supports multiple class inheritance: `---@class Food: Burger, Pizza, Pie, Pasta`
* `CHG` rename `table*` to `tablelib`
* `CHG` `LuaDoc`: revert compatible with `--@`, see [#392](https://github.com/LuaLS/lua-language-server/issues/392)
* `CHG` improve performance
* `FIX` missed syntax error `f() = 1`
* `FIX` missed global `bit` in `LuaJIT`
* `FIX` completion: may insert error text when continuous inputing
* `FIX` completion: may insert error text after resolve
* `FIX` [#349](https://github.com/LuaLS/lua-language-server/issues/349)
* `FIX` [#396](https://github.com/LuaLS/lua-language-server/issues/396)

## 1.15.1
`2021-2-18`
* `CHG` diagnostic: `unused-local` excludes `doc.param`
* `CHG` definition: excludes values, see [#391](https://github.com/LuaLS/lua-language-server/issues/391)
* `FIX` not works on Linux and macOS

## 1.15.0
`2021-2-9`
* `NEW` LUNAR YEAR, BE HAPPY!
* `CHG` diagnostic: when there are too many errors, the main errors will be displayed first
* `CHG` main thread no longer loop sleeps, see [#329](https://github.com/LuaLS/lua-language-server/issues/329) [#386](https://github.com/LuaLS/lua-language-server/issues/386)
* `CHG` improve performance

## 1.14.3
`2021-2-8`
* `CHG` hint: disabled by default, see [#380](https://github.com/LuaLS/lua-language-server/issues/380)
* `FIX` [#381](https://github.com/LuaLS/lua-language-server/issues/381)
* `FIX` [#382](https://github.com/LuaLS/lua-language-server/issues/382)
* `FIX` [#388](https://github.com/LuaLS/lua-language-server/issues/388)

## 1.14.2
`2021-2-4`
* `FIX` [#356](https://github.com/LuaLS/lua-language-server/issues/356)
* `FIX` [#375](https://github.com/LuaLS/lua-language-server/issues/375)
* `FIX` [#376](https://github.com/LuaLS/lua-language-server/issues/376)
* `FIX` [#377](https://github.com/LuaLS/lua-language-server/issues/377)
* `FIX` [#378](https://github.com/LuaLS/lua-language-server/issues/378)
* `FIX` [#379](https://github.com/LuaLS/lua-language-server/issues/379)
* `FIX` a lot of runtime errors

## 1.14.1
`2021-2-2`
* `FIX` [#372](https://github.com/LuaLS/lua-language-server/issues/372)

## 1.14.0
`2021-2-2`
* `NEW` `VSCode` hint
* `NEW` flush cache after 5 min
* `NEW` `VSCode` help semantic color with market theme
* `CHG` create/delete/rename files no longer reload workspace
* `CHG` `LuaDoc`: compatible with `--@`
* `FIX` `VSCode` settings
* `FIX` [#368](https://github.com/LuaLS/lua-language-server/issues/368)
* `FIX` [#371](https://github.com/LuaLS/lua-language-server/issues/371)

## 1.13.0
`2021-1-28`
* `NEW` `VSCode` status bar
* `NEW` `VSCode` options in some window
* `CHG` performance optimization
* `FIX` endless loop

## 1.12.2
`2021-1-27`
* `CHG` performance optimization
* `FIX` modifying the code before loading finish makes confusion
* `FIX` signature: not works

## 1.12.1
`2021-1-27`
* `FIX` endless loop

## 1.12.0
`2021-1-26`
* `NEW` progress
* `NEW` [#340](https://github.com/LuaLS/lua-language-server/pull/340): supports `---@type table<string, number>`
* `FIX` [#355](https://github.com/LuaLS/lua-language-server/pull/355)
* `FIX` [#359](https://github.com/LuaLS/lua-language-server/issues/359)
* `FIX` [#361](https://github.com/LuaLS/lua-language-server/issues/361)

## 1.11.2
`2021-1-7`
* `FIX` [#345](https://github.com/LuaLS/lua-language-server/issues/345): not works with unexpect args
* `FIX` [#346](https://github.com/LuaLS/lua-language-server/issues/346): dont modify the cache

## 1.11.1
`2021-1-5`
* `CHG` performance optimization

## 1.11.0
`2021-1-5`
* `NEW` `Lua.runtime.plugin`
* `NEW` intelli-scense: improved `m.f = function (self) end` from `self` to `m`
* `CHG` performance optimization
* `CHG` completion: improve performance of workspace words
* `FIX` hover: tail comments may be cutted
* `FIX` runtime errors

## 1.10.0
`2021-1-4`
* `NEW` workspace: supports `.dll`(`.so`) in `require`
* `NEW` folding: `---@class`, `--#region` and docs of function
* `NEW` diagnostic: `count-down-loop`
* `CHG` supports `~` in command line
* `CHG` completion: improve workspace words
* `CHG` completion: show words in string
* `CHG` completion: split `for .. in` to `for .. ipairs` and `for ..pairs`
* `CHG` diagnostic: `unused-function` checks recursive
* `FIX` [#339](https://github.com/LuaLS/lua-language-server/issues/339)

## 1.9.0
`2020-12-31`
* `NEW` YEAR! Peace and love!
* `NEW` specify path of `log` and `meta` by `--logpath=xxx` and `--metapath=XXX` in command line
* `NEW` completion: worksapce word
* `NEW` completion: show words in comment
* `NEW` completion: generate function documentation
* `CHG` got arg after script name: `lua-language-server.exe main.lua --logpath=D:\log --metapath=D:\meta --develop=false`
* `FIX` runtime errors

## 1.8.2
`2020-12-29`
* `CHG` performance optimization

## 1.8.1
`2020-12-24`
* `FIX` telemetry: connect failed caused not working

## 1.8.0
`2020-12-23`
* `NEW` runtime: support nonstandard symbol
* `NEW` diagnostic: `close-non-object`
* `FIX` [#318](https://github.com/LuaLS/lua-language-server/issues/318)

## 1.7.4
`2020-12-20`
* `FIX` workspace: preload may failed

## 1.7.3
`2020-12-20`
* `FIX` luadoc: typo of `package.config`
* `FIX` [#310](https://github.com/LuaLS/lua-language-server/issues/310)

## 1.7.2
`2020-12-17`
* `CHG` completion: use custom tabsize
* `FIX` [#307](https://github.com/LuaLS/lua-language-server/issues/307)
* `FIX` a lot of runtime errors

## 1.7.1
`2020-12-16`
* `NEW` setting: `diagnostics.neededFileStatus`
* `FIX` scan workspace may fails
* `FIX` quickfix: `newline-call` failed
* `FIX` a lot of other runtime errors

## 1.7.0
`2020-12-16`
* `NEW` diagnostic: `undefined-field`
* `NEW` telemetry:
    + [What data will be sent](https://github.com/LuaLS/lua-language-server/blob/master/script/service/telemetry.lua)
    + [How to use this data](https://github.com/LuaLS/lua-telemetry-server/tree/master/method)
* `CHG` diagnostic: `unused-function` ignores function with `<close>`
* `CHG` semantic: not cover local call
* `CHG` language client: update to [7.0.0](https://github.com/microsoft/vscode-languageserver-node/commit/20681d7632bb129def0c751be73cf76bd01f2f3a)
* `FIX` semantic: tokens may not be updated correctly
* `FIX` completion: require path broken
* `FIX` hover: document uri
* `FIX` [#291](https://github.com/LuaLS/lua-language-server/issues/291)
* `FIX` [#294](https://github.com/LuaLS/lua-language-server/issues/294)

## 1.6.0
`2020-12-14`
* `NEW` completion: auto require local modules
* `NEW` completion: support delegate
* `NEW` hover: show function by keyword `function`
* `NEW` code action: swap params
* `CHG` standalone: unbind the relative path between binaries and scripts
* `CHG` hover: `LuaDoc` also catchs `--` (no need `---`)
* `CHG` rename: support doc
* `CHG` completion: keyword considers expression
* `FIX` [#297](https://github.com/LuaLS/lua-language-server/issues/297)

## 1.5.0
`2020-12-5`
* `NEW` setting `runtime.unicodeName`
* `NEW` fully supports `---@generic T`
* `FIX` [#274](https://github.com/LuaLS/lua-language-server/issues/274)
* `FIX` [#276](https://github.com/LuaLS/lua-language-server/issues/276)
* `FIX` [#279](https://github.com/LuaLS/lua-language-server/issues/279)
* `FIX` [#280](https://github.com/LuaLS/lua-language-server/issues/280)

## 1.4.0
`2020-12-3`
* `NEW` setting `hover.previewFields`: limit how many fields are shown in table hover
* `NEW` fully supports `---@type Object[]`
* `NEW` supports `---@see`
* `NEW` diagnostic `unbalanced-assignments`
* `CHG` resolves infer of `string|table`
* `CHG` `unused-local` ignores local with `---@class`
* `CHG` locale file format changes to `lua`

## 1.3.0
`2020-12-1`

* `NEW` provides change logs, I think it's good idea for people knowing what's new ~~(bugs)~~
* `NEW` meta files of LuaJIT
* `NEW` support completion of `type(o) == ?`
* `CHG` now I think it's a bad idea as it took me nearly an hour to complete the logs started from version `1.0.0`
* `FIX` closing ignored or library file dose not clean diagnostics
* `FIX` searching of `t.f1` when `t.f1 = t.f2`
* `FIX` missing signature help of global function

## 1.2.1
`2020-11-27`

* `FIX` syntaxes tokens: [#272](https://github.com/LuaLS/lua-language-server/issues/272)

## 1.2.0
`2020-11-27`

* `NEW` hover shows comments from `---@param` and `---@return`: [#135](https://github.com/LuaLS/lua-language-server/issues/135)
* `NEW` support `LuaDoc` as tail comment
* `FIX` `---@class` inheritance
* `FIX` missed syntaxes token: `punctuation.definition.parameters.finish.lua`

## 1.1.4
`2020-11-25`

* `FIX` wiered completion suggests for require paths in `Linux` and `macOS`: [#269](https://github.com/LuaLS/lua-language-server/issues/269)

## 1.1.3
`2020-11-25`

* `FIX` extension not works in `Ubuntu`: [#268](https://github.com/LuaLS/lua-language-server/issues/268)

## 1.1.2
`2020-11-24`

* `NEW` auto completion finds globals from `Lua.diagnostics.globals`
* `NEW` support tail `LuaDoc`
* `CHG` no more `Lua.intelliScense.fastGlobal`, now globals always fast and accurate
* `CHG` `LuaDoc` supports `--- @`
* `CHG` `find reference` uses extra `Lua.intelliSense.searchDepth`
* `CHG` diagnostics are limited by `100` in each file
* `FIX` library files are under limit of `Lua.workspace.maxPreload`: [#266](https://github.com/LuaLS/lua-language-server/issues/266)

## 1.1.1
`2020-11-23`

* `NEW` auto completion special marks deprecated items
* `FIX` diagnostics may push wrong uri in `Linux` and `macOS`
* `FIX` diagnostics not cleaned up when closing ignored lua file
* `FIX` reload workspace remains old caches
* `FIX` incorrect hover of local attribute

## 1.1.0
`2020-11-20`

* `NEW` no longer `BETA`
* `NEW` use `meta.lua` instead of `meta.lni`, now you can find the definition of builtin function
* `CHG` Lua files outside of workspace no longer launch a new server

## 1.0.6
`2020-11-20`

* `NEW` diagnostic `code-after-break`
* `CHG` optimize performance
* `CHG` updated language client
* `CHG` `unused-function` ignores global functions (may used out of Lua)
* `CHG` checks if client supports `Lua.completion.enable`: [#259](https://github.com/LuaLS/lua-language-server/issues/259)
* `FIX` support for single Lua file
* `FIX` [#257](https://github.com/LuaLS/lua-language-server/issues/257)

## 1.0.5
`2020-11-14`

* `NEW` `LuaDoc` supports more `EmmyLua`

## 1.0.4
`2020-11-12`

* `FIX` extension not works

## 1.0.3
`2020-11-12`

* `NEW` server kills itself when disconnecting
* `NEW` `LuaDoc` supports more `EmmyLua`
* `FIX` `Lua.diagnostics.enable` not works: [#251](https://github.com/LuaLS/lua-language-server/issues/251)

## 1.0.2
`2020-11-11`

* `NEW` supports `---|` after `doc.type`
* `CHG` `lowcase-global` ignores globals with `---@class`
* `FIX` endless loop
* `FIX` [#244](https://github.com/LuaLS/lua-language-server/issues/244)

## 1.0.1
`2020-11-10`

* `FIX` autocompletion not works.

## 1.0.0
`2020-11-9`

* `NEW` implementation, NEW start!

<!-- contributors -->
[lizho]: (https://github.com/lizho)
[fesily]: (https://github.com/fesily)
[Andreas Matthias]: (https://github.com/AndreasMatthias)
[Daniel Farrell]: (https://github.com/danpf)
[Paul Emmerich]: (https://github.com/emmericp)
[Artem Dzhemesiuk]: (https://github.com/zziger)
[clay-golem]: (https://github.com/clay-golem)<|MERGE_RESOLUTION|>--- conflicted
+++ resolved
@@ -13,14 +13,10 @@
 * `FIX` Bad triggering of the `inject-field` diagnostic, when the fields are declared at the creation of the object [#2746](https://github.com/LuaLS/lua-language-server/issues/2746)
 * `CHG` Change spacing of parameter inlay hints to match other LSPs, like `rust-analyzer`
 * `FIX` Inconsistent type narrow behavior of function call args [#2758](https://github.com/LuaLS/lua-language-server/issues/2758)
-<<<<<<< HEAD
 * `FIX` Improve the `missing-fields` logic to be able to correctly handle classes defined several times [#22770](https://github.com/LuaLS/lua-language-server/pull/2770)
-* 
-=======
 * `FIX` Typos in annotation descriptions
 * `NEW` You can now click on "References" in CodeLen to display the reference list
 
->>>>>>> fcf29528
 ## 3.9.3
 `2024-6-11`
 * `FIX` Sometimes providing incorrect autocompletion when chaining calls
