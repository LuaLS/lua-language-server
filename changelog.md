# changelog

## Unreleased
<!-- Add all new changes here. They will be moved under a version at release -->
<<<<<<< HEAD
* adds the `|lambda|` operator to the `Lua.runtime.nonstandardSymbol` configuration template, which allows the use of that option. Previously, support for it existed in the parser, but we could not actually use the option because it is not recognised in the configuration.
=======
* `FIX` Typed `@field` (eg `---@field [string] boolean`) should not override other defined field [#2171](https://github.com/LuaLS/lua-language-server/issues/2171), [#2711](https://github.com/LuaLS/lua-language-server/issues/2711)
>>>>>>> 35ed9074

## 3.15.0
`2025-6-25`
* `NEW` Support custom addons path for enhanced editor flexibility
* `NEW` Add `Lua.type.maxUnionVariants` which can be set to limit how many union variants are checked against
* `CHG` Add missing locale
* `CHG` Fulfill zh-tw translations
* `FIX` Cannot debug in Linux due to lua-debug expecting host process to have lua54 symbols available
* `FIX` Support hex color codes with `#` in `textDocument/documentColor`
* `FIX` Prevent class methods from triggering missing-fields diagnostics
* `FIX` Updates the EmmyLuaCodeStyle submodule reference to a newer commit, ensuring compatibility with GCC 15
* `FIX` Large unions will no longer erroneously fail to match later variants

## 3.14.0
`2025-4-7`
* `NEW` locale `es-419`, thanks [Felipe Lema](https://codeberg.org/FelipeLema)
* `FIX` prevent unnecessary edits by LSP formatting when content did not change
* `FIX` return no completions if completion is disabled
* `FIX` optimized the performance of large literal tables (e.g., configuration tables)

## 3.13.9
`2025-3-13`
* `CHG` remove the limit for analyzing the literal table

## 3.13.8
`2025-3-12`
* `CHG` when analyzing the literal table, only the first 100 items are analyzed at most
* `CHG` when checking type matching for union types, only the first 100 items are checked at most
* `FIX` Update `--help` message.
* `FIX` --check now respects ignoreDir setting
* `FIX` incorrect argument skip pattern for `--check_out_path=`, which incorrectly skips the next argument

## 3.13.7
`2025-3-10`
* `NEW` CLI: added `--help`.
* `CHG` default path for `--doc_out_path` is the current directory
* `FIX` incorrect argument skip pattern for `--check_out_path=`, which incorrectly skips the next argument
* `FIX` incorrect error message for `--doc_update`.
* `FIX` reimplement section `luals.config` in file doc.json
* `FIX` incorrect file names in file doc.json
* `FIX` remove extra `./` path prefix in the check report when using `--check=.`
* `FIX` Narrowing of types with literal fields: [#3056](https://github.com/LuaLS/lua-language-server/issues/3056), [#3089](https://github.com/LuaLS/lua-language-server/issues/3089)
* `FIX` correct lua version of `math.ult` and `math.type`
* `FIX` incorrect links for `pattern` in `string` methods
* `FIX` fix type annotations for bit module
* `FIX` Another regression related to type narrow and generic param introduced since `v3.10.1` [#3087](https://github.com/LuaLS/lua-language-server/issues/3087)

## 3.13.6
`2025-2-6`
* `NEW` `---@class` supports attribute `partial`, which will not check missing inherited fields [#3023](https://github.com/LuaLS/lua-language-server/issues/3023)
  ```lua
  ---@class Config
  ---@field a number

  ---@class (partial) Config.P: Config
  ---@field b number

  ---@type Config.P[]
  local cfgs = {}
  cfgs[1] = { b = 1 } -- no warning
  cfgs[2] = {}        -- only warns missing `b`
  ```
  This enables the previous missing field check behavior before [#2970](https://github.com/LuaLS/lua-language-server/issues/2970)
* `NEW` Added variable substitution support for vscode's `${workspaceFolder:x}` when resolving path placeholders [#2987](https://github.com/LuaLS/lua-language-server/issues/2987)
* `NEW` Added `--check_format=json|pretty` for use with `--check` to output diagnostics in a human readable format.
* `NEW` Test CLI: `--name=<testname>` `-n=<testname>`: run specify unit test
* `CHG` Generic pattern now supports definition after capture and optional, union, array [#3014](https://github.com/LuaLS/lua-language-server/issues/3014) [#3031](https://github.com/LuaLS/lua-language-server/pull/3031)
  ```lua
  ---@generic T
  ---@param t `T`.Cat?
  ---@return T?
  local function f(t) end

  local t = f('Smile') --> t is `(Smile.Cat)?`
  ```
* `FIX` Fixed the error that the configuration file pointed to by the `--configpath` option was not read and loaded.
* `FIX` Don't truncate any output when running in `--doc` mode [#3049](https://github.com/LuaLS/lua-language-server/issues/3049)
* `FIX` Generic return can be optional.
* `FIX` Fixed the comment calculating in docs `---@param a string?Comment` - now its `Comment` instead of `omment` [#3028](https://github.com/LuaLS/lua-language-server/pull/3028)
* `FIX` Fixed cannot bind variables using tail comment `@class` [#2673](https://github.com/LuaLS/lua-language-server/issues/2673)
* `FIX` Fixed missing field completion for generic class object [#2196](https://github.com/LuaLS/lua-language-server/issues/2196) [#2945](https://github.com/LuaLS/lua-language-server/issues/2945) [#3041](https://github.com/LuaLS/lua-language-server/issues/3041)

## 3.13.5
`2024-12-20`
* `NEW` Setting: `Lua.hint.awaitPropagate`: When enabled, `--@async` propagates to the caller.
* `CHG` Add server version information to `initialize` response [#2996](https://github.com/LuaLS/lua-language-server/pull/2996)
* `CHG` If the `---@field` of the same name has a type of `fun`, the `duplicate-doc-field` check will not be performed.
* `FIX` Incorrect infer for function array annotation on tables [#2367](https://github.com/LuaLS/lua-language-server/issues/2367)

## 3.13.4
`2024-12-13`
* `CHG` Can adjust the level of detail of Hover (VSCode)

## 3.13.3
`2024-12-6`
* `CHG` Update Love2d version
* `CHG` Improve type infer of `table.unpack` and `unpack`
* `FIX` `missing-fields` diagnostic now warns about missing inherited fields
* `FIX` Incorrect `param-type-mismatch` diagnostic for optional fields

## 3.13.2
`2024-11-21`
* `CHG` fulfill zh-cn translations
* `FIX` Add missing `errs ~= nil` checks to script/vm/type checkTableShape

## 3.13.1
`2024-11-13`
* `FIX` Incorrect type check in some case

## 3.13.0
`2024-11-13`
* `NEW` Setting: `Lua.type.inferTableSize`: A Small Table array can be infered
* `NEW` Add custom repository support for addonManager. New configuration setting: `Lua.addonManager.repositoryBranch` and `Lua.addonManager.repositoryPath`
* `NEW` Infer function parameter types when the function is used as an callback argument and that argument has a `fun()` annotation. Enable with `Lua.type.inferParamType` setting. [#2695](https://github.com/LuaLS/lua-language-server/pull/2695)
  ```lua
  ---@param callback fun(a: integer)
  function register(callback) end

  local function callback(a) end  --> a: integer
  register(callback)
  ```
* `CHG` Basic types allow contravariance
  ```lua
  ---@class int32: integer

  ---@type integer
  local n

  ---@type int32
  local a = n
  ```
* `FIX` Improve type narrow with **literal alias type** during completion and signature help

## 3.12.0
`2024-10-30`
* `NEW` Support importing `enum` through class name suffix matching in quick fixes, allowing the import of `enum` from `table.table.enum; return table`.
* `NEW` Support limited multiline annotations
  ```lua
  ---@type {
  --- x: number,
  --- y: number,
  --- z: number,
  ---}
  local point --> local point: { x: number, y: number, z: number }
  ```
* `FIX` A regression related to type narrow and generic param introduced since `v3.10.1`
* `FIX` Parse storagePath to improve reliability of resolving ${addons} placeholder
* `FIX` Reference should also look in tablefield
* `FIX` Determine that the index of `{...}` is an integer when iterating

## 3.11.1
`2024-10-9`
* `FIX` Fixed an issue preventing to set the locale to Japanese
* `FIX` Preserve newlines between function comment and @see
* `FIX` Accept storagePath option from client to resolve addon directory not found

## 3.11.0
`2024-9-30`
* `NEW` Added support for Japanese locale
* `NEW` Infer function parameter types when overriding the same-named class function in an instance of that class [#2158](https://github.com/LuaLS/lua-language-server/issues/2158)
* `NEW` Types with literal fields can be narrowed.
* `NEW` Reference addons installed via the addon manager with `${addons}` [#2866](https://github.com/LuaLS/lua-language-server/pull/2866).
* `NEW` Support using `---@class` on `rawset(_G, ...)` to annotate the created global variable [#2862](https://github.com/LuaLS/lua-language-server/issues/2862)
* `NEW` Settings:
  + `Lua.language.fixIndent`
  + `Lua.language.completeAnnotation`
* `FIX` Eliminate floating point error in test benchmark output
* `FIX` Remove luamake install from make scripts
* `FIX` Incorrect `table` type injected to the global variable created by `rawset(_G, ...)` [#2863](https://github.com/LuaLS/lua-language-server/issues/2863)

## 3.10.6
`2024-9-10`
* `NEW` Custom documentation exporter
* `NEW` Setting: `Lua.docScriptPath`: Path to a script that overrides `cli.doc.export`, allowing user-specified documentation exporting.
* `NEW` Infer the parameter types of a same-named function in the subclass based on the parameter types in the superclass function.
* `FIX` Fix `VM.OnCompileFunctionParam` function in plugins
* `FIX` Lua 5.1: fix incorrect warning when using setfenv with an int as first parameter
* `FIX` Improve type narrow by checking exact match on literal type params
* `FIX` Correctly list enums for function overload arguments [#2840](https://github.com/LuaLS/lua-language-server/pull/2840)
* `FIX` Incorrect function params' type infer when there is only `@overload` [#2509](https://github.com/LuaLS/lua-language-server/issues/2509) [#2708](https://github.com/LuaLS/lua-language-server/issues/2708) [#2709](https://github.com/LuaLS/lua-language-server/issues/2709)
* `FIX` Only call workspace/configuration when available [#981](https://github.com/LuaLS/lua-language-server/issues/981), [#2318](https://github.com/LuaLS/lua-language-server/issues/2318), [2336](https://github.com/LuaLS/lua-language-server/issues/2336) [#2843](https://github.com/LuaLS/lua-language-server/pull/2843)

## 3.10.5
`2024-8-19`
* `NEW` using `enum (partial)`, it suggests all fields with the same `enum` type rather than just the fields from the current table.
* `NEW` When using `enum["<key>" or <index>]`, undefined fields will raise an 'undefined' error.
* `FIX` Renaming files in the directory leads to the auto-correction in "require" adding extra characters.
* `FIX` Performance issue
* `FIX` Fix incorrect indent fixing for `for`

## 3.10.4
`2024-8-16`
* `NEW` Setting: `Lua.type.checkTableShape`: Add matching checks between the shape of tables and classes, during type checking. [#2768](https://github.com/LuaLS/lua-language-server/pull/2768)
* `NEW` `undefined-field` supports `enum`
* `CHG` Show enumed table as `enum X` instead of `table`
* `FIX` Error `attempt to index a nil value` when `Lua.hint.semicolon == 'All'` [#2788](https://github.com/LuaLS/lua-language-server/issues/2788)
* `FIX` Incorrect LuaCats parsing for `"'"`
* `FIX` Incorrect indent fixings

## 3.10.3
`2024-8-8`
* `FIX` Memory leak with `---@enum(partical)`

## 3.10.2
`2024-8-7`
* `NEW` Add support for binary metamethod on right operand [#2777](https://github.com/LuaLS/lua-language-server/pull/2777)
* `FIX` Incorrect indentation fixing in some case

## 3.10.1
`2024-8-2`
* `FIX` Runtime error
* `FIX` Disable indentation fixing for Non-VSCode

## 3.10.0
`2024-8-1`
* `NEW` Add postfix snippet for `unpack`
* `NEW` Add support for lambda style functions, `|paramList| expr` is syntactic sugar for `function(paramList) return expr end`
* `NEW` Added lua regular expression support for `Lua.doc.<scope>Name` [#2753](https://github.com/LuaLS/lua-language-server/pull/2753)
* `NEW` You can now click on "References" in CodeLen to display the reference list（VSCode）
* `NEW` Improved behavior for inserting new lines:
  + When inside an annotation, an annotation tag will be added at the beginning of the line (VSCode).
  + When between `function () end` or similar constructs, the format will be adjusted to a more reasonable one (VSCode) and leading/trailing spaces will be removed (generic).
  + Attempts to semantically fix improper indentation (generic).
* `CHG` Improve performance of multithreaded `--check` and `undefined-field` diagnostic
* `CHG` Change spacing of parameter inlay hints to match other LSPs, like `rust-analyzer`
* `FIX` `diagnostics.severity` defaulting to "Warning" when run using `--check` [#2730](https://github.com/LuaLS/lua-language-server/issues/2730)
* `FIX` Respect `completion.showParams` config for local function completion
* `FIX` Addons can now self-recommend as expected. Fixed by correcting the `wholeMatch` function
* `FIX` Now correctly evaluates the visibility of fields in a class when they are defined directly in the object. use for completion and invisible dianostic. [#2752](https://github.com/LuaLS/lua-language-server/issues/2752)
* `FIX` Bad triggering of the `inject-field` diagnostic, when the fields are declared at the creation of the object [#2746](https://github.com/LuaLS/lua-language-server/issues/2746)
* `FIX` Inconsistent type narrow behavior of function call args [#2758](https://github.com/LuaLS/lua-language-server/issues/2758)
* `FIX` Improve the `missing-fields` logic to be able to correctly handle classes defined several times [#22770](https://github.com/LuaLS/lua-language-server/pull/2770)
* `FIX` Typos in annotation descriptions
* `FIX` incorrect `CompletionItemKind` for postfix snippets [#2773](https://github.com/LuaLS/lua-language-server/pull/2773)

## 3.9.3
`2024-6-11`
* `FIX` Sometimes providing incorrect autocompletion when chaining calls

## 3.9.2
`2024-6-6`
* `NEW` Reference workspace symbols in comments using `[some text](lua://symbolName)` syntax
* `FIX` Don't do diagnostics when the workspace is not ready
* `FIX` Autocompletion for enum values ​​is not available in some cases

## 3.9.1
`2024-5-14`
* revert extension runtime

## 3.9.0
`2024-5-11`
* `NEW` goto implementation
* `NEW` narrow the function prototype based on the parameter type
  ```lua
  ---@overload fun(a: boolean): A
  ---@overload fun(a: number): B
  local function f(...) end

  local r1 = f(true) --> r1 is `A`
  local r2 = f(10) --> r2 is `B`
  ```

## 3.8.3
`2024-4-23`
* `FIX` server may crash when the workspace is using a non-English path.

## 3.8.2
`2024-4-23`
* This is a fake version only for the new version of VSCode, with a core of 3.8.0.

## 3.8.1
`2024-4-23`
* This is a fake version only for the old version of VSCode, with a core of `3.7.4`. Starting from the next minor version, the version requirement for VSCode will be raised to prevent users still using the old version of VSCode from updating to the new version and experiencing compatibility issues.

## 3.8.0
`2024-4-22`
* `NEW` supports tuple type (@[lizho])
  ```lua
  ---@type [string, number, boolean]
  local t

  local x = t[1] --> x is `string`
  local y = t[2] --> y is `number`
  local z = t[3] --> z is `boolean`
  ```
* `NEW` generic pattern (@[fesily])
  ```lua
  ---@generic T
  ---@param t Cat.`T`
  ---@return T
  local function f(t) end

  local t = f('Smile') --> t is `Cat.Smile`
  ```
* `NEW` alias and enums supports attribute `partial`
  ```lua
  ---@alias Animal Cat

  ---@alias(partial) Animal Dog

  ---@type Animal
  local animal --> animal is `Cat|Dog` here
  ```

  ```lua
  ---@enum(key) ErrorCodes
  local codes1 = {
      OK = 0,
      ERROR = 1,
      FATAL = 2,
  }

  ---@enum(key, partial) ErrorCodes
  local codes2 = {
      WARN = 3,
      INFO = 4,
  }

  ---@type ErrorCodes
  local code

  code = 'ERROR' --> OK
  code = 'WARN'  --> OK

  ```
* `NEW` plugin: add `OnTransFormAst` interface (@[fesily])
* `NEW` plugin: add `OnNodeCompileFunctionParam` interface (@[fesily])
* `NEW` plugin: add `ResolveRequire` interface (@[Artem Dzhemesiuk])
* `NEW` plugin: support multi plugins (@[fesily])
  + setting: `Lua.runtime.plugin` can be `string|string[]`
  + setting: `Lua.runtime.pluginArgs` can be `string[]|table<string, string>`
* `NEW` CLI: `--doc` add option `--doc_out_path <PATH>` (@[Andreas Matthias])
* `NEW` CLI: `--doc_update`, update an existing `doc.json` without using `--doc` again (@[Andreas Matthias])
* `NEW` CLI: `--trust_all_plugins`, this is potentially unsafe for normal use and meant for usage in CI environments only (@[Paul Emmerich])
* `CHG` CLI: `--check` will run plugins (@[Daniel Farrell])
* `FIX` diagnostic: `discard-returns` not works in some blocks (@clay-golem)
* `FIX` rename in library files

## 3.7.4
`2024-1-5`
* `FIX` rename to unicode with `Lua.runtime.unicodeName = true`

## 3.7.3
`2023-11-14`
* `FIX` can not infer arg type in some cases.

## 3.7.2
`2023-11-9`
* `FIX` [#2407]

[#2407]: https://github.com/LuaLS/lua-language-server/issues/2407

## 3.7.1
`2023-11-7`
* `FIX` [#2299]
* `FIX` [#2335]

[#2299]: https://github.com/LuaLS/lua-language-server/issues/2299
[#2335]: https://github.com/LuaLS/lua-language-server/issues/2335

## 3.7.0
`2023-8-24`
* `NEW` support `---@type` and `--[[@as]]` for return statement
* `NEW` commandline parameter `--force-accept-workspace`: allowing the use of the root directory or home directory as the workspace
* `NEW` diagnostic: `inject-field`
* `NEW` `---@enum` supports attribute `key`
  ```lua
  ---@enum (key) AnimalType
  local enum = {
    Cat = 1,
    Dog = 2,
  }

  ---@param animal userdata
  ---@param atp AnimalType
  ---@return boolean
  local function isAnimalType(animal, atp)
    return API.isAnimalType(animal, enum[atp])
  end

  assert(isAnimalType(animal, 'Cat'))
  ```
* `NEW` `---@class` supports attribute `exact`
  ```lua
  ---@class (exact) Point
  ---@field x number
  ---@field y number
  local m = {}
  m.x = 1 -- OK
  m.y = 2 -- OK
  m.z = 3 -- Warning
  ```

* `FIX` wrong hover and signature for method with varargs and overloads
* `FIX` [#2155]
* `FIX` [#2224]
* `FIX` [#2252]
* `FIX` [#2267]

[#2155]: https://github.com/LuaLS/lua-language-server/issues/2155
[#2224]: https://github.com/LuaLS/lua-language-server/issues/2224
[#2252]: https://github.com/LuaLS/lua-language-server/issues/2252
[#2267]: https://github.com/LuaLS/lua-language-server/issues/2267

## 3.6.25
`2023-7-26`
* `FIX` [#2214]

[#2214]: https://github.com/LuaLS/lua-language-server/issues/2214

## 3.6.24
`2023-7-21`
* `NEW` diagnostic: `missing-fields`
* `FIX` shake of `codeLens`
* `FIX` [#2145]

[#2145]: https://github.com/LuaLS/lua-language-server/issues/2145

## 3.6.23
`2023-7-7`
* `CHG` signature: narrow by inputed literal

## 3.6.22
`2023-6-14`
* `FIX` [#2038]
* `FIX` [#2042]
* `FIX` [#2062]
* `FIX` [#2083]
* `FIX` [#2088]
* `FIX` [#2110]
* `FIX` [#2129]

[#2038]: https://github.com/LuaLS/lua-language-server/issues/2038
[#2042]: https://github.com/LuaLS/lua-language-server/issues/2042
[#2062]: https://github.com/LuaLS/lua-language-server/issues/2062
[#2083]: https://github.com/LuaLS/lua-language-server/issues/2083
[#2088]: https://github.com/LuaLS/lua-language-server/issues/2088
[#2110]: https://github.com/LuaLS/lua-language-server/issues/2110
[#2129]: https://github.com/LuaLS/lua-language-server/issues/2129

## 3.6.21
`2023-5-24`
* `FIX` disable ffi plugin

## 3.6.20
`2023-5-23`
* `NEW` support connecting by socket with `--socket=PORT`
* `FIX` [#2113]

[#2113]: https://github.com/LuaLS/lua-language-server/issues/2113

## 3.6.19
`2023-4-26`
* `FIX` commandline parameter `checklevel` may not work
* `FIX` [#2036]
* `FIX` [#2037]
* `FIX` [#2056]
* `FIX` [#2077]
* `FIX` [#2081]

[#2036]: https://github.com/LuaLS/lua-language-server/issues/2036
[#2037]: https://github.com/LuaLS/lua-language-server/issues/2037
[#2056]: https://github.com/LuaLS/lua-language-server/issues/2056
[#2077]: https://github.com/LuaLS/lua-language-server/issues/2077
[#2081]: https://github.com/LuaLS/lua-language-server/issues/2081

## 3.6.18
`2023-3-23`
* `FIX` [#1943]
* `FIX` [#1996]
* `FIX` [#2004]
* `FIX` [#2013]

[#1943]: https://github.com/LuaLS/lua-language-server/issues/1943
[#1996]: https://github.com/LuaLS/lua-language-server/issues/1996
[#2004]: https://github.com/LuaLS/lua-language-server/issues/2004
[#2013]: https://github.com/LuaLS/lua-language-server/issues/2013

## 3.6.17
`2023-3-9`
* `CHG` export documents: export global variables
* `FIX` [#1715]
* `FIX` [#1753]
* `FIX` [#1914]
* `FIX` [#1922]
* `FIX` [#1924]
* `FIX` [#1928]
* `FIX` [#1945]
* `FIX` [#1955]
* `FIX` [#1978]

[#1715]: https://github.com/LuaLS/lua-language-server/issues/1715
[#1753]: https://github.com/LuaLS/lua-language-server/issues/1753
[#1914]: https://github.com/LuaLS/lua-language-server/issues/1914
[#1922]: https://github.com/LuaLS/lua-language-server/issues/1922
[#1924]: https://github.com/LuaLS/lua-language-server/issues/1924
[#1928]: https://github.com/LuaLS/lua-language-server/issues/1928
[#1945]: https://github.com/LuaLS/lua-language-server/issues/1945
[#1955]: https://github.com/LuaLS/lua-language-server/issues/1955
[#1978]: https://github.com/LuaLS/lua-language-server/issues/1978

## 3.6.13
`2023-3-2`
* `FIX` setting: `Lua.addonManager.enable` should be `true` by default
* `FIX` failed to publish to Windows

## 3.6.12
`2023-3-2`
* `NEW` [Addon Manager](https://github.com/LuaLS/lua-language-server/discussions/1607), try it with command `lua.addon_manager.open`. Thanks to [carsakiller](https://github.com/carsakiller)!

## 3.6.11
`2023-2-13`
* `CHG` completion: don't show loading process
* `FIX` [#1886]
* `FIX` [#1887]
* `FIX` [#1889]
* `FIX` [#1895]
* `FIX` [#1902]

[#1886]: https://github.com/LuaLS/lua-language-server/issues/1886
[#1887]: https://github.com/LuaLS/lua-language-server/issues/1887
[#1889]: https://github.com/LuaLS/lua-language-server/issues/1889
[#1895]: https://github.com/LuaLS/lua-language-server/issues/1895
[#1902]: https://github.com/LuaLS/lua-language-server/issues/1902

## 3.6.10
`2023-2-7`
* `FIX` [#1869]
* `FIX` [#1872]

[#1869]: https://github.com/LuaLS/lua-language-server/issues/1869
[#1872]: https://github.com/LuaLS/lua-language-server/issues/1872

## 3.6.9
`2023-2-2`
* `FIX` [#1864]
* `FIX` [#1868]
* `FIX` [#1869]
* `FIX` [#1871]

[#1864]: https://github.com/LuaLS/lua-language-server/issues/1864
[#1868]: https://github.com/LuaLS/lua-language-server/issues/1868
[#1869]: https://github.com/LuaLS/lua-language-server/issues/1869
[#1871]: https://github.com/LuaLS/lua-language-server/issues/1871

## 3.6.8
`2023-1-31`
* `NEW` command `lua.exportDocument` . VSCode will display this command in the right-click menu
* `CHG` setting `Lua.workspace.supportScheme` has been removed. All schemes are supported if the language id is `lua`
* `FIX` [#1831]
* `FIX` [#1838]
* `FIX` [#1841]
* `FIX` [#1851]
* `FIX` [#1855]
* `FIX` [#1857]

[#1831]: https://github.com/LuaLS/lua-language-server/issues/1831
[#1838]: https://github.com/LuaLS/lua-language-server/issues/1838
[#1841]: https://github.com/LuaLS/lua-language-server/issues/1841
[#1851]: https://github.com/LuaLS/lua-language-server/issues/1851
[#1855]: https://github.com/LuaLS/lua-language-server/issues/1855
[#1857]: https://github.com/LuaLS/lua-language-server/issues/1857

## 3.6.7
`2023-1-20`
* `FIX` [#1810]
* `FIX` [#1829]

[#1810]: https://github.com/LuaLS/lua-language-server/issues/1810
[#1829]: https://github.com/LuaLS/lua-language-server/issues/1829

## 3.6.6
`2023-1-17`
* `FIX` [#1825]
* `FIX` [#1826]

[#1825]: https://github.com/LuaLS/lua-language-server/issues/1825
[#1826]: https://github.com/LuaLS/lua-language-server/issues/1826

## 3.6.5
`2023-1-16`
* `NEW` support casting global variables
* `NEW` code lens: this feature is disabled by default.
* `NEW` settings:
  * `Lua.codeLens.enable`: Enable code lens.
* `CHG` improve memory usage for large libraries
* `CHG` definition: supports finding definitions for `@class` and `@alias`, since they may be defined multi times
* `CHG` rename: supports `@field`
* `CHG` improve patch for `.luarc.json`
* `CHG` `---@meta [name]`: once declared `name`, user can only require this file by declared name. meta file can not be required with name `_`
* `CHG` remove telemetry
* `FIX` [#831]
* `FIX` [#1729]
* `FIX` [#1737]
* `FIX` [#1751]
* `FIX` [#1767]
* `FIX` [#1796]
* `FIX` [#1805]
* `FIX` [#1808]
* `FIX` [#1811]
* `FIX` [#1824]

[#831]:  https://github.com/LuaLS/lua-language-server/issues/831
[#1729]: https://github.com/LuaLS/lua-language-server/issues/1729
[#1737]: https://github.com/LuaLS/lua-language-server/issues/1737
[#1751]: https://github.com/LuaLS/lua-language-server/issues/1751
[#1767]: https://github.com/LuaLS/lua-language-server/issues/1767
[#1796]: https://github.com/LuaLS/lua-language-server/issues/1796
[#1805]: https://github.com/LuaLS/lua-language-server/issues/1805
[#1808]: https://github.com/LuaLS/lua-language-server/issues/1808
[#1811]: https://github.com/LuaLS/lua-language-server/issues/1811
[#1824]: https://github.com/LuaLS/lua-language-server/issues/1824

## 3.6.4
`2022-11-29`
* `NEW` modify `require` after renaming files
* `FIX` circulation reference in process analysis
  ```lua
  ---@type number
  local x

  ---@type number
  local y

  x = y

  y = x --> Can not infer `y` before
  ```
* `FIX` [#1698]
* `FIX` [#1704]
* `FIX` [#1717]

[#1698]: https://github.com/LuaLS/lua-language-server/issues/1698
[#1704]: https://github.com/LuaLS/lua-language-server/issues/1704
[#1717]: https://github.com/LuaLS/lua-language-server/issues/1717

## 3.6.3
`2022-11-14`
* `FIX` [#1684]
* `FIX` [#1692]

[#1684]: https://github.com/LuaLS/lua-language-server/issues/1684
[#1692]: https://github.com/LuaLS/lua-language-server/issues/1692

## 3.6.2
`2022-11-10`
* `FIX` incorrect type check for generic with nil
* `FIX` [#1676]
* `FIX` [#1677]
* `FIX` [#1679]
* `FIX` [#1680]

[#1676]: https://github.com/LuaLS/lua-language-server/issues/1676
[#1677]: https://github.com/LuaLS/lua-language-server/issues/1677
[#1679]: https://github.com/LuaLS/lua-language-server/issues/1679
[#1680]: https://github.com/LuaLS/lua-language-server/issues/1680

## 3.6.1
`2022-11-8`
* `FIX` wrong diagnostics for `pcall` and `xpcall`
* `FIX` duplicate fields in table hover
* `FIX` description disapeared for overloaded function
* `FIX` [#1675]

[#1675]: https://github.com/LuaLS/lua-language-server/issues/1675

## 3.6.0
`2022-11-8`
* `NEW` supports `private`/`protected`/`public`/`package`
  * mark in `doc.field`
    ```lua
    ---@class unit
    ---@field private uuid integer
    ```
  * mark with `---@private`, `---@protected`, `---@public` and `---@package`
    ```lua
    ---@class unit
    local mt = {}

    ---@private
    function mt:init()
    end

    ---@protected
    function mt:update()
    end
    ```
  * mark by settings `Lua.doc.privateName`, `Lua.doc.protectedName` and `Lua.doc.packageName`
    ```lua
    ---@class unit
    ---@field _uuid integer --> treat as private when `Lua.doc.privateName` has `"_*"`
    ```
* `NEW` settings:
  * `Lua.misc.executablePath`: [#1557] specify the executable path in VSCode
  * `Lua.diagnostics.workspaceEvent`: [#1626] set the time to trigger workspace diagnostics.
  * `Lua.doc.privateName`: treat matched fields as private
  * `Lua.doc.protectedName`: treat matched fields as protected
  * `Lua.doc.packageName`: treat matched fields as package
* `NEW` CLI `--doc [path]` to make docs.
server will generate `doc.json` and `doc.md` in `LOGPATH`.
`doc.md` is generated by `doc.json` by example code `script/cli/doc2md.lua`.
* `CHG` [#1558] detect multi libraries
* `CHG` [#1458] `semantic-tokens`: global variable is setted to `variable.global`
  ```jsonc
  // color global variables to red
  "editor.semanticTokenColorCustomizations": {
      "rules": {
          "variable.global": "#ff0000"
      }
  }
  ```
* `CHG` [#1177] re-support for symlinks, users need to maintain the correctness of symlinks themselves
* `CHG` [#1561] infer definitions and types across chain expression
  ```lua
  ---@class myClass
  local myClass = {}

  myClass.a.b.c.e.f.g = 1

  ---@type myClass
  local class

  print(class.a.b.c.e.f.g) --> inferred as integer
  ```
* `CHG` [#1582] the following diagnostics consider `overload`
  * `missing-return`
  * `missing-return-value`
  * `redundant-return-value`
  * `return-type-mismatch`
* `CHG` workspace-symbol: supports chain fields based on global variables and types. try `io.open` or `iolib.open`
* `CHG` [#1641] if a function only has varargs and has `---@overload`, the varargs will be ignored
* `CHG` [#1575] search definitions by first argument of `setmetatable`
  ```lua
  ---@class Object
  local obj = setmetatable({
    initValue = 1,
  }, mt)

  print(obj.initValue) --> `obj.initValue` is integer
  ```
* `CHG` [#1153] infer type by generic parameters or returns of function
  ```lua
  ---@generic T
  ---@param f fun(x: T)
  ---@return T[]
  local function x(f) end

  ---@type fun(x: integer)
  local cb

  local arr = x(cb) --> `arr` is inferred as `integer[]`
  ```
* `CHG` [#1201] infer parameter type by expected returned function of parent function
  ```lua
  ---@return fun(x: integer)
  local function f()
      return function (x) --> `x` is inferred as `integer`
      end
  end
  ```
* `CHG` [#1332] infer parameter type when function in table
  ```lua
  ---@class A
  ---@field f fun(x: string)

  ---@type A
  local t = {
      f = function (x) end --> `x` is inferred as `string`
  }
  ```
* `CHG` find reference: respect `includeDeclaration` (although I don't know how to turn off this option in VSCode)
* `CHG` [#1344] improve `---@see`
* `CHG` [#1484] setting `runtime.special` supports fields
  ```jsonc
  {
    "runtime.special": {
      "sandbox.require": "require"
    }
  }
  ```
* `CHG` [#1533] supports completion with table field of function
* `CHG` [#1457] infer parameter type by function type
  ```lua
  ---@type fun(x: number)
  local function f(x) --> `x` is inferred as `number`
  end
  ```
* `CHG` [#1663] check parameter types of generic extends
  ```lua
  ---@generic T: string | boolean
  ---@param x T
  ---@return T
  local function f(x)
      return x
  end

  local x = f(1) --> Warning: Cannot assign `integer` to parameter `<T:boolean|string>`.
  ```
* `CHG` [#1434] type check: check the fields in table:
  ```lua
  ---@type table<string, string>
  local x

  ---@type table<string, number>
  local y

  x = y --> Warning: Cannot assign `<string, number>` to `<string, string>`
  ```
* `CHG` [#1374] type check: supports array part in literal table
  ```lua
  ---@type boolean[]
  local t = { 1, 2, 3 } --> Warning: Cannot assign `integer` to `boolean`
  ```
* `CHG` `---@enum` supports runtime values
* `FIX` [#1479]
* `FIX` [#1480]
* `FIX` [#1567]
* `FIX` [#1593]
* `FIX` [#1595]
* `FIX` [#1599]
* `FIX` [#1606]
* `FIX` [#1608]
* `FIX` [#1637]
* `FIX` [#1640]
* `FIX` [#1642]
* `FIX` [#1662]
* `FIX` [#1672]

[#1153]: https://github.com/LuaLS/lua-language-server/issues/1153
[#1177]: https://github.com/LuaLS/lua-language-server/issues/1177
[#1201]: https://github.com/LuaLS/lua-language-server/issues/1201
[#1202]: https://github.com/LuaLS/lua-language-server/issues/1202
[#1332]: https://github.com/LuaLS/lua-language-server/issues/1332
[#1344]: https://github.com/LuaLS/lua-language-server/issues/1344
[#1374]: https://github.com/LuaLS/lua-language-server/issues/1374
[#1434]: https://github.com/LuaLS/lua-language-server/issues/1434
[#1457]: https://github.com/LuaLS/lua-language-server/issues/1457
[#1458]: https://github.com/LuaLS/lua-language-server/issues/1458
[#1479]: https://github.com/LuaLS/lua-language-server/issues/1479
[#1480]: https://github.com/LuaLS/lua-language-server/issues/1480
[#1484]: https://github.com/LuaLS/lua-language-server/issues/1484
[#1533]: https://github.com/LuaLS/lua-language-server/issues/1533
[#1557]: https://github.com/LuaLS/lua-language-server/issues/1557
[#1558]: https://github.com/LuaLS/lua-language-server/issues/1558
[#1561]: https://github.com/LuaLS/lua-language-server/issues/1561
[#1567]: https://github.com/LuaLS/lua-language-server/issues/1567
[#1575]: https://github.com/LuaLS/lua-language-server/issues/1575
[#1582]: https://github.com/LuaLS/lua-language-server/issues/1582
[#1593]: https://github.com/LuaLS/lua-language-server/issues/1593
[#1595]: https://github.com/LuaLS/lua-language-server/issues/1595
[#1599]: https://github.com/LuaLS/lua-language-server/issues/1599
[#1606]: https://github.com/LuaLS/lua-language-server/issues/1606
[#1608]: https://github.com/LuaLS/lua-language-server/issues/1608
[#1626]: https://github.com/LuaLS/lua-language-server/issues/1626
[#1637]: https://github.com/LuaLS/lua-language-server/issues/1637
[#1640]: https://github.com/LuaLS/lua-language-server/issues/1640
[#1641]: https://github.com/LuaLS/lua-language-server/issues/1641
[#1642]: https://github.com/LuaLS/lua-language-server/issues/1642
[#1662]: https://github.com/LuaLS/lua-language-server/issues/1662
[#1663]: https://github.com/LuaLS/lua-language-server/issues/1663
[#1670]: https://github.com/LuaLS/lua-language-server/issues/1670
[#1672]: https://github.com/LuaLS/lua-language-server/issues/1672

## 3.5.6
`2022-9-16`
* `FIX` [#1439](https://github.com/LuaLS/lua-language-server/issues/1439)
* `FIX` [#1467](https://github.com/LuaLS/lua-language-server/issues/1467)
* `FIX` [#1506](https://github.com/LuaLS/lua-language-server/issues/1506)
* `FIX` [#1537](https://github.com/LuaLS/lua-language-server/issues/1537)

## 3.5.5
`2022-9-7`
* `FIX` [#1529](https://github.com/LuaLS/lua-language-server/issues/1529)
* `FIX` [#1530](https://github.com/LuaLS/lua-language-server/issues/1530)

## 3.5.4
`2022-9-6`
* `NEW` `type-formatting`: fix wrong indentation of VSCode
* `CHG` `document-symbol`: redesigned to better support for `Sticky Scroll` feature of VSCode
* `FIX` `diagnostics.workspaceDelay` can not prevent first workspace diagnostic
* `FIX` [#1476](https://github.com/LuaLS/lua-language-server/issues/1476)
* `FIX` [#1490](https://github.com/LuaLS/lua-language-server/issues/1490)
* `FIX` [#1493](https://github.com/LuaLS/lua-language-server/issues/1493)
* `FIX` [#1499](https://github.com/LuaLS/lua-language-server/issues/1499)
* `FIX` [#1526](https://github.com/LuaLS/lua-language-server/issues/1526)

## 3.5.3
`2022-8-13`
* `FIX` [#1409](https://github.com/LuaLS/lua-language-server/issues/1409)
* `FIX` [#1422](https://github.com/LuaLS/lua-language-server/issues/1422)
* `FIX` [#1425](https://github.com/LuaLS/lua-language-server/issues/1425)
* `FIX` [#1428](https://github.com/LuaLS/lua-language-server/issues/1428)
* `FIX` [#1430](https://github.com/LuaLS/lua-language-server/issues/1430)
* `FIX` [#1431](https://github.com/LuaLS/lua-language-server/issues/1431)
* `FIX` [#1446](https://github.com/LuaLS/lua-language-server/issues/1446)
* `FIX` [#1451](https://github.com/LuaLS/lua-language-server/issues/1451)
* `FIX` [#1461](https://github.com/LuaLS/lua-language-server/issues/1461)
* `FIX` [#1463](https://github.com/LuaLS/lua-language-server/issues/1463)

## 3.5.2
`2022-8-1`
* `FIX` [#1395](https://github.com/LuaLS/lua-language-server/issues/1395)
* `FIX` [#1403](https://github.com/LuaLS/lua-language-server/issues/1403)
* `FIX` [#1405](https://github.com/LuaLS/lua-language-server/issues/1405)
* `FIX` [#1406](https://github.com/LuaLS/lua-language-server/issues/1406)
* `FIX` [#1418](https://github.com/LuaLS/lua-language-server/issues/1418)

## 3.5.1
`2022-7-26`
* `NEW` supports [color](https://github.com/LuaLS/lua-language-server/pull/1379)
* `NEW` setting `Lua.runtime.pluginArgs`
* `CHG` setting `type.castNumberToInteger` default by `true`
* `CHG` improve supports for multi-workspace
* `FIX` [#1354](https://github.com/LuaLS/lua-language-server/issues/1354)
* `FIX` [#1355](https://github.com/LuaLS/lua-language-server/issues/1355)
* `FIX` [#1363](https://github.com/LuaLS/lua-language-server/issues/1363)
* `FIX` [#1365](https://github.com/LuaLS/lua-language-server/issues/1365)
* `FIX` [#1367](https://github.com/LuaLS/lua-language-server/issues/1367)
* `FIX` [#1368](https://github.com/LuaLS/lua-language-server/issues/1368)
* `FIX` [#1370](https://github.com/LuaLS/lua-language-server/issues/1370)
* `FIX` [#1375](https://github.com/LuaLS/lua-language-server/issues/1375)
* `FIX` [#1391](https://github.com/LuaLS/lua-language-server/issues/1391)

## 3.5.0
`2022-7-19`
* `NEW` `LuaDoc`: `---@operator`:
  ```lua
  ---@class fspath
  ---@operator div(string|fspath): fspath

  ---@type fspath
  local root

  local fileName = root / 'script' / 'main.lua' -- `fileName` is `fspath` here
  ```
* `NEW` `LuaDoc`: `---@source`:
  ```lua
  -- Also supports absolute path or relative path (based on current file path)
  ---@source file:///xxx.c:50:20
  XXX = 1 -- when finding definitions of `XXX`, returns `file:///xxx.c:50:20` instead here.
  ```
* `NEW` `LuaDoc`: `---@enum`:
  ```lua
  ---@enum animal
  Animal = {
    Cat = 1,
    Dog = 2,
  }

  ---@param x animal
  local function f(x) end

  f() -- suggests `Animal.Cat`, `Animal.Dog`, `1`, `2` as the first parameter
  ```
* `NEW` diagnostics:
  * `unknown-operator`
  * `unreachable-code`
* `NEW` settings:
  * `diagnostics.unusedLocalExclude`
* `NEW` VSCode: add support for [EmmyLuaUnity](https://marketplace.visualstudio.com/items?itemName=CppCXY.emmylua-unity)
* `CHG` support multi-type:
  ```lua
  ---@type number, _, boolean
  local a, b, c -- `a` is `number`, `b` is `unknown`, `c` is `boolean`
  ```
* `CHG` treat `_ENV = XXX` as `local _ENV = XXX`
  * `_ENV = nil`: disable all globals
  * `_ENV = {}`: allow all globals
  * `_ENV = {} ---@type mathlib`: only allow globals in `mathlib`
* `CHG` hover: dose not show unknown `---@XXX` as description
* `CHG` contravariance is allowed at the class declaration
  ```lua
  ---@class BaseClass
  local BaseClass

  ---@class MyClass: BaseClass
  local MyClass = BaseClass -- OK!
  ```
* `CHG` hover: supports path in link
  ```lua
  --![](image.png) --> will convert to `--![](file:///xxxx/image.png)`
  local x
  ```
* `CHG` signature: only show signatures matching the entered parameters
* `FIX` [#880](https://github.com/LuaLS/lua-language-server/issues/880)
* `FIX` [#1284](https://github.com/LuaLS/lua-language-server/issues/1284)
* `FIX` [#1292](https://github.com/LuaLS/lua-language-server/issues/1292)
* `FIX` [#1294](https://github.com/LuaLS/lua-language-server/issues/1294)
* `FIX` [#1306](https://github.com/LuaLS/lua-language-server/issues/1306)
* `FIX` [#1311](https://github.com/LuaLS/lua-language-server/issues/1311)
* `FIX` [#1317](https://github.com/LuaLS/lua-language-server/issues/1317)
* `FIX` [#1320](https://github.com/LuaLS/lua-language-server/issues/1320)
* `FIX` [#1330](https://github.com/LuaLS/lua-language-server/issues/1330)
* `FIX` [#1345](https://github.com/LuaLS/lua-language-server/issues/1345)
* `FIX` [#1346](https://github.com/LuaLS/lua-language-server/issues/1346)
* `FIX` [#1348](https://github.com/LuaLS/lua-language-server/issues/1348)

## 3.4.2
`2022-7-6`
* `CHG` diagnostic: `type-check` ignores `nil` in `getfield`
* `CHG` diagnostic: `---@diagnostic disable: <ERR_NAME>` can suppress syntax errors
* `CHG` completion: `completion.callSnippet` no longer generate parameter types
* `CHG` hover: show `---@type {x: number, y: number}` as detail instead of `table`
* `CHG` dose not infer as `nil` by `t.field = nil`
* `FIX` [#1278](https://github.com/LuaLS/lua-language-server/issues/1278)
* `FIX` [#1288](https://github.com/LuaLS/lua-language-server/issues/1288)

## 3.4.1
`2022-7-5`
* `NEW` settings:
  * `type.weakNilCheck`
* `CHG` allow type contravariance for `setmetatable` when initializing a class
  ```lua
  ---@class A
  local a = {}

  ---@class B: A
  local b = setmetatable({}, { __index = a }) -- OK!
  ```
* `FIX` [#1256](https://github.com/LuaLS/lua-language-server/issues/1256)
* `FIX` [#1257](https://github.com/LuaLS/lua-language-server/issues/1257)
* `FIX` [#1267](https://github.com/LuaLS/lua-language-server/issues/1267)
* `FIX` [#1269](https://github.com/LuaLS/lua-language-server/issues/1269)
* `FIX` [#1273](https://github.com/LuaLS/lua-language-server/issues/1273)
* `FIX` [#1275](https://github.com/LuaLS/lua-language-server/issues/1275)
* `FIX` [#1279](https://github.com/LuaLS/lua-language-server/issues/1279)

## 3.4.0
`2022-6-29`
* `NEW` diagnostics:
  * `cast-local-type`
  * `assign-type-mismatch`
  * `param-type-mismatch`
  * `unknown-cast-variable`
  * `cast-type-mismatch`
  * `missing-return-value`
  * `redundant-return-value`
  * `missing-return`
  * `return-type-mismatch`
* `NEW` settings:
  * `diagnostics.groupSeverity`
  * `diagnostics.groupFileStatus`
  * `type.castNumberToInteger`
  * `type.weakUnionCheck`
  * `hint.semicolon`
* `CHG` infer `nil` as redundant return value
  ```lua
  local function f() end
  local x = f() -- `x` is `nil` instead of `unknown`
  ```
* `CHG` infer called function by params num
  ```lua
  ---@overload fun(x: number, y: number):string
  ---@overload fun(x: number):number
  ---@return boolean
  local function f() end

  local n1 = f()     -- `n1` is `boolean`
  local n2 = f(0)    -- `n2` is `number`
  local n3 = f(0, 0) -- `n3` is `string`
  ```
* `CHG` semicolons and parentheses can be used in `DocTable`
  ```lua
  ---@type { (x: number); (y: boolean) }
  ```
* `CHG` return names and parentheses can be used in `DocFunction`
  ```lua
  ---@type fun():(x: number, y: number, ...: number)
  ```
* `CHG` supports `---@return boolean ...`
* `CHG` improve experience for diagnostics and semantic-tokens
* `FIX` diagnostics flash when opening a file
* `FIX` sometimes workspace diagnostics are not triggered
* `FIX` [#1228](https://github.com/LuaLS/lua-language-server/issues/1228)
* `FIX` [#1229](https://github.com/LuaLS/lua-language-server/issues/1229)
* `FIX` [#1242](https://github.com/LuaLS/lua-language-server/issues/1242)
* `FIX` [#1243](https://github.com/LuaLS/lua-language-server/issues/1243)
* `FIX` [#1249](https://github.com/LuaLS/lua-language-server/issues/1249)

## 3.3.1
`2022-6-17`
* `FIX` [#1213](https://github.com/LuaLS/lua-language-server/issues/1213)
* `FIX` [#1215](https://github.com/LuaLS/lua-language-server/issues/1215)
* `FIX` [#1217](https://github.com/LuaLS/lua-language-server/issues/1217)
* `FIX` [#1218](https://github.com/LuaLS/lua-language-server/issues/1218)
* `FIX` [#1220](https://github.com/LuaLS/lua-language-server/issues/1220)
* `FIX` [#1223](https://github.com/LuaLS/lua-language-server/issues/1223)

## 3.3.0
`2022-6-15`
* `NEW` `LuaDoc` supports `` `CODE` ``
  ```lua
  ---@type `CONST.X` | `CONST.Y`
  local x

  if x == -- suggest `CONST.X` and `CONST.Y` here
  ```
* `CHG` infer type by `error`
  ```lua
  ---@type integer|nil
  local n

  if not n then
      error('n is nil')
  end

  print(n) -- `n` is `integer` here
  ```
* `CHG` infer type by `t and t.x`
  ```lua
  ---@type table|nil
  local t

  local s = t and t.x or 1 -- `t` in `t.x` is `table`
  ```
* `CHG` infer type by `type(x)`
  ```lua
  local x

  if type(x) == 'string' then
      print(x) -- `x` is `string` here
  end

  local tp = type(x)

  if tp == 'boolean' then
      print(x) -- `x` is `boolean` here
  end
  ```
* `CHG` infer type by `>`/`<`/`>=`/`<=`
* `FIX` with clients that support LSP 3.17 (VSCode), workspace diagnostics are triggered every time when opening a file.
* `FIX` [#1204](https://github.com/LuaLS/lua-language-server/issues/1204)
* `FIX` [#1208](https://github.com/LuaLS/lua-language-server/issues/1208)

## 3.2.5
`2022-6-9`
* `NEW` provide config docs in `LUA_LANGUAGE_SERVER/doc/`
* `FIX` [#1148](https://github.com/LuaLS/lua-language-server/issues/1148)
* `FIX` [#1149](https://github.com/LuaLS/lua-language-server/issues/1149)
* `FIX` [#1192](https://github.com/LuaLS/lua-language-server/issues/1192)

## 3.2.4
`2022-5-25`
* `NEW` settings:
  + `workspace.supportScheme`: `["file", "untitled", "git"]`
  + `diagnostics.disableScheme`: `["git"]`
* `NEW` folding: support folding `---@alias`
* `CHG` if `rootUri` or `workspaceFolder` is set to `ROOT` or `HOME`, this extension will refuse to load these directories and show an error message.
* `CHG` show warning message when scanning more than 100,000 files.
* `CHG` upgrade [LSP](https://microsoft.github.io/language-server-protocol/specifications/lsp/3.17/specification/) to `3.17`
* `FIX` hover: can not union `table` with other basic types
* `FIX` [#1125](https://github.com/LuaLS/lua-language-server/issues/1125)
* `FIX` [#1131](https://github.com/LuaLS/lua-language-server/issues/1131)
* `FIX` [#1134](https://github.com/LuaLS/lua-language-server/issues/1134)
* `FIX` [#1141](https://github.com/LuaLS/lua-language-server/issues/1141)
* `FIX` [#1144](https://github.com/LuaLS/lua-language-server/issues/1144)
* `FIX` [#1150](https://github.com/LuaLS/lua-language-server/issues/1150)
* `FIX` [#1155](https://github.com/LuaLS/lua-language-server/issues/1155)

## 3.2.3
`2022-5-16`
* `CHG` parse `.luarc.json` as jsonc. In order to please the editor, it also supports `.luarc.jsonc` as the file name.
* `CHG` dose not load files in symbol links
* `FIX` memory leak with symbol links
* `FIX` diagnostic: send empty results to every file after startup
* `FIX` [#1103](https://github.com/LuaLS/lua-language-server/issues/1103)
* `FIX` [#1107](https://github.com/LuaLS/lua-language-server/issues/1107)

## 3.2.2
`2022-4-26`
* `FIX` diagnostic: `unused-function` cannot handle recursion correctly
* `FIX` [#1092](https://github.com/LuaLS/lua-language-server/issues/1092)
* `FIX` [#1093](https://github.com/LuaLS/lua-language-server/issues/1093)
* `FIX` runtime errors reported by telemetry, see [#1091](https://github.com/LuaLS/lua-language-server/issues/1091)

## 3.2.1
`2022-4-25`
* `FIX` broken in VSCode

## 3.2.0
`2022-4-25`
* `NEW` supports infer of callback parameter
  ```lua
  ---@type string[]
  local t

  table.sort(t, function (a, b)
      -- `a` and `b` is `string` here
  end)
  ```
* `NEW` using `---@overload` as class constructor
  ```lua
  ---@class Class
  ---@overload fun():Class
  local mt

  local x = mt() --> x is `Class` here
  ```
* `NEW` add `--[[@as type]]`
  ```lua
  local x = true
  local y = x--[[@as integer]] -- y is `integer` here
  ```
* `NEW` add `---@cast`
  * `---@cast localname type`
  * `---@cast localname +type`
  * `---@cast localname -type`
  * `---@cast localname +?`
  * `---@cast localname -?`
* `NEW` generic: resolve `T[]` by `table<integer, type>` or `---@field [integer] type`
* `NEW` resolve `class[1]` by `---@field [integer] type`
* `NEW` diagnostic: `missing-parameter`
* `NEW` diagnostic: `need-check-nil`
* `CHG` diagnostic: no longer mark `redundant-parameter` as `Unnecessary`
* `FIX` diagnostic: `unused-function` does not recognize recursion
* `FIX` [#1051](https://github.com/LuaLS/lua-language-server/issues/1051)
* `FIX` [#1072](https://github.com/LuaLS/lua-language-server/issues/1072)
* `FIX` [#1077](https://github.com/LuaLS/lua-language-server/issues/1077)
* `FIX` [#1088](https://github.com/LuaLS/lua-language-server/issues/1088)
* `FIX` runtime errors

## 3.1.0
`2022-4-17`
* `NEW` support find definition in method
* `CHG` hint: move to LSP. Its font is now controlled by the client.
* `CHG` hover: split `local` into `local` / `parameter` / `upvalue` / `self`.
* `CHG` hover: added parentheses to some words, such as `global` / `field` / `class`.
* `FIX` definition of `table<k, v>`
* `FIX` [#994](https://github.com/LuaLS/lua-language-server/issues/994)
* `FIX` [#1057](https://github.com/LuaLS/lua-language-server/issues/1057)
* `FIX` runtime errors reported by telemetry, see [#1058](https://github.com/LuaLS/lua-language-server/issues/1058)

## 3.0.2
`2022-4-15`
* `FIX` `table<string, boolean>[string] -> boolean`
* `FIX` goto `type definition`
* `FIX` [#1050](https://github.com/LuaLS/lua-language-server/issues/1050)

## 3.0.1
`2022-4-11`
* `FIX` [#1033](https://github.com/LuaLS/lua-language-server/issues/1033)
* `FIX` [#1034](https://github.com/LuaLS/lua-language-server/issues/1034)
* `FIX` [#1035](https://github.com/LuaLS/lua-language-server/issues/1035)
* `FIX` [#1036](https://github.com/LuaLS/lua-language-server/issues/1036)
* `FIX` runtime errors reported by telemetry, see [#1037](https://github.com/LuaLS/lua-language-server/issues/1037)

## 3.0.0
`2022-4-10`
* `CHG` [break changes](https://github.com/LuaLS/lua-language-server/issues/980)
* `CHG` diagnostic:
  + `type-check`: removed for now
  + `no-implicit-any`: renamed to `no-unknown`
* `CHG` formatter: no longer need` --preview`
* `CHG` `LuaDoc`: supports `---@type (string|integer)[]`
* `FIX` semantic: color of `function`
* `FIX` [#1027](https://github.com/LuaLS/lua-language-server/issues/1027)
* `FIX` [#1028](https://github.com/LuaLS/lua-language-server/issues/1028)

## 2.6.8
`2022-4-9`
* `CHG` completion: call snippet shown as `Function` instead of `Snippet` when `Lua.completion.callSnippet` is `Replace`
* `FIX` [#976](https://github.com/LuaLS/lua-language-server/issues/976)
* `FIX` [#995](https://github.com/LuaLS/lua-language-server/issues/995)
* `FIX` [#1004](https://github.com/LuaLS/lua-language-server/issues/1004)
* `FIX` [#1008](https://github.com/LuaLS/lua-language-server/issues/1008)
* `FIX` [#1009](https://github.com/LuaLS/lua-language-server/issues/1009)
* `FIX` [#1011](https://github.com/LuaLS/lua-language-server/issues/1011)
* `FIX` [#1014](https://github.com/LuaLS/lua-language-server/issues/1014)
* `FIX` [#1016](https://github.com/LuaLS/lua-language-server/issues/1016)
* `FIX` [#1017](https://github.com/LuaLS/lua-language-server/issues/1017)
* `FIX` runtime errors reported by telemetry

## 2.6.7
`2022-3-9`
* `NEW` diagnosis report, [read more](https://luals.github.io/wiki/diagnosis-report/)
* `CHG` `VSCode`: 1.65 has built in new `Lua` syntax files, so this extension no longer provides syntax files, which means you can install other syntax extensions in the marketplace. If you have any suggestions or issues, please [open issues here](https://github.com/LuaLS/lua.tmbundle).
* `CHG` telemetry: the prompt will only appear in VSCode to avoid repeated prompts in other platforms due to the inability to automatically modify the settings.
* `FIX` [#965](https://github.com/LuaLS/lua-language-server/issues/965)
* `FIX` [#975](https://github.com/LuaLS/lua-language-server/issues/975)

## 2.6.6
`2022-2-21`
* `NEW` formatter preview, use `--preview` to enable this feature, [read more](https://github.com/LuaLS/lua-language-server/issues/960)
* `FIX` [#958](https://github.com/LuaLS/lua-language-server/issues/958)
* `FIX` runtime errors

## 2.6.5
`2022-2-17`
* `FIX` telemetry is not disabled by default (since 2.6.0)
* `FIX` [#934](https://github.com/LuaLS/lua-language-server/issues/934)
* `FIX` [#952](https://github.com/LuaLS/lua-language-server/issues/952)

## 2.6.4
`2022-2-9`
* `CHG` completion: reduced sorting priority for postfix completion
* `FIX` [#936](https://github.com/LuaLS/lua-language-server/issues/936)
* `FIX` [#937](https://github.com/LuaLS/lua-language-server/issues/937)
* `FIX` [#940](https://github.com/LuaLS/lua-language-server/issues/940)
* `FIX` [#941](https://github.com/LuaLS/lua-language-server/issues/941)
* `FIX` [#941](https://github.com/LuaLS/lua-language-server/issues/942)
* `FIX` [#943](https://github.com/LuaLS/lua-language-server/issues/943)
* `FIX` [#946](https://github.com/LuaLS/lua-language-server/issues/946)

## 2.6.3
`2022-1-25`
* `FIX` new files are not loaded correctly
* `FIX` [#923](https://github.com/LuaLS/lua-language-server/issues/923)
* `FIX` [#926](https://github.com/LuaLS/lua-language-server/issues/926)

## 2.6.2
`2022-1-25`
* `FIX` [#925](https://github.com/LuaLS/lua-language-server/issues/925)

## 2.6.1
`2022-1-24`
* `CHG` default values of settings:
  + `Lua.diagnostics.workspaceDelay`: `0` sec -> `3` sec
  + `Lua.workspace.maxPreload`: `1000` -> `5000`
  + `Lua.workspace.preloadFileSize`: `100` KB -> `500` KB
* `CHG` improve performance
* `FIX` modify luarc failed
* `FIX` library files not recognized correctly
* `FIX` [#903](https://github.com/LuaLS/lua-language-server/issues/903)
* `FIX` [#906](https://github.com/LuaLS/lua-language-server/issues/906)
* `FIX` [#920](https://github.com/LuaLS/lua-language-server/issues/920)

## 2.6.0
`2022-1-13`
* `NEW` supports multi-workspace in server side, for developers of language clients, please [read here](https://luals.github.io/wiki/developing/#multiple-workspace-support) to learn more.
* `NEW` setting:
  + `Lua.hint.arrayIndex`
  + `Lua.semantic.enable`
  + `Lua.semantic.variable`
  + `Lua.semantic.annotation`
  + `Lua.semantic.keyword`
* `CHG` completion: improve response speed
* `CHG` completion: can be triggered in `LuaDoc` and strings
* `CHG` diagnostic: smoother
* `CHG` settings `Lua.color.mode` removed
* `FIX` [#876](https://github.com/LuaLS/lua-language-server/issues/876)
* `FIX` [#879](https://github.com/LuaLS/lua-language-server/issues/879)
* `FIX` [#884](https://github.com/LuaLS/lua-language-server/issues/884)
* `FIX` [#885](https://github.com/LuaLS/lua-language-server/issues/885)
* `FIX` [#886](https://github.com/LuaLS/lua-language-server/issues/886)
* `FIX` [#902](https://github.com/LuaLS/lua-language-server/issues/902)

## 2.5.6
`2021-12-27`
* `CHG` diagnostic: now syntax errors in `LuaDoc` are shown as `Warning`
* `FIX` [#863](https://github.com/LuaLS/lua-language-server/issues/863)
* `FIX` return type of `math.floor`
* `FIX` runtime errors

## 2.5.5
`2021-12-16`
* `FIX` dose not work in VSCode

## 2.5.4
`2021-12-16`
* `FIX` [#847](https://github.com/LuaLS/lua-language-server/issues/847)
* `FIX` [#848](https://github.com/LuaLS/lua-language-server/issues/848)
* `FIX` completion: incorrect cache
* `FIX` hover: always view string

## 2.5.3
`2021-12-6`
* `FIX` [#842](https://github.com/LuaLS/lua-language-server/issues/844)
* `FIX` [#844](https://github.com/LuaLS/lua-language-server/issues/844)

## 2.5.2
`2021-12-2`
* `FIX` [#815](https://github.com/LuaLS/lua-language-server/issues/815)
* `FIX` [#825](https://github.com/LuaLS/lua-language-server/issues/825)
* `FIX` [#826](https://github.com/LuaLS/lua-language-server/issues/826)
* `FIX` [#827](https://github.com/LuaLS/lua-language-server/issues/827)
* `FIX` [#831](https://github.com/LuaLS/lua-language-server/issues/831)
* `FIX` [#837](https://github.com/LuaLS/lua-language-server/issues/837)
* `FIX` [#838](https://github.com/LuaLS/lua-language-server/issues/838)
* `FIX` postfix
* `FIX` runtime errors

## 2.5.1
`2021-11-29`
* `FIX` incorrect syntax error

## 2.5.0
`2021-11-29`
* `NEW` settings:
  + `Lua.runtime.pathStrict`: not check subdirectories when using `runtime.path`
  + `Lua.hint.await`: display `await` when calling a function marked as async
  + `Lua.completion.postfix`: the symbol that triggers postfix, default is `@`
* `NEW` add supports for `lovr`
* `NEW` file encoding supports `utf16le` and `utf16be`
* `NEW` full IntelliSense supports for literal tables, see [#720](https://github.com/LuaLS/lua-language-server/issues/720) and [#727](https://github.com/LuaLS/lua-language-server/issues/727)
* `NEW` `LuaDoc` annotations:
  + `---@async`: mark a function as async
  + `---@nodiscard`: the return value of the marking function cannot be discarded
* `NEW` diagnostics:
  + `await-in-sync`: check whether calls async function in sync function. disabled by default.
  + `not-yieldable`: check whether the function supports async functions as parameters. disabled by default.
  + `discard-returns`: check whether the return value is discarded.
* `NEW` locale `pt-br`, thanks [Jeferson Ferreira](https://github.com/jefersonf)
* `NEW` supports [utf-8-offsets](https://clangd.llvm.org/extensions#utf-8-offsets)
* `NEW` supports quickfix for `.luarc.json`
* `NEW` completion postifx: `@function`, `@method`, `@pcall`, `@xpcall`, `@insert`, `@remove`, `@concat`, `++`, `++?`
* `CHG` `LuaDoc`:
  + `---@class` can be re-declared
  + supports unicode
  + supports `---@param ... number`, equivalent to `---@vararg number`
  + supports `fun(...: string)`
  + supports `fun(x, y, ...)`, equivalent to `fun(x: any, y: any, ...: any)`
* `CHG` settings from `--configpath`, `.luarc.json`, `client` no longer prevent subsequent settings, instead they are merged in order
* `CHG` no longer asks to trust plugin in VSCode, because VSCode already provides the workspace trust feature
* `CHG` skip huge files (>= 10 MB)
* `CHG` after using `Lua.runtime.nonstandardSymbol` to treat `//` as a comment, `//` is no longer parsed as an operator

## 2.4.11
`2021-11-25`
* `FIX` [#816](https://github.com/LuaLS/lua-language-server/issues/816)
* `FIX` [#817](https://github.com/LuaLS/lua-language-server/issues/817)
* `FIX` [#818](https://github.com/LuaLS/lua-language-server/issues/818)
* `FIX` [#820](https://github.com/LuaLS/lua-language-server/issues/820)

## 2.4.10
`2021-11-23`
* `FIX` [#790](https://github.com/LuaLS/lua-language-server/issues/790)
* `FIX` [#798](https://github.com/LuaLS/lua-language-server/issues/798)
* `FIX` [#804](https://github.com/LuaLS/lua-language-server/issues/804)
* `FIX` [#805](https://github.com/LuaLS/lua-language-server/issues/805)
* `FIX` [#806](https://github.com/LuaLS/lua-language-server/issues/806)
* `FIX` [#807](https://github.com/LuaLS/lua-language-server/issues/807)
* `FIX` [#809](https://github.com/LuaLS/lua-language-server/issues/809)

## 2.4.9
`2021-11-18`
* `CHG` for performance reasons, some of the features that are not cost-effective in IntelliSense have been disabled by default, and you can re-enable them through the following settings:
  + `Lua.IntelliSense.traceLocalSet`
  + `Lua.IntelliSense.traceReturn`
  + `Lua.IntelliSense.traceBeSetted`
  + `Lua.IntelliSense.traceFieldInject`

  [read more](https://github.com/LuaLS/lua-language-server/wiki/IntelliSense-optional-features)

## 2.4.8
`2021-11-15`
* `FIX` incorrect IntelliSense in specific situations
* `FIX` [#777](https://github.com/LuaLS/lua-language-server/issues/777)
* `FIX` [#778](https://github.com/LuaLS/lua-language-server/issues/778)
* `FIX` [#779](https://github.com/LuaLS/lua-language-server/issues/779)
* `FIX` [#780](https://github.com/LuaLS/lua-language-server/issues/780)

## 2.4.7
`2021-10-27`
* `FIX` [#762](https://github.com/LuaLS/lua-language-server/issues/762)

## 2.4.6
`2021-10-26`
* `NEW` diagnostic: `redundant-return`
* `FIX` [#744](https://github.com/LuaLS/lua-language-server/issues/744)
* `FIX` [#748](https://github.com/LuaLS/lua-language-server/issues/748)
* `FIX` [#749](https://github.com/LuaLS/lua-language-server/issues/749)
* `FIX` [#752](https://github.com/LuaLS/lua-language-server/issues/752)
* `FIX` [#753](https://github.com/LuaLS/lua-language-server/issues/753)
* `FIX` [#756](https://github.com/LuaLS/lua-language-server/issues/756)
* `FIX` [#758](https://github.com/LuaLS/lua-language-server/issues/758)
* `FIX` [#760](https://github.com/LuaLS/lua-language-server/issues/760)

## 2.4.5
`2021-10-18`
* `FIX` accidentally load lua files from user workspace

## 2.4.4
`2021-10-15`
* `CHG` improve `.luarc.json`
* `FIX` [#722](https://github.com/LuaLS/lua-language-server/issues/722)

## 2.4.3
`2021-10-13`
* `FIX` [#713](https://github.com/LuaLS/lua-language-server/issues/713)
* `FIX` [#718](https://github.com/LuaLS/lua-language-server/issues/718)
* `FIX` [#719](https://github.com/LuaLS/lua-language-server/issues/719)
* `FIX` [#725](https://github.com/LuaLS/lua-language-server/issues/725)
* `FIX` [#729](https://github.com/LuaLS/lua-language-server/issues/729)
* `FIX` [#730](https://github.com/LuaLS/lua-language-server/issues/730)
* `FIX` runtime errors

## 2.4.2
`2021-10-8`
* `FIX` [#702](https://github.com/LuaLS/lua-language-server/issues/702)
* `FIX` [#706](https://github.com/LuaLS/lua-language-server/issues/706)
* `FIX` [#707](https://github.com/LuaLS/lua-language-server/issues/707)
* `FIX` [#709](https://github.com/LuaLS/lua-language-server/issues/709)
* `FIX` [#712](https://github.com/LuaLS/lua-language-server/issues/712)

## 2.4.1
`2021-10-2`
* `FIX` broken with single file
* `FIX` [#698](https://github.com/LuaLS/lua-language-server/issues/698)
* `FIX` [#699](https://github.com/LuaLS/lua-language-server/issues/699)

## 2.4.0
`2021-10-1`
* `NEW` loading settings from `.luarc.json`
* `NEW` settings:
  + `Lua.diagnostics.libraryFiles`
  + `Lua.diagnostics.ignoredFiles`
  + `Lua.completion.showWord`
  + `Lua.completion.requireSeparator`
* `NEW` diagnostics:
  + `different-requires`
* `NEW` `---@CustomClass<string, number>`
* `NEW` supports `$/cancelRequest`
* `NEW` `EventEmitter`
    ```lua
    --- @class Emit
    --- @field on fun(eventName: string, cb: function)
    --- @field on fun(eventName: '"died"', cb: fun(i: integer))
    --- @field on fun(eventName: '"won"', cb: fun(s: string))
    local emit = {}

    emit:on(--[[support autocomplete fr "died" and "won"]])

    emit:on("died", function (i)
        -- should be i: integer
    end)

    emit:on('won', function (s)
        -- should be s: string
    end)
    ```
* `NEW` `---@module 'moduleName'`
    ```lua
    ---@module 'mylib'
    local lib -- the same as `local lib = require 'mylib'`
    ```
* `NEW` add supports of `skynet`
* `CHG` hover: improve showing multi defines
* `CHG` hover: improve showing multi comments at enums
* `CHG` hover: shows method
* `CHG` hint: `Lua.hint.paramName` now supports `Disable`, `Literal` and `All`
* `CHG` only search first file by `require`
* `CHG` no longer infer by usage
* `CHG` no longer ignore file names case in Windows
* `CHG` watching library changes
* `CHG` completion: improve misspelling results
* `CHG` completion: `Lua.completion.displayContext` default to `0`
* `CHG` completion: `autoRequire` has better inserting position
* `CHG` diagnostics:
  + `redundant-parameter` default severity to `Warning`
  + `redundant-value` default severity to `Warning`
* `CHG` infer: more strict of calculation results
* `CHG` [#663](https://github.com/LuaLS/lua-language-server/issues/663)
* `FIX` runtime errors
* `FIX` hint: may show param-2 as `self`
* `FIX` semantic: may fail when scrolling
* `FIX` [#647](https://github.com/LuaLS/lua-language-server/issues/647)
* `FIX` [#660](https://github.com/LuaLS/lua-language-server/issues/660)
* `FIX` [#673](https://github.com/LuaLS/lua-language-server/issues/673)

## 2.3.7
`2021-8-17`
* `CHG` improve performance
* `FIX` [#244](https://github.com/LuaLS/lua-language-server/issues/244)

## 2.3.6
`2021-8-9`
* `FIX` completion: can not find global fields
* `FIX` globals and class may lost

## 2.3.5
`2021-8-9`
* `CHG` improve memory usage
* `CHG` completion: call snip triggers signature (VSCode only)
* `FIX` completion: may not find results

## 2.3.4
`2021-8-6`
* `CHG` improve performance
* `FIX` [#625](https://github.com/LuaLS/lua-language-server/issues/625)

## 2.3.3
`2021-7-26`
* `NEW` config supports prop
* `FIX` [#612](https://github.com/LuaLS/lua-language-server/issues/612)
* `FIX` [#613](https://github.com/LuaLS/lua-language-server/issues/613)
* `FIX` [#618](https://github.com/LuaLS/lua-language-server/issues/618)
* `FIX` [#620](https://github.com/LuaLS/lua-language-server/issues/620)

## 2.3.2
`2021-7-21`
* `NEW` `LuaDoc`: supports `['string']` as field:
    ```lua
    ---@class keyboard
    ---@field ['!'] number
    ---@field ['?'] number
    ---@field ['#'] number
    ```
* `NEW` add supports of `love2d`
* `FIX` gitignore pattern `\` broken initialization
* `FIX` runtime errors

## 2.3.1
`2021-7-19`
* `NEW` setting `Lua.workspace.userThirdParty`, add private user [third-parth](https://github.com/LuaLS/lua-language-server/tree/master/meta/3rd) by this setting
* `CHG` path in config supports `~/xxxx`
* `FIX` `autoRequire` inserted incorrect code
* `FIX` `autoRequire` may provide dumplicated options
* `FIX` [#606](https://github.com/LuaLS/lua-language-server/issues/606)
* `FIX` [#607](https://github.com/LuaLS/lua-language-server/issues/607)

## 2.3.0
`2021-7-16`
* `NEW` `VSCode`: click the status bar icon to operate:
    * run workspace diagnostics
* `NEW` `LuaDoc`: supports `[1]` as field:
    ```lua
    ---@class position
    ---@field [1] number
    ---@field [2] number
    ---@field [3] number
    ```
* `NEW` hover: view array `local array = {'a', 'b', 'c'}`:
    ```lua
    local array: {
        [1]: string = "a",
        [2]: string = "b",
        [3]: string = "c",
    }
    ```
* `NEW` completion: supports enums in `fun()`
    ```lua
    ---@type fun(x: "'aaa'"|"'bbb'")
    local f

    f(--[[show `'aaa'` and `'bbb'` here]])
    ```
* `FIX` loading workspace may hang
* `FIX` `debug.getuservalue` and `debug.setuservalue` should not exist in `Lua 5.1`
* `FIX` infer of `---@type class[][]`
* `FIX` infer of `---@type {}[]`
* `FIX` completion: displaying `@fenv` in `Lua 5.1`
* `FIX` completion: incorrect at end of line
* `FIX` when a file is renamed, the file will still be loaded even if the new file name has been set to ignore
* `FIX` [#596](https://github.com/LuaLS/lua-language-server/issues/596)
* `FIX` [#597](https://github.com/LuaLS/lua-language-server/issues/597)
* `FIX` [#598](https://github.com/LuaLS/lua-language-server/issues/598)
* `FIX` [#601](https://github.com/LuaLS/lua-language-server/issues/601)

## 2.2.3
`2021-7-9`
* `CHG` improve `auto require`
* `CHG` will not sleep anymore
* `FIX` incorrect doc: `debug.getlocal`
* `FIX` completion: incorrect callback
* `FIX` [#592](https://github.com/LuaLS/lua-language-server/issues/592)

## 2.2.2
`2021-7-9`
* `FIX` incorrect syntax color
* `FIX` incorrect type infer

## 2.2.1
`2021-7-8`
* `FIX` change setting may failed

## 2.2.0
`2021-7-8`
* `NEW` detect and apply third-party libraries, including:
  * OpenResty
  * Cocos4.0
  * Jass
* `NEW` `LuaDoc`: supports literal table:
    ```lua
    ---@generic T
    ---@param x T
    ---@return { x: number, y: T, z?: boolean}
    local function f(x) end

    local t = f('str')
    -- hovering "t" shows:
    local t: {
        x: number,
        y: string,
        z?: boolean,
    }
    ```
* `CHG` improve changing config from server side
* `CHG` improve hover color
* `CHG` improve performance
* `CHG` telemetry: sends version of this extension
* `FIX` supports for file with LF
* `FIX` may infer a custom class as a string

## 2.1.0
`2021-7-2`
* `NEW` supports local config file, using `--configpath="config.json"`, [learn more here](https://luals.github.io/wiki/usage/#--configpath)
* `NEW` goto `type definition`
* `NEW` infer type by callback param:
    ```lua
    ---@param callback fun(value: string)
    local function work(callback)
    end

    work(function (value)
        -- value is string here
    end)
    ```
* `NEW` optional field `---@field name? type`
* `CHG` [#549](https://github.com/LuaLS/lua-language-server/issues/549)
* `CHG` diagnostics: always ignore the ignored files even if they are opened
* `FIX` completion: `type() ==` may does not work

## 2.0.5
`2021-7-1`
* `NEW` `hover` and `completion` reports initialization progress
* `CHG` `class field` consider implicit definition
    ```lua
    ---@class Class
    local mt = {}

    function mt:init()
        self.xxx = 1
    end

    function mt:func()
        print(self.xxx) -- self.xxx is defined
    end
    ```
* `CHG` improve performance
* `FIX` [#580](https://github.com/LuaLS/lua-language-server/issues/580)

## 2.0.4
`2021-6-25`
* `FIX` [#550](https://github.com/LuaLS/lua-language-server/issues/550)
* `FIX` [#555](https://github.com/LuaLS/lua-language-server/issues/555)
* `FIX` [#574](https://github.com/LuaLS/lua-language-server/issues/574)

## 2.0.3
`2021-6-24`
* `CHG` improve memory usage
* `FIX` some dialog boxes block the initialization process
* `FIX` diagnostics `undefined-field`: blocks main thread
* `FIX` [#565](https://github.com/LuaLS/lua-language-server/issues/565)

## 2.0.2
`2021-6-23`
* `NEW` supports literal table in `pairs`
    ```lua
    local t = { a = 1, b = 2, c = 3 }
    for k, v in pairs(t) do
        -- `k` is string and `v` is integer here
    end
    ```
* `CHG` view `local f ---@type fun(x:number):boolean`
    ```lua
    ---before
    function f(x: number)
      -> boolean
    ---after
    local f: fun(x: number): boolean
    ```
* `FIX` [#558](https://github.com/LuaLS/lua-language-server/issues/558)
* `FIX` [#567](https://github.com/LuaLS/lua-language-server/issues/567)
* `FIX` [#568](https://github.com/LuaLS/lua-language-server/issues/568)
* `FIX` [#570](https://github.com/LuaLS/lua-language-server/issues/570)
* `FIX` [#571](https://github.com/LuaLS/lua-language-server/issues/571)

## 2.0.1
`2021-6-21`
* `FIX` [#566](https://github.com/LuaLS/lua-language-server/issues/566)

## 2.0.0
`2021-6-21`
* `NEW` implement
* `CHG` diagnostics `undefined-field`, `deprecated`: default by `Opened` instead of `None`
* `CHG` setting `Lua.runtime.plugin`: default by `""` instead of `".vscode/lua/plugin.lua"` (for security)
* `CHG` setting `Lua.intelliSense.searchDepth`: removed
* `CHG` setting `Lua.misc.parameters`: `string array` instead of `string`
* `CHG` setting `Lua.develop.enable`, `Lua.develop.debuggerPort`, `Lua.develop.debuggerWait`: removed, use `Lua.misc.parameters` instead
* `FIX` [#441](https://github.com/LuaLS/lua-language-server/issues/441)
* `FIX` [#493](https://github.com/LuaLS/lua-language-server/issues/493)
* `FIX` [#531](https://github.com/LuaLS/lua-language-server/issues/531)
* `FIX` [#542](https://github.com/LuaLS/lua-language-server/issues/542)
* `FIX` [#543](https://github.com/LuaLS/lua-language-server/issues/543)
* `FIX` [#553](https://github.com/LuaLS/lua-language-server/issues/553)
* `FIX` [#562](https://github.com/LuaLS/lua-language-server/issues/562)
* `FIX` [#563](https://github.com/LuaLS/lua-language-server/issues/563)

## 1.21.3
`2021-6-17`
* `NEW` supports `untrusted workspaces`
* `FIX` performance issues, thanks to [folke](https://github.com/folke)

## 1.21.2
`2021-5-18`
* `FIX` loaded new file with ignored filename
* `FIX` [#536](https://github.com/LuaLS/lua-language-server/issues/536)
* `FIX` [#537](https://github.com/LuaLS/lua-language-server/issues/537)
* `FIX` [#538](https://github.com/LuaLS/lua-language-server/issues/538)
* `FIX` [#539](https://github.com/LuaLS/lua-language-server/issues/539)

## 1.21.1
`2021-5-8`
* `FIX` [#529](https://github.com/LuaLS/lua-language-server/issues/529)

## 1.21.0
`2021-5-7`
* `NEW` setting: `completion.showParams`
* `NEW` `LuaDoc`: supports multiline comments
* `NEW` `LuaDoc`: tail comments support lua string

## 1.20.5
`2021-4-30`
* `NEW` setting: `completion.autoRequire`
* `NEW` setting: `hover.enumsLimit`
* `CHG` folding: supports `-- #region`
* `FIX` completion: details may be suspended
* `FIX` [#522](https://github.com/LuaLS/lua-language-server/issues/522)
* `FIX` [#523](https://github.com/LuaLS/lua-language-server/issues/523)

## 1.20.4
`2021-4-13`
* `NEW` diagnostic: `deprecated`
* `FIX` [#464](https://github.com/LuaLS/lua-language-server/issues/464)
* `FIX` [#497](https://github.com/LuaLS/lua-language-server/issues/497)
* `FIX` [#502](https://github.com/LuaLS/lua-language-server/issues/502)

## 1.20.3
`2021-4-6`
* `FIX` [#479](https://github.com/LuaLS/lua-language-server/issues/479)
* `FIX` [#483](https://github.com/LuaLS/lua-language-server/issues/483)
* `FIX` [#485](https://github.com/LuaLS/lua-language-server/issues/485)
* `FIX` [#487](https://github.com/LuaLS/lua-language-server/issues/487)
* `FIX` [#488](https://github.com/LuaLS/lua-language-server/issues/488)
* `FIX` [#490](https://github.com/LuaLS/lua-language-server/issues/490)
* `FIX` [#495](https://github.com/LuaLS/lua-language-server/issues/495)

## 1.20.2
`2021-4-2`
* `CHG` `LuaDoc`: supports `---@param self TYPE`
* `CHG` completion: does not show suggests after `\n`, `{` and `,`, unless your setting `editor.acceptSuggestionOnEnter` is `off`
* `FIX` [#482](https://github.com/LuaLS/lua-language-server/issues/482)

## 1.20.1
`2021-3-27`
* `FIX` telemetry window blocks initializing
* `FIX` [#468](https://github.com/LuaLS/lua-language-server/issues/468)

## 1.20.0
`2021-3-27`
* `CHG` telemetry: change to opt-in, see [#462](https://github.com/LuaLS/lua-language-server/issues/462) and [Privacy-Policy](https://luals.github.io/privacy/#language-server)
* `FIX` [#467](https://github.com/LuaLS/lua-language-server/issues/467)

## 1.19.1
`2021-3-22`
* `CHG` improve performance
* `FIX` [#457](https://github.com/LuaLS/lua-language-server/issues/457)
* `FIX` [#458](https://github.com/LuaLS/lua-language-server/issues/458)

## 1.19.0
`2021-3-18`
* `NEW` VSCode: new setting `Lua.misc.parameters`
* `NEW` new setting `Lua.runtime.builtin`, used to disable some built-in libraries
* `NEW` quick fix: disable diagnostic in line/file
* `NEW` setting: `Lua.runtime.path` supports absolute path
* `NEW` completion: field in table
```lua
---@class A
---@field x number
---@field y number
---@field z number

---@type A
local t = {
    -- provide `x`, `y` and `z` here
}
```
* `NEW` `LuaDoc`: supports multi-line comment before resume
```lua
---this is
---a multi line
---comment
---@alias XXXX
---comment 1
---comment 1
---| '1'
---comment 2
---comment 2
---| '2'

---@param x XXXX
local function f(x)
end

f( -- view comments of `1` and `2` in completion
```
* `CHG` intelli-scense: search from generic param to return
* `CHG` intelli-scense: search across vararg
* `CHG` text-document-synchronization: refactored
* `CHG` diagnostic: improve `newline-call`
* `CHG` completion: improve `then .. end`
* `CHG` improve initialization speed
* `CHG` improve performance
* `FIX` missed syntax error `function m['x']() end`
* `FIX` [#452](https://github.com/LuaLS/lua-language-server/issues/452)

## 1.18.1
`2021-3-10`
* `CHG` semantic-tokens: improve colors of `const` and `close`
* `CHG` type-formating: improve execution conditions
* `FIX` [#444](https://github.com/LuaLS/lua-language-server/issues/444)

## 1.18.0
`2021-3-9`
* `NEW` `LuaDoc`: supports `---@diagnostic disable`
* `NEW` code-action: convert JSON to Lua
* `NEW` completion: provide `then .. end` snippet
* `NEW` type-formating:
    ```lua
    -- press `enter` at $
    local function f() $ end
    -- formating result:
    local function f()
        $
    end

    -- as well as
    do $ end
    -- formating result
    do
        $
    end
    ```
* `CHG` `Windows`: dose not provide `ucrt` any more
* `CHG` `Lua.workspace.library`: use `path[]` instead of `<path, true>`
* `FIX` missed syntax error `local a <const>= 1`
* `FIX` workspace: preload blocked when hitting `Lua.workspace.maxPreload`
* `FIX` [#443](https://github.com/LuaLS/lua-language-server/issues/443)
* `FIX` [#445](https://github.com/LuaLS/lua-language-server/issues/445)

## 1.17.4
`2021-3-4`
* `FIX` [#437](https://github.com/LuaLS/lua-language-server/issues/437) again
* `FIX` [#438](https://github.com/LuaLS/lua-language-server/issues/438)

## 1.17.3
`2021-3-3`
* `CHG` intelli-scense: treat `V[]` as `table<integer, V>` in `pairs`
* `FIX` completion: `detail` disappears during continuous input
* `FIX` [#435](https://github.com/LuaLS/lua-language-server/issues/435)
* `FIX` [#436](https://github.com/LuaLS/lua-language-server/issues/436)
* `FIX` [#437](https://github.com/LuaLS/lua-language-server/issues/437)

## 1.17.2
`2021-3-2`
* `FIX` running in Windows

## 1.17.1
`2021-3-1`
* `CHG` intelli-scense: improve infer across `table<K, V>` and `V[]`.
* `CHG` intelli-scense: improve infer across `pairs` and `ipairs`
* `FIX` hover: shows nothing when hovering unknown function
* `FIX` [#398](https://github.com/LuaLS/lua-language-server/issues/398)
* `FIX` [#421](https://github.com/LuaLS/lua-language-server/issues/421)
* `FIX` [#422](https://github.com/LuaLS/lua-language-server/issues/422)

## 1.17.0
`2021-2-24`
* `NEW` diagnostic: `duplicate-set-field`
* `NEW` diagnostic: `no-implicit-any`, disabled by default
* `CHG` completion: improve field and table
* `CHG` improve infer cross `ipairs`
* `CHG` cache globals when loading
* `CHG` completion: remove trigger character `\n` for now, see [#401](https://github.com/LuaLS/lua-language-server/issues/401)
* `FIX` diagnositc: may open file with wrong uri case
* `FIX` [#406](https://github.com/LuaLS/lua-language-server/issues/406)

## 1.16.1
`2021-2-22`
* `FIX` signature: parameters may be misplaced
* `FIX` completion: interface in nested table
* `FIX` completion: interface not show after `,`
* `FIX` [#400](https://github.com/LuaLS/lua-language-server/issues/400)
* `FIX` [#402](https://github.com/LuaLS/lua-language-server/issues/402)
* `FIX` [#403](https://github.com/LuaLS/lua-language-server/issues/403)
* `FIX` [#404](https://github.com/LuaLS/lua-language-server/issues/404)
* `FIX` runtime errors

## 1.16.0
`2021-2-20`
* `NEW` file encoding supports `ansi`
* `NEW` completion: supports interface, see [#384](https://github.com/LuaLS/lua-language-server/issues/384)
* `NEW` `LuaDoc`: supports multiple class inheritance: `---@class Food: Burger, Pizza, Pie, Pasta`
* `CHG` rename `table*` to `tablelib`
* `CHG` `LuaDoc`: revert compatible with `--@`, see [#392](https://github.com/LuaLS/lua-language-server/issues/392)
* `CHG` improve performance
* `FIX` missed syntax error `f() = 1`
* `FIX` missed global `bit` in `LuaJIT`
* `FIX` completion: may insert error text when continuous inputing
* `FIX` completion: may insert error text after resolve
* `FIX` [#349](https://github.com/LuaLS/lua-language-server/issues/349)
* `FIX` [#396](https://github.com/LuaLS/lua-language-server/issues/396)

## 1.15.1
`2021-2-18`
* `CHG` diagnostic: `unused-local` excludes `doc.param`
* `CHG` definition: excludes values, see [#391](https://github.com/LuaLS/lua-language-server/issues/391)
* `FIX` not works on Linux and macOS

## 1.15.0
`2021-2-9`
* `NEW` LUNAR YEAR, BE HAPPY!
* `CHG` diagnostic: when there are too many errors, the main errors will be displayed first
* `CHG` main thread no longer loop sleeps, see [#329](https://github.com/LuaLS/lua-language-server/issues/329) [#386](https://github.com/LuaLS/lua-language-server/issues/386)
* `CHG` improve performance

## 1.14.3
`2021-2-8`
* `CHG` hint: disabled by default, see [#380](https://github.com/LuaLS/lua-language-server/issues/380)
* `FIX` [#381](https://github.com/LuaLS/lua-language-server/issues/381)
* `FIX` [#382](https://github.com/LuaLS/lua-language-server/issues/382)
* `FIX` [#388](https://github.com/LuaLS/lua-language-server/issues/388)

## 1.14.2
`2021-2-4`
* `FIX` [#356](https://github.com/LuaLS/lua-language-server/issues/356)
* `FIX` [#375](https://github.com/LuaLS/lua-language-server/issues/375)
* `FIX` [#376](https://github.com/LuaLS/lua-language-server/issues/376)
* `FIX` [#377](https://github.com/LuaLS/lua-language-server/issues/377)
* `FIX` [#378](https://github.com/LuaLS/lua-language-server/issues/378)
* `FIX` [#379](https://github.com/LuaLS/lua-language-server/issues/379)
* `FIX` a lot of runtime errors

## 1.14.1
`2021-2-2`
* `FIX` [#372](https://github.com/LuaLS/lua-language-server/issues/372)

## 1.14.0
`2021-2-2`
* `NEW` `VSCode` hint
* `NEW` flush cache after 5 min
* `NEW` `VSCode` help semantic color with market theme
* `CHG` create/delete/rename files no longer reload workspace
* `CHG` `LuaDoc`: compatible with `--@`
* `FIX` `VSCode` settings
* `FIX` [#368](https://github.com/LuaLS/lua-language-server/issues/368)
* `FIX` [#371](https://github.com/LuaLS/lua-language-server/issues/371)

## 1.13.0
`2021-1-28`
* `NEW` `VSCode` status bar
* `NEW` `VSCode` options in some window
* `CHG` performance optimization
* `FIX` endless loop

## 1.12.2
`2021-1-27`
* `CHG` performance optimization
* `FIX` modifying the code before loading finish makes confusion
* `FIX` signature: not works

## 1.12.1
`2021-1-27`
* `FIX` endless loop

## 1.12.0
`2021-1-26`
* `NEW` progress
* `NEW` [#340](https://github.com/LuaLS/lua-language-server/pull/340): supports `---@type table<string, number>`
* `FIX` [#355](https://github.com/LuaLS/lua-language-server/pull/355)
* `FIX` [#359](https://github.com/LuaLS/lua-language-server/issues/359)
* `FIX` [#361](https://github.com/LuaLS/lua-language-server/issues/361)

## 1.11.2
`2021-1-7`
* `FIX` [#345](https://github.com/LuaLS/lua-language-server/issues/345): not works with unexpect args
* `FIX` [#346](https://github.com/LuaLS/lua-language-server/issues/346): dont modify the cache

## 1.11.1
`2021-1-5`
* `CHG` performance optimization

## 1.11.0
`2021-1-5`
* `NEW` `Lua.runtime.plugin`
* `NEW` intelli-scense: improved `m.f = function (self) end` from `self` to `m`
* `CHG` performance optimization
* `CHG` completion: improve performance of workspace words
* `FIX` hover: tail comments may be cutted
* `FIX` runtime errors

## 1.10.0
`2021-1-4`
* `NEW` workspace: supports `.dll`(`.so`) in `require`
* `NEW` folding: `---@class`, `--#region` and docs of function
* `NEW` diagnostic: `count-down-loop`
* `CHG` supports `~` in command line
* `CHG` completion: improve workspace words
* `CHG` completion: show words in string
* `CHG` completion: split `for .. in` to `for .. ipairs` and `for ..pairs`
* `CHG` diagnostic: `unused-function` checks recursive
* `FIX` [#339](https://github.com/LuaLS/lua-language-server/issues/339)

## 1.9.0
`2020-12-31`
* `NEW` YEAR! Peace and love!
* `NEW` specify path of `log` and `meta` by `--logpath=xxx` and `--metapath=XXX` in command line
* `NEW` completion: worksapce word
* `NEW` completion: show words in comment
* `NEW` completion: generate function documentation
* `CHG` got arg after script name: `lua-language-server.exe main.lua --logpath=D:\log --metapath=D:\meta --develop=false`
* `FIX` runtime errors

## 1.8.2
`2020-12-29`
* `CHG` performance optimization

## 1.8.1
`2020-12-24`
* `FIX` telemetry: connect failed caused not working

## 1.8.0
`2020-12-23`
* `NEW` runtime: support nonstandard symbol
* `NEW` diagnostic: `close-non-object`
* `FIX` [#318](https://github.com/LuaLS/lua-language-server/issues/318)

## 1.7.4
`2020-12-20`
* `FIX` workspace: preload may failed

## 1.7.3
`2020-12-20`
* `FIX` luadoc: typo of `package.config`
* `FIX` [#310](https://github.com/LuaLS/lua-language-server/issues/310)

## 1.7.2
`2020-12-17`
* `CHG` completion: use custom tabsize
* `FIX` [#307](https://github.com/LuaLS/lua-language-server/issues/307)
* `FIX` a lot of runtime errors

## 1.7.1
`2020-12-16`
* `NEW` setting: `diagnostics.neededFileStatus`
* `FIX` scan workspace may fails
* `FIX` quickfix: `newline-call` failed
* `FIX` a lot of other runtime errors

## 1.7.0
`2020-12-16`
* `NEW` diagnostic: `undefined-field`
* `NEW` telemetry:
    + [What data will be sent](https://github.com/LuaLS/lua-language-server/blob/master/script/service/telemetry.lua)
    + [How to use this data](https://github.com/LuaLS/lua-telemetry-server/tree/master/method)
* `CHG` diagnostic: `unused-function` ignores function with `<close>`
* `CHG` semantic: not cover local call
* `CHG` language client: update to [7.0.0](https://github.com/microsoft/vscode-languageserver-node/commit/20681d7632bb129def0c751be73cf76bd01f2f3a)
* `FIX` semantic: tokens may not be updated correctly
* `FIX` completion: require path broken
* `FIX` hover: document uri
* `FIX` [#291](https://github.com/LuaLS/lua-language-server/issues/291)
* `FIX` [#294](https://github.com/LuaLS/lua-language-server/issues/294)

## 1.6.0
`2020-12-14`
* `NEW` completion: auto require local modules
* `NEW` completion: support delegate
* `NEW` hover: show function by keyword `function`
* `NEW` code action: swap params
* `CHG` standalone: unbind the relative path between binaries and scripts
* `CHG` hover: `LuaDoc` also catchs `--` (no need `---`)
* `CHG` rename: support doc
* `CHG` completion: keyword considers expression
* `FIX` [#297](https://github.com/LuaLS/lua-language-server/issues/297)

## 1.5.0
`2020-12-5`
* `NEW` setting `runtime.unicodeName`
* `NEW` fully supports `---@generic T`
* `FIX` [#274](https://github.com/LuaLS/lua-language-server/issues/274)
* `FIX` [#276](https://github.com/LuaLS/lua-language-server/issues/276)
* `FIX` [#279](https://github.com/LuaLS/lua-language-server/issues/279)
* `FIX` [#280](https://github.com/LuaLS/lua-language-server/issues/280)

## 1.4.0
`2020-12-3`
* `NEW` setting `hover.previewFields`: limit how many fields are shown in table hover
* `NEW` fully supports `---@type Object[]`
* `NEW` supports `---@see`
* `NEW` diagnostic `unbalanced-assignments`
* `CHG` resolves infer of `string|table`
* `CHG` `unused-local` ignores local with `---@class`
* `CHG` locale file format changes to `lua`

## 1.3.0
`2020-12-1`

* `NEW` provides change logs, I think it's good idea for people knowing what's new ~~(bugs)~~
* `NEW` meta files of LuaJIT
* `NEW` support completion of `type(o) == ?`
* `CHG` now I think it's a bad idea as it took me nearly an hour to complete the logs started from version `1.0.0`
* `FIX` closing ignored or library file dose not clean diagnostics
* `FIX` searching of `t.f1` when `t.f1 = t.f2`
* `FIX` missing signature help of global function

## 1.2.1
`2020-11-27`

* `FIX` syntaxes tokens: [#272](https://github.com/LuaLS/lua-language-server/issues/272)

## 1.2.0
`2020-11-27`

* `NEW` hover shows comments from `---@param` and `---@return`: [#135](https://github.com/LuaLS/lua-language-server/issues/135)
* `NEW` support `LuaDoc` as tail comment
* `FIX` `---@class` inheritance
* `FIX` missed syntaxes token: `punctuation.definition.parameters.finish.lua`

## 1.1.4
`2020-11-25`

* `FIX` wiered completion suggests for require paths in `Linux` and `macOS`: [#269](https://github.com/LuaLS/lua-language-server/issues/269)

## 1.1.3
`2020-11-25`

* `FIX` extension not works in `Ubuntu`: [#268](https://github.com/LuaLS/lua-language-server/issues/268)

## 1.1.2
`2020-11-24`

* `NEW` auto completion finds globals from `Lua.diagnostics.globals`
* `NEW` support tail `LuaDoc`
* `CHG` no more `Lua.intelliScense.fastGlobal`, now globals always fast and accurate
* `CHG` `LuaDoc` supports `--- @`
* `CHG` `find reference` uses extra `Lua.intelliSense.searchDepth`
* `CHG` diagnostics are limited by `100` in each file
* `FIX` library files are under limit of `Lua.workspace.maxPreload`: [#266](https://github.com/LuaLS/lua-language-server/issues/266)

## 1.1.1
`2020-11-23`

* `NEW` auto completion special marks deprecated items
* `FIX` diagnostics may push wrong uri in `Linux` and `macOS`
* `FIX` diagnostics not cleaned up when closing ignored lua file
* `FIX` reload workspace remains old caches
* `FIX` incorrect hover of local attribute

## 1.1.0
`2020-11-20`

* `NEW` no longer `BETA`
* `NEW` use `meta.lua` instead of `meta.lni`, now you can find the definition of builtin function
* `CHG` Lua files outside of workspace no longer launch a new server

## 1.0.6
`2020-11-20`

* `NEW` diagnostic `code-after-break`
* `CHG` optimize performance
* `CHG` updated language client
* `CHG` `unused-function` ignores global functions (may used out of Lua)
* `CHG` checks if client supports `Lua.completion.enable`: [#259](https://github.com/LuaLS/lua-language-server/issues/259)
* `FIX` support for single Lua file
* `FIX` [#257](https://github.com/LuaLS/lua-language-server/issues/257)

## 1.0.5
`2020-11-14`

* `NEW` `LuaDoc` supports more `EmmyLua`

## 1.0.4
`2020-11-12`

* `FIX` extension not works

## 1.0.3
`2020-11-12`

* `NEW` server kills itself when disconnecting
* `NEW` `LuaDoc` supports more `EmmyLua`
* `FIX` `Lua.diagnostics.enable` not works: [#251](https://github.com/LuaLS/lua-language-server/issues/251)

## 1.0.2
`2020-11-11`

* `NEW` supports `---|` after `doc.type`
* `CHG` `lowcase-global` ignores globals with `---@class`
* `FIX` endless loop
* `FIX` [#244](https://github.com/LuaLS/lua-language-server/issues/244)

## 1.0.1
`2020-11-10`

* `FIX` autocompletion not works.

## 1.0.0
`2020-11-9`

* `NEW` implementation, NEW start!

<!-- contributors -->
[lizho]: (https://github.com/lizho)
[fesily]: (https://github.com/fesily)
[Andreas Matthias]: (https://github.com/AndreasMatthias)
[Daniel Farrell]: (https://github.com/danpf)
[Paul Emmerich]: (https://github.com/emmericp)
[Artem Dzhemesiuk]: (https://github.com/zziger)
[clay-golem]: (https://github.com/clay-golem)<|MERGE_RESOLUTION|>--- conflicted
+++ resolved
@@ -2,11 +2,9 @@
 
 ## Unreleased
 <!-- Add all new changes here. They will be moved under a version at release -->
-<<<<<<< HEAD
-* adds the `|lambda|` operator to the `Lua.runtime.nonstandardSymbol` configuration template, which allows the use of that option. Previously, support for it existed in the parser, but we could not actually use the option because it is not recognised in the configuration.
-=======
+
+* `FIX` adds the `|lambda|` operator to the `Lua.runtime.nonstandardSymbol` configuration template, which allows the use of that option. Previously, support for it existed in the parser, but we could not actually use the option because it is not recognised in the configuration.
 * `FIX` Typed `@field` (eg `---@field [string] boolean`) should not override other defined field [#2171](https://github.com/LuaLS/lua-language-server/issues/2171), [#2711](https://github.com/LuaLS/lua-language-server/issues/2711)
->>>>>>> 35ed9074
 
 ## 3.15.0
 `2025-6-25`
