local searcher = require 'core.searcher'
local config   = require 'config'
local noder    = require 'core.noder'
local util     = require 'utility'
local vm       = require "vm.vm"

local BE_RETURN       = {'BE_RETURN'}
local CLASS           = {'CLASS'}
local TABLE           = {'TABLE'}

local TypeSort = {
    ['boolean']  = 1,
    ['string']   = 2,
    ['integer']  = 3,
    ['number']   = 4,
    ['table']    = 5,
    ['function'] = 6,
    ['true']     = 101,
    ['false']    = 102,
    ['nil']      = 999,
}

local m = {}

local function mergeTable(a, b)
    if not b then
        return
    end
    for v in pairs(b) do
        a[v] = true
    end
end

local function isBaseType(source, mark)
    return m.hasType(source, 'number', mark)
        or m.hasType(source, 'integer', mark)
        or m.hasType(source, 'string', mark)
end

local function searchInferOfUnary(value, infers, mark)
    local op = value.op.type
    if op == 'not' then
        infers['boolean'] = true
        return
    end
    if op == '#' then
        if m.hasType(value[1], 'table', mark)
        or m.hasType(value[1], 'string', mark) then
            infers['integer'] = true
        end
        return
    end
    if op == '-' then
        if m.hasType(value[1], 'integer', mark) then
            infers['integer'] = true
        elseif isBaseType(value[1], mark) then
            infers['number'] = true
        end
        return
    end
    if op == '~' then
        if isBaseType(value[1], mark) then
            infers['integer'] = true
        end
        return
    end
end

local function searchInferOfBinary(value, infers, mark)
    local op = value.op.type
    if op == 'and' then
        if m.isTrue(value[1], mark) then
            mergeTable(infers, m.searchInfers(value[2], nil, mark))
        else
            mergeTable(infers, m.searchInfers(value[1], nil, mark))
        end
        return
    end
    if op == 'or' then
        if m.isTrue(value[1], mark) then
            mergeTable(infers, m.searchInfers(value[1], nil, mark))
        else
            mergeTable(infers, m.searchInfers(value[2], nil, mark))
        end
        return
    end
    -- must return boolean
    if op == '=='
    or op == '~='
    or op == '<'
    or op == '>'
    or op == '<='
    or op == '>=' then
        infers['boolean'] = true
        return
    end
    -- check number
    if op == '<<'
    or op == '>>'
    or op == '~'
    or op == '&'
    or op == '|' then
<<<<<<< HEAD
        if  m.hasType(value[1], 'integer', mark)
        and m.hasType(value[2], 'integer', mark) then
=======
        if  isBaseType(value[1], mark)
        and isBaseType(value[2], mark) then
>>>>>>> ec613851
            infers['integer'] = true
        end
        return
    end
    if op == '..' then
        if  isBaseType(value[1], mark)
        and isBaseType(value[2], mark) then
            infers['string'] = true
        end
        return
    end
    if op == '^'
    or op == '/' then
<<<<<<< HEAD
        if  m.hasType(value[1], 'integer', mark)
        and m.hasType(value[2], 'integer', mark) then
            infers['integer'] = true
        elseif (m.hasType(value[1], 'number', mark) or m.hasType(value[1], 'integer', mark))
        and (m.hasType(value[2], 'number', mark) or m.hasType(value[2], 'integer', mark))then
=======
        if  isBaseType(value[1], mark)
        and isBaseType(value[2], mark) then
>>>>>>> ec613851
            infers['number'] = true
        end
        return
    end
    if op == '+'
    or op == '-'
    or op == '*'
    or op == '%'
    or op == '//' then
        if  m.hasType(value[1], 'integer', mark)
        and m.hasType(value[2], 'integer', mark) then
            infers['integer'] = true
<<<<<<< HEAD
        elseif (m.hasType(value[1], 'number', mark) or m.hasType(value[1], 'integer', mark))
        and (m.hasType(value[2], 'number', mark) or m.hasType(value[2], 'integer', mark))then
=======
        elseif isBaseType(value[1], mark)
        and    isBaseType(value[2], mark) then
>>>>>>> ec613851
            infers['number'] = true
        end
        return
    end
end

local function searchInferOfValue(value, infers, mark)
    if value.type == 'string' then
        infers['string'] = true
        return true
    end
    if value.type == 'boolean' then
        infers['boolean'] = true
        return true
    end
    if value.type == 'table' then
        if value.array then
            local node = m.searchAndViewInfers(value.array, nil, mark)
            if node ~= 'any' then
                local infer = node .. '[]'
                infers[infer] = true
            end
        else
            infers['table'] = true
        end
        return true
    end
    if value.type == 'integer' then
        infers['integer'] = true
        return true
    end
    if value.type == 'number' then
        infers['number'] = true
        return true
    end
    if value.type == 'nil' then
        infers['nil'] = true
        return true
    end
    if value.type == 'function' then
        infers['function'] = true
        return true
    end
    if value.type == 'unary' then
        searchInferOfUnary(value, infers, mark)
        return true
    end
    if value.type == 'binary' then
        searchInferOfBinary(value, infers, mark)
        return true
    end
    return false
end

local function searchLiteralOfValue(value, literals, mark)
    if value.type == 'string'
    or value.type == 'boolean'
    or value.type == 'number'
    or value.type == 'integer' then
        local v = value[1]
        if v ~= nil then
            literals[v] = true
        end
        return
    end
    if value.type == 'unary' then
        local op = value.op.type
        if op == '-' then
            local subLiterals = m.searchLiterals(value[1], nil, mark)
            if subLiterals then
                for subLiteral in pairs(subLiterals) do
                    local num = tonumber(subLiteral)
                    if num then
                        literals[-num] = true
                    end
                end
            end
        end
        if op == '~' then
            local subLiterals = m.searchLiterals(value[1], nil, mark)
            if subLiterals then
                for subLiteral in pairs(subLiterals) do
                    local num = math.tointeger(subLiteral)
                    if num then
                        literals[~num] = true
                    end
                end
            end
        end
    end
    return
end

local function bindClassOrType(source)
    if not source.bindDocs then
        return false
    end
    for _, doc in ipairs(source.bindDocs) do
        if doc.type == 'doc.class'
        or doc.type == 'doc.type' then
            return true
        end
    end
    return false
end

local function cleanInfers(infers)
    local version = config.get 'Lua.runtime.version'
    local enableInteger = version == 'Lua 5.3' or version == 'Lua 5.4'
    infers['unknown'] = nil
    if infers['any'] and infers['nil'] then
        infers['nil'] = nil
    end
    if infers['number'] then
        enableInteger = false
    end
    if not enableInteger and infers['integer'] then
        infers['integer'] = nil
        infers['number']  = true
    end
    -- stringlib 就是 string
    if infers['stringlib'] and infers['string'] then
        infers['stringlib'] = nil
    end
    --  如果有doc标记，则先移除table类型
    if infers[CLASS] then
        infers[CLASS] = nil
        infers['table'] = nil
    end
    -- 用doc标记的table，加入table类型
    if infers[TABLE] then
        infers[TABLE] = nil
        infers['table'] = true
    end
    if infers[BE_RETURN] then
        infers[BE_RETURN] = nil
        infers['nil'] = nil
    end
    if infers['function'] then
        for k in pairs(infers) do
            if k:sub(1, 4) == 'fun(' then
                infers[k] = nil
            end
        end
    end
    infers['any'] = nil
    if infers['nil'] then
        infers['nil'] = nil
        if not next(infers) then
            infers['nil'] = true
        end
    end
end

---合并对象的推断类型
---@param infers string[]
---@return string
function m.viewInfers(infers)
    if infers[0] then
        return infers[0]
    end
    -- 如果有显性的 any ，则直接显示为 any
    if infers['any'] then
        infers[0] = 'any'
        return 'any'
    end
    local result = {}
    local count = 0
    for infer in pairs(infers) do
        count = count + 1
        result[count] = infer
    end
    -- 如果没有任何显性类型，则推测为 unkonwn ，显示为 any
    if count == 0 then
        infers[0] = 'any'
        return 'any'
    end
    table.sort(result, function (a, b)
        local sa = TypeSort[a] or 100
        local sb = TypeSort[b] or 100
        if sa == sb then
            return a < b
        else
            return sa < sb
        end
    end)
    local limit = config.get 'Lua.hover.enumsLimit'
    if limit < 0 then
        limit = 0
    end
    infers[0] = table.concat(result, '|', 1, math.min(count, limit))
    if count > limit then
        infers[0] = ('%s...(+%d)'):format(infers[0], count - limit)
    end
    return infers[0]
end

---合并对象的值
---@param literals string[]
---@return string
function m.viewLiterals(literals)
    local result = {}
    local count = 0
    for infer in pairs(literals) do
        count = count + 1
        result[count] = util.viewLiteral(infer)
    end
    if count == 0 then
        return nil
    end
    table.sort(result)
    local view = table.concat(result, '|')
    return view
end

function m.viewDocName(doc)
    if not doc then
        return nil
    end
    if doc.type == 'doc.type' then
        local list = {}
        for _, tp in ipairs(doc.types) do
            list[#list+1] = m.getDocName(tp)
        end
        for _, enum in ipairs(doc.enums) do
            list[#list+1] = m.getDocName(enum)
        end
        return table.concat(list, '|')
    end
    return m.getDocName(doc)
end

function m.getDocName(doc)
    if not doc then
        return nil
    end
    if doc.type == 'doc.class.name'
    or doc.type == 'doc.type.name' then
        local name = doc[1] or '?'
        if doc.typeGeneric then
            return '<' .. name .. '>'
        else
            return name
        end
    end
    if doc.type == 'doc.type.array' then
        local nodeName = m.viewDocName(doc.node) or '?'
        return nodeName .. '[]'
    end
    if doc.type == 'doc.type.table' then
        local node  = m.viewDocName(doc.node)   or '?'
        local key   = m.viewDocName(doc.tkey)   or '?'
        local value = m.viewDocName(doc.tvalue) or '?'
        return ('%s<%s, %s>'):format(node, key, value)
    end
    if doc.type == 'doc.type.function' then
        return m.viewDocFunction(doc)
    end
    if doc.type == 'doc.type.enum'
    or doc.type == 'doc.resume' then
        local value = doc[1] or '?'
        return value
    end
    if doc.type == 'doc.type.ltable' then
        return 'table'
    end
end

function m.viewDocFunction(doc)
    if doc.type ~= 'doc.type.function' then
        return ''
    end
    local args = {}
    for i, arg in ipairs(doc.args) do
        args[i] = ('%s: %s'):format(arg.name[1], m.viewDocName(arg.extends))
    end
    local label = ('fun(%s)'):format(table.concat(args, ', '))
    if #doc.returns > 0 then
        local returns = {}
        for i, rtn in ipairs(doc.returns) do
            returns[i] = m.viewDocName(rtn)
        end
        label = ('%s:%s'):format(label, table.concat(returns, ', '))
    end
    return label
end

---显示对象的推断类型
---@param source parser.guide.object
---@param mark table
---@return string
local function searchInfer(source, infers, mark)
    if mark[source] then
        return
    end
    mark[source] = true
    if bindClassOrType(source) then
        return
    end
    if searchInferOfValue(source, infers, mark) then
        return
    end
    local value = searcher.getObjectValue(source)
    if value then
        if  value.type ~= 'function'
        and value.type ~= 'table'
        and value.type ~= 'nil' then
            searchInferOfValue(value, infers, mark)
        end
        return
    end
    -- check LuaDoc
    local docName = m.getDocName(source)
    if docName then
        infers[docName] = true
        if docName ~= 'unknown' then
            infers[CLASS]   = true
        end
        if docName == 'table' then
            infers[TABLE] = true
        end
    end
    -- return XX
    if source.parent.type == 'return' then
        infers[BE_RETURN] = true
    end
end

local function searchLiteral(source, literals, mark)
    if mark[source] then
        return
    end
    mark[source] = true
    searchLiteralOfValue(source, literals, mark)
    local value = searcher.getObjectValue(source)
    if value then
        if  value.type ~= 'function'
        and value.type ~= 'table' then
            searchLiteralOfValue(value, literals, mark)
        end
        return
    end
end

local function getCachedInfers(source, field)
    local inferCache = vm.getCache 'infers'
    local sourceCache = inferCache[source]
    if not sourceCache then
        sourceCache = {}
        inferCache[source] = sourceCache
    end
    if not field then
        field = ''
    end
    if sourceCache[field] then
        return true, sourceCache[field]
    end
    local infers = {}
    sourceCache[field] = infers
    return false, infers
end

---搜索对象的推断类型
---@param source parser.guide.object
---@param field? string
---@param mark? table
---@return string[]
---@return boolean
function m.searchInfers(source, field, mark)
    if not source then
        return nil
    end
    local suc, infers = getCachedInfers(source, field)
    if suc then
        return infers
    end
    local isParam = source.parent.type == 'funcargs'
    local defs = vm.getDefs(source, field)
    mark = mark or {}
    if not field then
        searchInfer(source, infers, mark)
        local id = noder.getID(source)
        if id then
            local noders = noder.getNoders(source)
            for src in noder.eachSource(noders, id) do
                searchInfer(src, infers, mark)
            end
        end
        if source.type == 'field' or source.type == 'method' then
            searchInfer(source.parent, infers, mark)
        end
    end
    for _, def in ipairs(defs) do
        if def.typeGeneric and not isParam then
        else
            searchInfer(def, infers, mark)
        end
    end
    if source.type == 'doc.type' then
        for _, def in ipairs(source.types) do
            if def.typeGeneric then
                searchInfer(def, infers, mark)
            end
        end
    end
    local hasTable = false
    if infers[CLASS] and infers['table'] then
        hasTable = true
    end
    cleanInfers(infers)
    return infers, hasTable
end

---搜索对象的字面量值
---@param source parser.guide.object
---@param field? string
---@param mark? table
---@return table
function m.searchLiterals(source, field, mark)
    local defs = vm.getDefs(source, field)
    local literals = {}
    mark = mark or {}
    if not field then
        searchLiteral(source, literals, mark)
    end
    for _, def in ipairs(defs) do
        searchLiteral(def, literals, mark)
    end
    return literals
end

---搜索并显示推断值
---@param source parser.guide.object
---@param field? string
---@return string
function m.searchAndViewLiterals(source, field, mark)
    if not source then
        return nil
    end
    local literals = m.searchLiterals(source, field, mark)
    local view = m.viewLiterals(literals)
    return view
end

---判断对象的推断值是否是 true
---@param source parser.guide.object
---@param mark? table
function m.isTrue(source, mark)
    if not source then
        return false
    end
    mark = mark or {}
    if not mark.isTrue then
        mark.isTrue = {}
    end
    if mark.isTrue[source] == nil then
        mark.isTrue[source] = false
        local literals = m.searchLiterals(source, nil, mark)
        for literal in pairs(literals) do
            if literal ~= false then
                mark.isTrue[source] = true
                break
            end
        end
    end
    return mark.isTrue[source]
end

---判断对象的推断类型是否包含某个类型
function m.hasType(source, tp, mark)
    mark = mark or {}
    local infers = m.searchInfers(source, nil, mark)
    if infers[tp] then
        return true
    end
    if tp == 'function' then
        for infer in pairs(infers) do
            if infer ~= 0 and infer:sub(1, 4) == 'fun(' then
                return true
            end
        end
    end
    return false
end

---搜索并显示推断类型
---@param source parser.guide.object
---@param field? string
---@return string
function m.searchAndViewInfers(source, field, mark)
    if not source then
        return 'any'
    end
    local infers = m.searchInfers(source, field, mark)
    local view = m.viewInfers(infers)
    return view
end

---搜索并显示推断的class
---@param source parser.guide.object
---@return string?
function m.getClass(source)
    if not source then
        return nil
    end
    local infers = {}
    local defs = vm.getDefs(source)
    for _, def in ipairs(defs) do
        if def.type == 'doc.class.name' then
            infers[def[1]] = true
        end
    end
    cleanInfers(infers)
    infers['nil'] = nil
    local view = m.viewInfers(infers)
    if view == 'any'
    or view == 'nil' then
        return nil
    end
    return view
end

return m<|MERGE_RESOLUTION|>--- conflicted
+++ resolved
@@ -100,13 +100,8 @@
     or op == '~'
     or op == '&'
     or op == '|' then
-<<<<<<< HEAD
-        if  m.hasType(value[1], 'integer', mark)
-        and m.hasType(value[2], 'integer', mark) then
-=======
         if  isBaseType(value[1], mark)
         and isBaseType(value[2], mark) then
->>>>>>> ec613851
             infers['integer'] = true
         end
         return
@@ -120,16 +115,8 @@
     end
     if op == '^'
     or op == '/' then
-<<<<<<< HEAD
-        if  m.hasType(value[1], 'integer', mark)
-        and m.hasType(value[2], 'integer', mark) then
-            infers['integer'] = true
-        elseif (m.hasType(value[1], 'number', mark) or m.hasType(value[1], 'integer', mark))
-        and (m.hasType(value[2], 'number', mark) or m.hasType(value[2], 'integer', mark))then
-=======
         if  isBaseType(value[1], mark)
         and isBaseType(value[2], mark) then
->>>>>>> ec613851
             infers['number'] = true
         end
         return
@@ -142,13 +129,8 @@
         if  m.hasType(value[1], 'integer', mark)
         and m.hasType(value[2], 'integer', mark) then
             infers['integer'] = true
-<<<<<<< HEAD
-        elseif (m.hasType(value[1], 'number', mark) or m.hasType(value[1], 'integer', mark))
-        and (m.hasType(value[2], 'number', mark) or m.hasType(value[2], 'integer', mark))then
-=======
         elseif isBaseType(value[1], mark)
         and    isBaseType(value[2], mark) then
->>>>>>> ec613851
             infers['number'] = true
         end
         return
