local core = require 'core'
local parser  = require 'parser'
local service = require 'service'

rawset(_G, 'TEST', true)

local function catch_target(script)
    local list = {}
    local cur = 1
    local cut = 0
    while true do
        local start, finish  = script:find('<!.-!>', cur)
        if not start then
            break
        end
        list[#list+1] = { start - cut, finish - 4 - cut }
        cur = finish + 1
        cut = cut + 4
    end
    local new_script = script:gsub('<!(.-)!>', '%1')
    return new_script, list
end

local function founded(targets, results)
    if #targets ~= #results then
        return false
    end
    for _, target in ipairs(targets) do
        for _, result in ipairs(results) do
            if target[1] == result[1] and target[2] == result[2] then
                goto NEXT
            end
        end
        do return false end
        ::NEXT::
    end
    return true
end

function TEST(script)
    local new_script, target = catch_target(script)
    local lsp = service()
    local ast = parser:ast(new_script)
    assert(ast)
    local lines = parser:lines(new_script)
    local vm = core.vm(ast, lsp)
    assert(vm)
    local datas = core.diagnostics(vm, lines, 'test')
    local results = {}
    for i, data in ipairs(datas) do
        results[i] = { data.start, data.finish }
    end

    if results[1] then
        if not founded(target, results) then
            error(('%s\n%s'):format(table.dump(target), table.dump(results)))
        end
    else
        assert(#target == 0)
    end
end

TEST [[
local <!x!>
]]

TEST [[
print(<!x!>)
print(<!log!>)
print(<!X!>)
print(<!Log!>)
print(_VERSION)
print(<!y!>)
print(z)
z = 1
]]

TEST [[
::<!LABEL!>::
]]

TEST [[
<!    !>
]]

TEST [[
x = 1<!  !>
]]

TEST [[
local x
print(x)
local <!x!>
print(x)
]]

TEST [[
local x
print(x)
local <!x!>
print(x)
local <!x!>
print(x)
]]

TEST [[
local _
print(_)
local _
print(_)
local _ENV
print(_ENV)
]]

TEST [[
print(_G)
<!('string')!>:sub(1, 1)
]]

TEST [[
print(_G)
('string')
]]

TEST [[
local function x(a, b)
    return a, b
end
x(1, 2, <!3!>)
]]

TEST [[
instanceName = 1
instance = _G[instanceName]
]]

TEST [[
(''):sub(1, 2)
]]


TEST [=[
return [[   
   
]]
]=]

TEST [[
local mt, x
function mt:m()
    function x:m()
    end
end
]]

TEST [[
local function f(<!self!>)
end
f()
]]

TEST [[
<<<<<<< HEAD
local function f(var)
    print(var)
end
local var
f(var)
=======
local function f(a, b)
    return a, b
end
f(1, 2, <!3!>)
]]

TEST [[
next({}, 1, <!2!>)
print(1, 2, 3, 4, 5)
>>>>>>> da0be511
]]<|MERGE_RESOLUTION|>--- conflicted
+++ resolved
@@ -160,13 +160,14 @@
 ]]
 
 TEST [[
-<<<<<<< HEAD
 local function f(var)
     print(var)
 end
 local var
 f(var)
-=======
+]]
+
+TEST [[
 local function f(a, b)
     return a, b
 end
@@ -176,5 +177,4 @@
 TEST [[
 next({}, 1, <!2!>)
 print(1, 2, 3, 4, 5)
->>>>>>> da0be511
 ]]