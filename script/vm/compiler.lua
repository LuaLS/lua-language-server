local guide      = require 'parser.guide'
local util       = require 'utility'
local config     = require 'config'
local rpath      = require 'workspace.require-path'
local files      = require 'files'
---@class vm
local vm         = require 'vm.vm'

---@class parser.object
---@field _compiledNodes     boolean
---@field _node              vm.node
---@field cindex             integer
---@field func               parser.object

-- 该函数有副作用，会给source绑定node！
---@param source parser.object
---@return boolean
function vm.bindDocs(source)
    local docs = source.bindDocs
    if not docs then
        return false
    end
    for i = #docs, 1, -1 do
        local doc = docs[i]
        if doc.type == 'doc.type' then
            vm.setNode(source, vm.compileNode(doc))
            return true
        end
        if doc.type == 'doc.class' then
            vm.setNode(source, vm.compileNode(doc))
            return true
        end
        if doc.type == 'doc.param' then
            local node = vm.compileNode(doc)
            if doc.optional then
                node:addOptional()
            end
            vm.setNode(source, node)
            return true
        end
        if doc.type == 'doc.module' then
            local name = doc.module
            if not name then
                return true
            end
            local uri = rpath.findUrisByRequireName(guide.getUri(source), name)[1]
            if not uri then
                return true
            end
            local state = files.getState(uri)
            local ast   = state and state.ast
            if not ast then
                return true
            end
            vm.setNode(source, vm.compileNode(ast))
            return true
        end
    end
    return false
end

---@param source parser.object | vm.variable
---@param key string|vm.global|vm.ANY
---@param pushResult fun(res: parser.object, markDoc?: boolean)
local function searchFieldByLocalID(source, key, pushResult)
    local fields
    if key ~= vm.ANY then
        if type(key) ~= 'string' then
            return
        end
        if source.type == 'variable' then
            ---@cast source vm.variable
            fields = source:getSets(key)
        else
            ---@cast source parser.object
            fields = vm.getVariableSets(source, key)
        end
    else
        if source.type == 'variable' then
            ---@cast source vm.variable
            fields = source:getFields(false)
        else
            ---@cast source parser.object
            fields = vm.getVariableFields(source, false)
        end
    end
    if not fields then
        return
    end
    local hasMarkDoc = {}
    for _, src in ipairs(fields) do
        if src.bindDocs then
            if vm.bindDocs(src) then
                local skey = guide.getKeyName(src)
                if skey then
                    hasMarkDoc[skey] = true
                end
                pushResult(src, true)
            end
        end
    end
    for _, src in ipairs(fields) do
        local skey = guide.getKeyName(src)
        if not hasMarkDoc[skey] then
            pushResult(src)
        end
    end
end

---@param suri uri
---@param source parser.object
---@param key string|vm.global|vm.ANY
---@param pushResult fun(res: parser.object, markDoc?: boolean)
local function searchFieldByGlobalID(suri, source, key, pushResult)
    local node = vm.getGlobalNode(source)
    if not node then
        return
    end
    if node.cate == 'variable' then
        if key ~= vm.ANY then
            if type(key) ~= 'string' then
                return
            end
            local global = vm.getGlobal('variable', node.name, key)
            if global then
                for _, set in ipairs(global:getSets(suri)) do
                    pushResult(set)
                end
            end
        else
            local globals = vm.getGlobalFields('variable', node.name)
            for _, global in ipairs(globals) do
                for _, set in ipairs(global:getSets(suri)) do
                    pushResult(set)
                end
            end
        end
    end
    if node.cate == 'type' then
        vm.getClassFields(suri, node, key, pushResult)
    end
end

local searchFieldSwitch = util.switch()
    : case 'table'
    : call(function (suri, source, key, pushResult)
        local hasFiled = false
        for _, field in ipairs(source) do
            if field.type == 'tablefield'
            or field.type == 'tableindex' then
                local fieldKey = guide.getKeyName(field)
                if key == vm.ANY
                or key == fieldKey then
                    hasFiled = true
                    pushResult(field)
                end
            end
            if field.type == 'tableexp' then
                if key == vm.ANY
                or key == field.tindex then
                    hasFiled = true
                    pushResult(field)
                end
            end
            if field.type == 'varargs' then
                if not hasFiled
                and type(key) == 'number'
                and key >= 1
                and math.tointeger(key) then
                    hasFiled = true
                    pushResult(field)
                end
                if key == vm.ANY then
                    pushResult(field)
                end
            end
        end
    end)
    : case 'string'
    : case 'doc.type.string'
    : call(function (suri, source, key, pushResult)
        -- change to `string: stringlib` ?
        local stringlib = vm.getGlobal('type', 'stringlib')
        if stringlib then
            vm.getClassFields(suri, stringlib, key, pushResult)
        end
    end)
    : case 'doc.type.array'
    : call(function (suri, source, key, pushResult)
        if type(key) == 'number' then
            if key < 1
            or not math.tointeger(key) then
                return
            end
            pushResult(source.node, true)
        end
        if type(key) == 'table' then
            if vm.isSubType(suri, key, 'integer') then
                pushResult(source.node, true)
            end
        end
    end)
    : case 'doc.type.table'
    : call(function (suri, source, key, pushResult)
        if type(key) == 'string' and key:find(vm.ID_SPLITE) then
            return
        end
        for _, field in ipairs(source.fields) do
            local fieldKey = field.name
            if fieldKey.type == 'doc.type' then
                local fieldNode = vm.compileNode(fieldKey)
                for fn in fieldNode:eachObject() do
                    if fn.type == 'global' and fn.cate == 'type' then
                        if key == vm.ANY
                        or fn.name == 'any'
                        or (fn.name == 'boolean' and type(key) == 'boolean')
                        or (fn.name == 'number'  and type(key) == 'number')
                        or (fn.name == 'integer' and math.tointeger(key))
                        or (fn.name == 'string'  and type(key) == 'string') then
                            pushResult(field, true)
                        end
                    elseif fn.type == 'doc.type.string'
                    or     fn.type == 'doc.type.integer'
                    or     fn.type == 'doc.type.boolean' then
                        if key == vm.ANY
                        or fn[1] == key then
                            pushResult(field, true)
                        end
                    end
                end
            end
            if fieldKey.type == 'doc.field.name' then
                if key == vm.ANY or fieldKey[1] == key then
                    pushResult(field, true)
                end
            end
        end
    end)
    : case 'global'
    : call(function (suri, node, key, pushResult)
        if node.cate == 'variable' then
            if key ~= vm.ANY then
                if type(key) ~= 'string' then
                    return
                end
                local global = vm.getGlobal('variable', node.name, key)
                if global then
                    for _, set in ipairs(global:getSets(suri)) do
                        pushResult(set)
                    end
                end
            else
                local globals = vm.getGlobalFields('variable', node.name)
                for _, global in ipairs(globals) do
                    for _, set in ipairs(global:getSets(suri)) do
                        pushResult(set)
                    end
                end
            end
        end
        if node.cate == 'type' then
            vm.getClassFields(suri, node, key, pushResult)
        end
    end)
    : default(function (suri, source, key, pushResult)
        searchFieldByLocalID(source, key, pushResult)
        searchFieldByGlobalID(suri, source, key, pushResult)
    end)

---@param suri uri
---@param object vm.global
---@param key string|number|integer|boolean|vm.global|vm.ANY
---@param pushResult fun(field: vm.object, isMark?: boolean)
function vm.getClassFields(suri, object, key, pushResult)
    local mark = {}

    local function searchClass(class, searchedFields)
        local name = class.name
        if mark[name] then
            return
        end
        mark[name] = true
        searchedFields = searchedFields or {}

        local hasFounded = {}
        local function copyToSearched()
            for fieldKey in pairs(hasFounded) do
                searchedFields[fieldKey] = true
                hasFounded[fieldKey] = nil
            end
        end

        local sets = class:getSets(suri)
        for _, set in ipairs(sets) do
            if set.type == 'doc.class' then
                -- check ---@field
                for _, field in ipairs(set.fields) do
                    local fieldKey = guide.getKeyName(field)
                    if fieldKey then
                        -- ---@field x boolean -> class.x
                        if key == vm.ANY
                        or fieldKey == key then
                            if not searchedFields[fieldKey] then
                                pushResult(field, true)
                                hasFounded[fieldKey] = true
                            end
                        end
                        goto CONTINUE
                    end
                    if key == vm.ANY then
                        pushResult(field, true)
                        goto CONTINUE
                    end
                    if hasFounded[key] then
                        goto CONTINUE
                    end
                    local keyType = type(key)
                    if keyType == 'table' then
                        -- ---@field [integer] boolean -> class[integer]
                        local fieldNode = vm.compileNode(field.field)
                        if vm.isSubType(suri, key.name, fieldNode) then
                            local nkey = '|' .. key.name
                            if not searchedFields[nkey] then
                                pushResult(field, true)
                                hasFounded[nkey] = true
                            end
                        end
                    else
                        local keyObject
                        if keyType == 'number' then
                            if math.tointeger(key) then
                                keyObject = { type = 'integer', [1] = key }
                            else
                                keyObject = { type = 'number', [1] = key }
                            end
                        elseif keyType == 'boolean'
                        or     keyType == 'string' then
                            keyObject = { type = keyType, [1] = key }
                        end
                        if keyObject and field.field.type ~= 'doc.field.name' then
                            -- ---@field [integer] boolean -> class[1]
                            local fieldNode = vm.compileNode(field.field)
                            if vm.isSubType(suri, keyObject, fieldNode) then
                                local nkey = '|' .. keyType
                                if not searchedFields[nkey] then
                                    pushResult(field, true)
                                    hasFounded[nkey] = true
                                end
                            end
                        end
                    end
                    ::CONTINUE::
                end
            end
        end
        copyToSearched()

        for _, set in ipairs(sets) do
            if set.type == 'doc.class' then
                -- check local field and global field
                if not searchedFields[key] and set.bindSource then
                    local src = set.bindSource
                    if src.value and src.value.type == 'table' then
                        searchFieldSwitch('table', suri, src.value, key, function (field)
                            local fieldKey = guide.getKeyName(field)
                            if fieldKey then
                                if  not searchedFields[fieldKey]
                                and guide.isAssign(field) then
                                    hasFounded[fieldKey] = true
                                    pushResult(field, true)
                                end
                            end
                        end)
                    end
                    if  src.value
                    and src.value.type == 'select'
                    and src.value.vararg.type == 'call' then
                        local func = src.value.vararg.node
                        local args = src.value.vararg.args
                        if  func.special == 'setmetatable'
                        and args
                        and args[1]
                        and args[1].type == 'table' then
                            searchFieldSwitch('table', suri, args[1], key, function (field)
                                local fieldKey = guide.getKeyName(field)
                                if fieldKey then
                                    if  not searchedFields[fieldKey]
                                    and guide.isAssign(field) then
                                        hasFounded[fieldKey] = true
                                        pushResult(field, true)
                                    end
                                end
                            end)
                        end
                    end
                end
            end
        end
        copyToSearched()

        for _, set in ipairs(sets) do
            if set.type == 'doc.class' then
                if not searchedFields[key] and set.bindSource then
                    local src = set.bindSource
                    searchFieldSwitch(src.type, suri, src, key, function (field)
                        local fieldKey = guide.getKeyName(field)
                        if fieldKey and not searchedFields[fieldKey] then
                            if  not searchedFields[fieldKey]
                            and guide.isAssign(field)
                            and field.value then
                                if  vm.getVariableID(field)
                                and vm.getVariableID(field) == vm.getVariableID(field.value) then
                                elseif vm.getGlobalNode(src)
                                and    vm.getGlobalNode(src) == vm.getGlobalNode(field.value) then
                                else
                                    hasFounded[fieldKey] = true
                                end
                                pushResult(field, true)
                            end
                        end
                    end)
                end
            end
        end
        copyToSearched()

        for _, set in ipairs(sets) do
            if set.type == 'doc.class' then
                -- look into extends(if field not found)
                if not searchedFields[key] and set.extends then
                    for _, extend in ipairs(set.extends) do
                        if extend.type == 'doc.extends.name' then
                            local extendType = vm.getGlobal('type', extend[1])
                            if extendType then
                                searchClass(extendType, searchedFields)
                            end
                        end
                    end
                end
            end
        end
        copyToSearched()
    end

    local function searchGlobal(class)
        if class.cate == 'type' and class.name == '_G' then
            if key == vm.ANY then
                local sets = vm.getGlobalSets(suri, 'variable')
                for _, set in ipairs(sets) do
                    pushResult(set)
                end
            elseif type(key) == 'string' then
                local global = vm.getGlobal('variable', key)
                if global then
                    for _, set in ipairs(global:getSets(suri)) do
                        pushResult(set)
                    end
                end
            end
        end
    end

    searchClass(object)
    searchGlobal(object)
end

---@param func  parser.object
---@param index integer
---@return (parser.object|vm.generic)?
function vm.getReturnOfFunction(func, index)
    if func.type == 'function' then
        if not func._returns then
            func._returns = {}
        end
        if not func._returns[index] then
            func._returns[index] = {
                type        = 'function.return',
                parent      = func,
                returnIndex = index,
            }
            vm.compileNode(func._returns[index])
        end
        return func._returns[index]
    end
    if func.type == 'doc.type.function' then
        local rtn = func.returns[index]
        if not rtn then
            local lastReturn = func.returns[#func.returns]
            if lastReturn and lastReturn.name and lastReturn.name[1] == '...' then
                rtn = lastReturn
            else
                return nil
            end
        end
        local sign = vm.getSign(func)
        if not sign then
            return rtn
        end
        return vm.createGeneric(rtn, sign)
    end
    return nil
end

---@param args parser.object[]
---@return vm.node
local function getReturnOfSetMetaTable(args)
    local tbl  = args[1]
    local mt   = args[2]
    local node = vm.createNode()
    if tbl then
        node:merge(vm.compileNode(tbl))
    end
    if mt then
        vm.compileByParentNode(mt, '__index', function (src)
            for n in vm.compileNode(src):eachObject() do
                if n.type == 'global'
                or n.type == 'local'
                or n.type == 'table'
                or n.type == 'doc.type.table' then
                    node:merge(n)
                end
            end
        end)
    end
    return node
end

---@param source parser.object
local function matchCall(source)
    local call = source.parent
    if not call
    or call.type ~= 'call'
    or call.node ~= source then
        return
    end
    local funcs = vm.getMatchedFunctions(source, call.args)
    local myNode = vm.getNode(source)
    if not myNode then
        return
    end
    local needRemove
    for n in myNode:eachObject() do
        if n.type == 'function'
        or n.type == 'doc.type.function' then
            if not util.arrayHas(funcs, n) then
                if not needRemove then
                    needRemove = vm.createNode()
                end
                needRemove:merge(n)
            end
        end
    end
    if needRemove then
        local newNode = myNode:copy()
        newNode:removeNode(needRemove)
        newNode.originNode = myNode
        vm.setNode(source, newNode, true)
    end
end

---@param func  parser.object
---@param index integer
---@param args  parser.object[]
---@return vm.node
local function getReturn(func, index, args)
    if not func._callReturns then
        func._callReturns = {}
    end
    if not func._callReturns[index] then
        local call = func.parent
        func._callReturns[index] = {
            type   = 'call.return',
            parent = call,
            func   = func,
            cindex = index,
            args   = args,
            start  = call.start,
            finish = call.finish,
        }
    end
    return vm.compileNode(func._callReturns[index])
end

---@param source parser.object
---@return boolean
function vm.bindAs(source)
    local root = guide.getRoot(source)
    local docs = root.docs
    if not docs then
        return false
    end
    local ases = docs._asCache
    if not ases then
        ases = {}
        docs._asCache = ases
        for _, doc in ipairs(docs) do
            if doc.type == 'doc.as' and doc.as and doc.touch then
                ases[#ases+1] = doc
            end
        end
        table.sort(ases, function (a, b)
            return a.touch < b.touch
        end)
    end

    if #ases == 0 then
        return false
    end

    local max = #ases
    local index
    local left  = 1
    local right = max
    for _ = 1, 1000 do
        if left == right then
            index = left
            break
        end
        index = left + (right - left) // 2
        local doc = ases[index]
        if doc.touch < source.finish then
            left = index + 1
        else
            right = index
        end
    end

    local doc = ases[index]
    if doc and doc.touch == source.finish then
        local asNode = vm.compileNode(doc.as)
        vm.setNode(source, asNode, true)
        return true
    end

    return false
end

---@param source parser.object | vm.variable
---@param key string|vm.global|vm.ANY
---@param pushResult fun(source: parser.object)
function vm.compileByParentNode(source, key, pushResult)
    local parentNode = vm.compileNode(source)
    local docedResults = {}
    local commonResults = {}
    local mark = {}
    local suri = guide.getUri(source)
    local hasClass
    for node in parentNode:eachObject() do
        if  node.type == 'global'
        and node.cate == 'type'
        ---@cast node vm.global
        and not guide.isBasicType(node.name) then
            hasClass = true
            break
        end
    end
    for node in parentNode:eachObject() do
        if not hasClass
        or (
                node.type == 'global'
            and node.cate == 'type'
            ---@cast node vm.global
            and not guide.isBasicType(node.name)
        )
        or guide.isLiteral(node) then
            searchFieldSwitch(node.type, suri, node, key, function (res, markDoc)
                if mark[res] then
                    return
                end
                mark[res] = true
                if markDoc then
                    docedResults[#docedResults+1] = res
                else
                    commonResults[#commonResults+1] = res
                end
            end)
        end
    end

    if not next(mark) then
        searchFieldByLocalID(source, key, function (res, markDoc)
            if mark[res] then
                return
            end
            mark[res] = true
            if markDoc then
                docedResults[#docedResults+1] = res
            else
                commonResults[#commonResults+1] = res
            end
        end)
    end

    if #docedResults > 0 then
        for _, res in ipairs(docedResults) do
            pushResult(res)
        end
    end
    if #docedResults == 0 or key == vm.ANY then
        for _, res in ipairs(commonResults) do
            pushResult(res)
        end
    end
end

---@param list  parser.object[]
---@param index integer
---@return vm.node
---@return parser.object?
function vm.selectNode(list, index)
    local exp
    if list[index] then
        exp = list[index]
        index = 1
    else
        for i = index, 1, -1 do
            if list[i] then
                local last = list[i]
                if last.type == 'call'
                or last.type == 'varargs' then
                    index = index - i + 1
                    exp = last
                end
                break
            end
        end
    end
    if not exp then
        return vm.createNode(vm.declareGlobal('type', 'nil')), nil
    end
    ---@type vm.node?
    local result
    if exp.type == 'call' then
        result = getReturn(exp.node, index, exp.args)
        if result:isEmpty() then
            result:merge(vm.declareGlobal('type', 'unknown'))
        end
    else
        ---@type vm.node
        result = vm.compileNode(exp)
        if result:isEmpty() then
            result:merge(vm.declareGlobal('type', 'unknown'))
        end
    end
    return result, exp
end

---@param source parser.object
---@param list   parser.object[]
---@param index  integer
---@return vm.node
local function selectNode(source, list, index)
    local result = vm.selectNode(list, index)
    if source.type == 'function.return' then
        -- remove any for returns
        local rtnNode = vm.createNode()
        for n in result:eachObject() do
            if guide.isLiteral(n) then
                rtnNode:merge(n)
            end
            if n.type == 'global' and n.cate == 'type' then
                if  n.name ~= 'any' then
                    rtnNode:merge(n)
                end
            else
                rtnNode:merge(n)
            end
        end
        vm.setNode(source, rtnNode)
        return rtnNode
    end
    vm.setNode(source, result)
    return result
end

---@param source parser.object
---@param node   vm.node.object
---@return boolean
local function isValidCallArgNode(source, node)
    if source.type == 'function' then
        return node.type == 'doc.type.function'
    end
    if source.type == 'table' then
        return node.type == 'doc.type.table' or node.type == 'doc.type.array'
            or (    node.type == 'global'
                and node.cate == 'type'
                ---@cast node vm.global
                and not guide.isBasicType(node.name)
            )
    end
    if source.type == 'dummyarg' then
        return true
    end
    return false
end

---@param func parser.object
---@param index integer
---@return parser.object?
local function getFuncArg(func, index)
    local args = func.args
    if not args then
        return nil
    end
    if args[index] then
        return args[index]
    end
    local lastArg = args[#args]
    if lastArg and lastArg.type == '...' then
        return lastArg
    end
    return nil
end

---@param arg      parser.object
---@param call     parser.object
---@param callNode vm.node
---@param fixIndex integer
---@param myIndex  integer
local function compileCallArgNode(arg, call, callNode, fixIndex, myIndex)
    ---@type integer?, table<any, boolean>?
    local eventIndex, eventMap
    if call.args then
        for i = 1, 2 do
            local eventArg = call.args[i + fixIndex]
            if not eventArg then
                break
            end
            eventMap = vm.getLiterals(eventArg)
            if eventMap then
                eventIndex = i
                break
            end
        end
    end

    for n in callNode:eachObject() do
        if n.type == 'function' then
            ---@cast n parser.object
            local sign = vm.getSign(n)
            local farg = getFuncArg(n, myIndex)
            if farg then
                for fn in vm.compileNode(farg):eachObject() do
                    if isValidCallArgNode(arg, fn) then
                        if fn.type == 'doc.type.function' then
                            ---@cast fn parser.object
                            if sign then
                                local generic = vm.createGeneric(fn, sign)
                                local args    = {}
                                for i = fixIndex + 1, myIndex - 1 do
                                    args[#args+1] = call.args[i]
                                end
                                local resolvedNode = generic:resolve(guide.getUri(call), args)
                                vm.setNode(arg, resolvedNode)
                                goto CONTINUE
                            end
                        end
                        vm.setNode(arg, fn)
                        ::CONTINUE::
                    end
                end
            end
        end
        if n.type == 'doc.type.function' then
            ---@cast n parser.object
            local myEvent
            if n.args[eventIndex] then
                local argNode = vm.compileNode(n.args[eventIndex])
                myEvent = argNode:get(1)
            end
            if not myEvent
            or not eventMap
            or myIndex <= eventIndex
            or myEvent.type ~= 'doc.type.string'
            or eventMap[myEvent[1]] then
                local farg = getFuncArg(n, myIndex)
                if farg then
                    for fn in vm.compileNode(farg):eachObject() do
                        if isValidCallArgNode(arg, fn) then
                            vm.setNode(arg, fn)
                        end
                    end
                end
            end
        end
    end
end

---@param arg parser.object
---@param call parser.object
---@param index? integer
---@return vm.node?
function vm.compileCallArg(arg, call, index)
    if not index then
        for i, carg in ipairs(call.args) do
            if carg == arg then
                index = i
                break
            end
        end
        if not index then
            return nil
        end
    end

    local callNode = vm.compileNode(call.node)
    compileCallArgNode(arg, call, callNode, 0, index)

    if call.node.special == 'pcall'
    or call.node.special == 'xpcall' then
        local fixIndex = call.node.special == 'pcall' and 1 or 2
        if call.args and call.args[1] then
            callNode = vm.compileNode(call.args[1])
            compileCallArgNode(arg, call, callNode, fixIndex, index - fixIndex)
        end
    end
    return vm.getNode(arg)
end

---@class parser.object
---@field package _iterator? table
---@field package _iterArgs? table
---@field package _iterVars? table<parser.object, vm.node>

---@param source parser.object
---@param target parser.object
---@return boolean
local function compileForVars(source, target)
    if not source.exps then
        return false
    end
    --  for k, v in pairs(t) do
    --> for k, v in iterator, status, initValue do
    --> local k, v = iterator(status, initValue)
    if not source._iterator then
        source._iterator = {
            type = 'forstate.iterator',
            parent = source,
        }
        source._iterArgs = {
            {
                type = 'forstate.table'
            },
            {
                type = 'forstate.initValue'
            },
        }
        source._iterVars = {}
    end
    -- iterator
    if not vm.getNode(source._iterator) then
        selectNode(source._iterator,    source.exps, 1)
    end
    -- status
    if not vm.getNode(source._iterArgs[1]) then
        selectNode(source._iterArgs[1], source.exps, 2)
    end
    -- initValue
    if not vm.getNode(source._iterArgs[2]) then
        selectNode(source._iterArgs[2], source.exps, 3)
    end
    if source.keys then
        for i, loc in ipairs(source.keys) do
            if loc == target then
                local node = getReturn(source._iterator, i, source._iterArgs)
                node:removeOptional()
                vm.setNode(loc, node)
                return true
            end
        end
    end
    return false
end

---@param source parser.object
local function compileLocal(source)
    local myNode = vm.setNode(source, source)

    local hasMarkDoc
    if source.bindDocs then
        hasMarkDoc = vm.bindDocs(source)
    end
    local hasMarkParam
    if not hasMarkDoc then
        local selfNode = guide.getSelfNode(source)
        if selfNode then
            hasMarkParam = true
            vm.setNode(source, vm.compileNode(selfNode))
            myNode:remove 'function'
        end
    end
    local hasMarkValue
    if (not hasMarkDoc and source.value)
    or (source.value and source.value.type == 'table') then
        hasMarkValue = true
        if source.value.type == 'table' then
            vm.setNode(source, source.value)
        elseif source.value.type ~= 'nil' then
            vm.setNode(source, vm.compileNode(source.value))
        end
    end
    -- function x.y(self, ...) --> function x:y(...)
    if  source[1] == 'self'
    and not hasMarkDoc
    and source.parent.type == 'funcargs'
    and source.parent[1] == source then
        local setfield = source.parent.parent.parent
        if setfield.type == 'setfield' then
            hasMarkParam = true
            vm.setNode(source, vm.compileNode(setfield.node))
        end
    end
    if source.parent.type == 'funcargs' and not hasMarkDoc and not hasMarkParam then
        local func = source.parent.parent
        -- local call ---@type fun(f: fun(x: number));call(function (x) end) --> x -> number
        local funcNode = vm.compileNode(func)
        local hasDocArg
        for n in funcNode:eachObject() do
            if n.type == 'doc.type.function' then
                for index, arg in ipairs(n.args) do
                    if func.args[index] == source then
                        local argNode = vm.compileNode(arg)
                        for an in argNode:eachObject() do
                            if an.type ~= 'doc.generic.name' then
                                vm.setNode(source, an)
                            end
                        end
                        hasDocArg = true
                    end
                end
            end
        end
        if not hasDocArg then
            vm.setNode(source, vm.declareGlobal('type', 'any'))
        end
    end
    -- for x in ... do
    if source.parent.type == 'in' then
        compileForVars(source.parent, source)
        hasMarkDoc = true
    end

    -- for x = ... do
    if source.parent.type == 'loop' then
        if source.parent.loc == source then
            if vm.bindDocs(source) then
                return
            end
            vm.setNode(source, vm.declareGlobal('type', 'integer'))
            hasMarkDoc = true
        end
    end

    if  not hasMarkDoc
    and not hasMarkValue
    and source.ref then
        local firstSet
        local myFunction = guide.getParentFunction(source)
        for _, ref in ipairs(source.ref) do
            if ref.type == 'setlocal' then
                firstSet = ref
                break
            end
            if ref.type == 'getlocal' then
                if guide.getParentFunction(ref) == myFunction then
                    break
                end
            end
        end
        if  firstSet
        and guide.getBlock(firstSet) == guide.getBlock(source) then
            vm.setNode(source, vm.compileNode(firstSet))
        end
    end

    myNode.hasDefined = hasMarkDoc or hasMarkParam or hasMarkValue
end

---@param source parser.object
---@param mfunc  parser.object
---@param index  integer
---@param args   parser.object[]
local function bindReturnOfFunction(source, mfunc, index, args)
    local returnObject = vm.getReturnOfFunction(mfunc, index)
    if not returnObject then
        return
    end
    local returnNode = vm.compileNode(returnObject)
    for rnode in returnNode:eachObject() do
        if rnode.type == 'generic' then
            returnNode = rnode:resolve(guide.getUri(source), args, true)
            break
        end
    end
    if returnNode then
        for rnode in returnNode:eachObject() do
            vm.setNode(source, rnode)
        end
        if returnNode:isOptional() then
            vm.getNode(source):addOptional()
        end
    end
end

local compilerSwitch = util.switch()
    : case 'nil'
    : case 'boolean'
    : case 'integer'
    : case 'number'
    : case 'string'
    : case 'doc.type.function'
    : case 'doc.type.table'
    : case 'doc.type.array'
    : call(function (source)
        vm.setNode(source, source)
    end)
    : case 'table'
    : call(function (source)
        vm.setNode(source, source)

        if source.parent.type == 'callargs' then
            local call = source.parent.parent
            vm.compileCallArg(source, call)
        end

        if source.parent.type == 'setglobal'
        or source.parent.type == 'local'
        or source.parent.type == 'setlocal'
        or source.parent.type == 'tablefield'
        or source.parent.type == 'tableindex'
        or source.parent.type == 'tableexp'
        or source.parent.type == 'setfield'
        or source.parent.type == 'setindex' then
            local parentNode = vm.compileNode(source.parent)
            for _, pn in ipairs(parentNode) do
                if  pn.type == 'global'
                and pn.cate == 'type' then
                    ---@cast pn vm.global
                    if not guide.isBasicType(pn.name) then
                        vm.setNode(source, pn)
                    end
                elseif pn.type == 'doc.type.table' or pn.type == 'doc.type.array' then
                    vm.setNode(source, pn)
                end
            end
        end
    end)
    : case 'function'
    : call(function (source)
        vm.setNode(source, source)

        local parent = source.parent

        if source.bindDocs then
            for _, doc in ipairs(source.bindDocs) do
                if doc.type == 'doc.overload' then
                    vm.setNode(source, vm.compileNode(doc))
                end
            end
        end

        -- table.sort(string[], function (<?x?>) end)
        if parent.type == 'callargs' then
            local call = parent.parent
            vm.compileCallArg(source, call)
        end

        -- function f() return function (<?x?>) end end
        if parent.type == 'return' then
            for i, ret in ipairs(parent) do
                if ret == source then
                    local func = guide.getParentFunction(parent)
                    if func then
                        local returnObj = vm.getReturnOfFunction(func, i)
                        if returnObj then
                            vm.setNode(source, vm.compileNode(returnObj))
                        end
                    end
                    break
                end
            end
        end

        -- { f = function (<?x?>) end }
        if  guide.isAssign(parent)
        and parent.value == source then
            vm.setNode(source, vm.compileNode(parent))
        end
    end)
    : case 'paren'
    : call(function (source)
        if vm.bindAs(source) then
            return
        end
        if source.exp then
            vm.setNode(source, vm.compileNode(source.exp))
        end
    end)
    : case 'local'
    : case 'self'
    ---@async
    ---@param source parser.object
    : call(function (source)
        compileLocal(source)
    end)
    : case 'setlocal'
    : call(function (source)
        if vm.bindDocs(source) then
            return
        end
        local locNode = vm.compileNode(source.node)
        if not source.value then
            vm.setNode(source, locNode)
            return
        end
        local valueNode = vm.compileNode(source.value)
        vm.setNode(source, valueNode)
        if  locNode.hasDefined
        and guide.isLiteral(source.value) then
            vm.setNode(source, locNode)
            vm.getNode(source):narrow(guide.getUri(source), source.value.type)
        else
            vm.setNode(source, valueNode)
        end
    end)
    : case 'getlocal'
    ---@async
    : call(function (source)
        if vm.bindAs(source) then
            return
        end
        local node = vm.traceNode(source)
        if not node then
            return
        end
        vm.setNode(source, node, true)
    end)
    : case 'setfield'
    : case 'setmethod'
    : case 'setindex'
    : case 'getfield'
    : case 'getmethod'
    : case 'getindex'
    : call(function (source)
        if guide.isGet(source) and vm.bindAs(source) then
            return
        end
        if vm.bindDocs(source) then
            return
        end
        ---@type (string|vm.node)?
        local key = guide.getKeyName(source)
        if key == nil and source.index then
            key = vm.compileNode(source.index)
        end
        if key == nil then
            return
        end

        if type(key) == 'table' then
            ---@cast key vm.node
            local uri = guide.getUri(source)
            local value = vm.getTableValue(uri, vm.compileNode(source.node), key)
            if value then
                vm.setNode(source, value)
            end
            for k in key:eachObject() do
                if k.type == 'global' and k.cate == 'type' then
                    ---@cast k vm.global
                    vm.compileByParentNode(source.node, k, function (src)
                        vm.setNode(source, vm.compileNode(src))
                    end)
                end
            end
        else
            ---@cast key string
            vm.compileByParentNode(source.node, key, function (src)
                vm.setNode(source, vm.compileNode(src))
                if src == source and source.value and source.value.type ~= 'nil' then
                    vm.setNode(source, vm.compileNode(source.value))
                end
            end)
        end
    end)
    : case 'setglobal'
    : call(function (source)
        if vm.bindDocs(source) then
            return
        end
        if source.node[1] ~= '_ENV' then
            return
        end
        if not source.value then
            return
        end
        vm.setNode(source, vm.compileNode(source.value))
    end)
    : case 'getglobal'
    : call(function (source)
        if vm.bindAs(source) then
            return
        end
        if source.node[1] ~= '_ENV' then
            return
        end
        local key = guide.getKeyName(source)
        if not key then
            return
        end
        vm.compileByParentNode(source.node, key, function (src)
            vm.setNode(source, vm.compileNode(src))
        end)
    end)
    : case 'tablefield'
    : case 'tableindex'
    : call(function (source)
        local hasMarkDoc
        if source.bindDocs then
            hasMarkDoc = vm.bindDocs(source)
        end

        if not hasMarkDoc then
            local key = guide.getKeyName(source)
            if key then
                vm.compileByParentNode(source.node, key, function (src)
                    if src.type == 'doc.field'
                    or src.type == 'doc.type.field'
                    or src.type == 'doc.type.name' then
                        hasMarkDoc = true
                        vm.setNode(source, vm.compileNode(src))
                    end
                end)
            end
        end

        if not hasMarkDoc and source.type == 'tableindex' then
            vm.compileByParentNode(source.node, vm.ANY, function (src)
                if src.type == 'doc.field'
                or src.type == 'doc.type.field' then
                    if vm.isSubType(guide.getUri(source), vm.compileNode(source.index), vm.compileNode(src.field or src.name)) then
                        hasMarkDoc = true
                        vm.setNode(source, vm.compileNode(src))
                    end
                end
            end)
        end

        if not hasMarkDoc and source.value then
            vm.setNode(source, vm.compileNode(source.value))
        end

    end)
    : case 'field'
    : case 'method'
    : call(function (source)
        vm.setNode(source, vm.compileNode(source.parent))
    end)
    : case 'tableexp'
    : call(function (source)
        local hasMarkDoc
        vm.compileByParentNode(source.parent, source.tindex, function (src)
            if src.type == 'doc.field'
            or src.type == 'doc.type.field'
            or src.type == 'doc.type.name'
            or src.type == 'doc.type'
            or guide.isLiteral(src) then
                hasMarkDoc = true
                vm.setNode(source, vm.compileNode(src))
            end
        end)
        if not hasMarkDoc then
            vm.setNode(source, vm.compileNode(source.value))
        end
    end)
    : case 'function.return'
    ---@param source parser.object
    : call(function (source)
        local func  = source.parent
        local index = source.returnIndex
        local hasMarkDoc
        if func.bindDocs then
            local sign = vm.getSign(func)
            local lastReturn
            for _, doc in ipairs(func.bindDocs) do
                if doc.type == 'doc.return' then
                    for _, rtn in ipairs(doc.returns) do
                        lastReturn = rtn
                        if rtn.returnIndex == index then
                            hasMarkDoc = true
<<<<<<< HEAD
                            if rtn.hasGeneric then
=======
                            source.comment = doc.comment
                            if rtn.name then
                                source.name = rtn.name[1]
                            end
                            local hasGeneric
                            if sign then
                                guide.eachSourceType(rtn, 'doc.generic.name', function (src)
                                    hasGeneric = true
                                end)
                            end
                            if hasGeneric then
>>>>>>> eeffd146
                                ---@cast sign -?
                                vm.setNode(source, vm.createGeneric(rtn, sign))
                            else
                                vm.setNode(source, vm.compileNode(rtn))
                            end
                        end
                    end
                end
            end
            if  lastReturn
            and not hasMarkDoc then
                if lastReturn.name and lastReturn.name[1] == '...' then
                    hasMarkDoc = true
                    vm.setNode(source, vm.compileNode(lastReturn))
                end
            end
        end
        local hasReturn
        if func.returns and not hasMarkDoc then
            for _, rtn in ipairs(func.returns) do
                if selectNode(source, rtn, index) then
                    hasReturn = true
                end
            end
            if hasReturn then
                local hasKnownType
                local hasUnknownType
                for n in vm.getNode(source):eachObject() do
                    if guide.isLiteral(n) then
                        if n.type ~= 'nil' then
                            hasKnownType = true
                            break
                        end
                        goto CONTINUE
                    end
                    if n.type == 'global' and n.cate == 'type' then
                        if n.name ~= 'nil' then
                            hasKnownType = true
                            break
                        end
                        goto CONTINUE
                    end
                    hasUnknownType = true
                    ::CONTINUE::
                end
                if not hasKnownType and hasUnknownType then
                    vm.setNode(source, vm.declareGlobal('type', 'unknown'))
                end
            end
        end
        if not hasMarkDoc and not hasReturn then
            vm.setNode(source, vm.declareGlobal('type', 'nil'))
        end
    end)
    : case 'call.return'
    ---@param source parser.object
    : call(function (source)
        if vm.bindAs(source) then
            return
        end
        local func  = source.func
        local args  = source.args
        local index = source.cindex
        if func.special == 'setmetatable' then
            if not args then
                return
            end
            vm.setNode(source, getReturnOfSetMetaTable(args))
            return
        end
        if func.special == 'pcall' and index > 1 then
            if not args then
                return
            end
            local newArgs = {}
            for i = 2, #args do
                newArgs[#newArgs+1] = args[i]
            end
            local node = getReturn(args[1], index - 1, newArgs)
            if node then
                vm.setNode(source, node)
            end
            return
        end
        if func.special == 'xpcall' and index > 1 then
            if not args then
                return
            end
            local newArgs = {}
            for i = 3, #args do
                newArgs[#newArgs+1] = args[i]
            end
            local node = getReturn(args[1], index - 1, newArgs)
            if node then
                vm.setNode(source, node)
            end
            return
        end
        if func.special == 'require' then
            if index == 2 then
                local uri = guide.getUri(source)
                local version = config.get(uri, 'Lua.runtime.version')
                if version == 'Lua 5.3'
                or version == 'Lua 5.4' then
                    vm.setNode(source, vm.declareGlobal('type', 'unknown'))
                else
                    vm.setNode(source, vm.declareGlobal('type', 'nil'))
                end
                return
            end
            if index >= 3 then
                vm.setNode(source, vm.declareGlobal('type', 'nil'))
                return
            end
            if not args then
                return
            end
            local nameArg = args[1]
            if not nameArg or nameArg.type ~= 'string' then
                return
            end
            local name = nameArg[1]
            if not name or type(name) ~= 'string' then
                return
            end
            local uri = rpath.findUrisByRequireName(guide.getUri(func), name)[1]
            if not uri then
                return
            end
            local state = files.getState(uri)
            local ast   = state and state.ast
            if not ast then
                return
            end
            vm.setNode(source, vm.compileNode(ast))
            return
        end
        local funcNode = vm.compileNode(func)
        ---@type vm.node?
        for nd in funcNode:eachObject() do
            if nd.type == 'function'
            or nd.type == 'doc.type.function' then
                ---@cast nd parser.object
                bindReturnOfFunction(source, nd, index, args)
            elseif nd.type == 'global' and nd.cate == 'type' then
                ---@cast nd vm.global
                for _, set in ipairs(nd:getSets(guide.getUri(source))) do
                    if set.type == 'doc.class' then
                        for _, overload in ipairs(set.calls) do
                            bindReturnOfFunction(source, overload.overload, index, args)
                        end
                    end
                end
            end
        end
    end)
    : case 'main'
    : call(function (source)
        if source.returns then
            for _, rtn in ipairs(source.returns) do
                if rtn[1] then
                    vm.setNode(source, vm.compileNode(rtn[1]))
                end
            end
        end
    end)
    : case 'select'
    : call(function (source)
        local vararg = source.vararg
        if vararg.type == 'call' then
            local node = getReturn(vararg.node, source.sindex, vararg.args)
            if not node then
                return
            end
            if not node:isTyped() then
                node = vm.runOperator('call', vararg.node) or node
            end
            vm.setNode(source, node)
        end
        if vararg.type == 'varargs' then
            vm.setNode(source, vm.compileNode(vararg))
        end
    end)
    : case 'varargs'
    : call(function (source)
        if source.node then
            vm.setNode(source, vm.compileNode(source.node))
        end
    end)
    : case 'call'
    : call(function (source)
        local node = getReturn(source.node, 1, source.args)
        if not node then
            return
        end
        if not node:isTyped() then
            node = vm.runOperator('call', source.node) or node
        end
        vm.setNode(source, node)
    end)
    : case 'doc.type'
    : call(function (source)
        for _, typeUnit in ipairs(source.types) do
            vm.setNode(source, vm.compileNode(typeUnit))
        end
        if source.optional then
            vm.getNode(source):addOptional()
        end
    end)
    : case 'doc.type.integer'
    : case 'doc.type.string'
    : case 'doc.type.boolean'
    : case 'doc.type.code'
    : call(function (source)
        vm.setNode(source, source)
    end)
    : case 'doc.type.name'
    : call(function (source)
        if source[1] == 'self' then
            local state = guide.getDocState(source)
            if state.type == 'doc.return'
            or state.type == 'doc.param' then
                local func = state.bindSource
                if func.type == 'function' then
                    local node = guide.getFunctionSelfNode(func)
                    if node then
                        vm.setNode(source, vm.compileNode(node))
                        return
                    end
                end
            elseif state.type == 'doc.field'
            or     state.type == 'doc.overload' then
                local class = state.class
                if class then
                    vm.setNode(source, vm.compileNode(class))
                    return
                end
            end
        end
    end)
    : case 'doc.generic.name'
    : call(function (source)
        vm.setNode(source, source)
    end)
    : case 'doc.type.sign'
    : call(function (source)
        local uri = guide.getUri(source)
        vm.setNode(source, source)
        if not source.node[1] then
            return
        end
        local global = vm.getGlobal('type', source.node[1])
        if not global then
            return
        end
        for _, set in ipairs(global:getSets(uri)) do
            if set.type == 'doc.class'
            or set.type == 'doc.alias' then
                local sign = vm.getSign(set)
                if sign then
                    local generic = vm.getGeneric(set)
                                 or vm.createGeneric(set, sign)
                    local resolved = generic:resolve(uri, source.signs)
                    vm.setNode(source, resolved)
                    break
                end
            end
        end
    end)
    : case 'doc.class.name'
    : case 'doc.alias.name'
    : call(function (source)
        vm.setNode(source, vm.compileNode(source.parent))
    end)
    : case 'doc.enum.name'
    : call(function (source)
        vm.setNode(source, vm.compileNode(source.parent))
    end)
    : case 'doc.field'
    : call(function (source)
        if not source.extends then
            return
        end
        local fieldNode = vm.compileNode(source.extends)
        if source.optional then
            fieldNode:addOptional()
        end
        vm.setNode(source, fieldNode)
    end)
    : case 'doc.field.name'
    : call(function (source)
        vm.setNode(source, source)
    end)
    : case 'doc.type.field'
    : call(function (source)
        if not source.extends then
            return
        end
        local fieldNode = vm.compileNode(source.extends)
        if source.optional then
            fieldNode:addOptional()
        end
        vm.setNode(source, fieldNode)
    end)
    : case 'doc.param'
    : call(function (source)
        if not source.extends then
            return
        end
        vm.setNode(source, vm.compileNode(source.extends))
    end)
    : case 'doc.vararg'
    : call(function (source)
        if not source.vararg then
            return
        end
        vm.setNode(source, vm.compileNode(source.vararg))
    end)
    : case '...'
    : call(function (source)
        if not source.bindDocs then
            return
        end
        for _, doc in ipairs(source.bindDocs) do
            if doc.type == 'doc.vararg' then
                vm.setNode(source, vm.compileNode(doc))
            end
            if doc.type == 'doc.param' then
                vm.setNode(source, vm.compileNode(doc))
            end
        end
    end)
    : case 'doc.overload'
    : call(function (source)
        vm.setNode(source, vm.compileNode(source.overload))
    end)
    : case 'doc.type.arg'
    : call(function (source)
        if source.extends then
            vm.setNode(source, vm.compileNode(source.extends))
        else
            vm.setNode(source, vm.declareGlobal('type', 'any'))
        end
        if source.optional then
            vm.getNode(source):addOptional()
        end
    end)
    : case 'unary'
    : call(function (source)
        if vm.bindAs(source) then
            return
        end
        if not source[1] then
            return
        end
        vm.unarySwich(source.op.type, source)
    end)
    : case 'binary'
    : call(function (source)
        if vm.bindAs(source) then
            return
        end
        if not source[1] or not source[2] then
            return
        end
        vm.binarySwitch(source.op.type, source)
    end)
    : case 'globalbase'
    : call(function (source)
        ---@type vm.global
        local global = source.global
        local uri = guide.getUri(source)
        vm.setNode(source, global)
        if global.cate == 'variable' then
            for luri, link in pairs(global.links) do
                local firstSet = link.sets[1]
                if firstSet then
                    local setNode = vm.compileNode(firstSet)
                    vm.setNode(source, setNode)
                    if vm.isMetaFile(luri) then
                        for i = 2, #link.sets do
                            setNode = vm.compileNode(link.sets[i])
                            vm.setNode(source, setNode)
                        end
                    end
                end
            end
        end
        if global.cate == 'type' then
            for _, set in ipairs(global:getSets(uri)) do
                if set.type == 'doc.class' then
                    if set.extends then
                        for _, ext in ipairs(set.extends) do
                            if ext.type == 'doc.type.table' then
                                vm.setNode(source, vm.compileNode(ext))
                            end
                        end
                    end
                end
                if set.type == 'doc.alias' then
                    vm.setNode(source, vm.compileNode(set.extends))
                end
            end
        end
    end)
    : case 'variable'
    ---@param variable vm.variable
    : call(function (variable)
        if variable == vm.getVariable(variable.base) then
            vm.setNode(variable, vm.compileNode(variable.base))
            return
        end
    end)
    : case 'global'
    : case 'generic'
    : call(function (source)
        vm.setNode(source, source)
    end)

---@param source parser.object
local function compileByNode(source)
    compilerSwitch(source.type, source)
end

local nodeSwitch;nodeSwitch = util.switch()
    : case 'field'
    : case 'method'
    : call(function (source, lastKey, pushResult)
        return nodeSwitch(source.parent.type, source.parent, lastKey, pushResult)
    end)
    : case 'getfield'
    : case 'setfield'
    : case 'getmethod'
    : case 'setmethod'
    : case 'getindex'
    : case 'setindex'
    : call(function (source, lastKey, pushResult)
        local parentNode = vm.compileNode(source.node)
        local uri = guide.getUri(source)
        local key = guide.getKeyName(source)
        if type(key) ~= 'string' then
            return
        end
        if lastKey then
            key = key .. vm.ID_SPLITE .. lastKey
        end
        for pn in parentNode:eachObject() do
            searchFieldSwitch(pn.type, uri, pn, key, pushResult)
        end
        return key, source.node
    end)
    : case 'tableindex'
    : case 'tablefield'
    : call(function (source, lastKey, pushResult)
        if lastKey then
            return
        end
        local key = guide.getKeyName(source)
        if type(key) ~= 'string' then
            return
        end
        local uri = guide.getUri(source)
        local parentNode = vm.compileNode(source.node)
        for pn in parentNode:eachObject() do
            searchFieldSwitch(pn.type, uri, pn, key, pushResult)
        end
    end)

function vm.compileByNodeChain(source, pushResult)
    local lastKey
    local src = source
    while true do
        local key, node = nodeSwitch(src.type, src, lastKey, pushResult)
        if not key then
            break
        end
        src = node
        lastKey = key
    end
end

---@param source vm.object
local function compileByParentNode(source)
    if vm.getNode(source):isTyped() then
        return
    end
    vm.compileByNodeChain(source, function (result)
        vm.setNode(source, vm.compileNode(result))
    end)
end

---@param source vm.node.object | vm.variable
---@return vm.node
function vm.compileNode(source)
    if not source then
        if TEST then
            error('Can not compile nil source')
        else
            log.error('Can not compile nil source')
        end
    end

    local cache = vm.getNode(source)
    if cache ~= nil then
        return cache
    end

    ---@cast source parser.object
    vm.setNode(source, vm.createNode(), true)
    vm.compileByGlobal(source)
    vm.compileByVariable(source)
    compileByNode(source)
    compileByParentNode(source)
    matchCall(source)

    local node = vm.getNode(source)
    ---@cast node -?
    return node
end<|MERGE_RESOLUTION|>--- conflicted
+++ resolved
@@ -1387,21 +1387,11 @@
                         lastReturn = rtn
                         if rtn.returnIndex == index then
                             hasMarkDoc = true
-<<<<<<< HEAD
-                            if rtn.hasGeneric then
-=======
                             source.comment = doc.comment
                             if rtn.name then
                                 source.name = rtn.name[1]
                             end
-                            local hasGeneric
-                            if sign then
-                                guide.eachSourceType(rtn, 'doc.generic.name', function (src)
-                                    hasGeneric = true
-                                end)
-                            end
-                            if hasGeneric then
->>>>>>> eeffd146
+                            if rtn.hasGeneric then
                                 ---@cast sign -?
                                 vm.setNode(source, vm.createGeneric(rtn, sign))
                             else
