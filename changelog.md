# changelog

## Unreleased
<!-- Add all new changes here. They will be moved under a version at release -->
* `FIX` incorrect argument skip pattern for `--check_out_path=`, which incorrectly skips the next argument
<<<<<<< HEAD
* `CHG` default path for `--doc_out_path` is the current directory
=======
* `FIX` remove extra `./` path prefix in the check report when using `--check=.`
>>>>>>> 807ae524

## 3.13.6
`2025-2-6`
* `NEW` `---@class` supports attribute `partial`, which will not check missing inherited fields [#3023](https://github.com/LuaLS/lua-language-server/issues/3023)
  ```lua
  ---@class Config
  ---@field a number

  ---@class (partial) Config.P: Config
  ---@field b number

  ---@type Config.P[]
  local cfgs = {}
  cfgs[1] = { b = 1 } -- no warning
  cfgs[2] = {}        -- only warns missing `b`
  ```
  This enables the previous missing field check behavior before [#2970](https://github.com/LuaLS/lua-language-server/issues/2970)
* `NEW` Added variable substitution support for vscode's `${workspaceFolder:x}` when resolving path placeholders [#2987](https://github.com/LuaLS/lua-language-server/issues/2987)
* `NEW` Added `--check_format=json|pretty` for use with `--check` to output diagnostics in a human readable format.
* `NEW` Test CLI: `--name=<testname>` `-n=<testname>`: run specify unit test
* `CHG` Generic pattern now supports definition after capture and optional, union, array [#3014](https://github.com/LuaLS/lua-language-server/issues/3014) [#3031](https://github.com/LuaLS/lua-language-server/pull/3031)
  ```lua
  ---@generic T
  ---@param t `T`.Cat?
  ---@return T?
  local function f(t) end

  local t = f('Smile') --> t is `(Smile.Cat)?`
  ```
* `FIX` Fixed the error that the configuration file pointed to by the `--configpath` option was not read and loaded.
* `FIX` Don't truncate any output when running in `--doc` mode [#3049](https://github.com/LuaLS/lua-language-server/issues/3049)
* `FIX` Generic return can be optional.
* `FIX` Fixed the comment calculating in docs `---@param a string?Comment` - now its `Comment` instead of `omment` [#3028](https://github.com/LuaLS/lua-language-server/pull/3028)
* `FIX` Fixed cannot bind variables using tail comment `@class` [#2673](https://github.com/LuaLS/lua-language-server/issues/2673)
* `FIX` Fixed missing field completion for generic class object [#2196](https://github.com/LuaLS/lua-language-server/issues/2196) [#2945](https://github.com/LuaLS/lua-language-server/issues/2945) [#3041](https://github.com/LuaLS/lua-language-server/issues/3041)

## 3.13.5
`2024-12-20`
* `NEW` Setting: `Lua.hint.awaitPropagate`: When enabled, `--@async` propagates to the caller.
* `CHG` Add server version information to `initialize` response [#2996](https://github.com/LuaLS/lua-language-server/pull/2996)
* `CHG` If the `---@field` of the same name has a type of `fun`, the `duplicate-doc-field` check will not be performed.
* `FIX` Incorrect infer for function array annotation on tables [#2367](https://github.com/LuaLS/lua-language-server/issues/2367)

## 3.13.4
`2024-12-13`
* `CHG` Can adjust the level of detail of Hover (VSCode)

## 3.13.3
`2024-12-6`
* `CHG` Update Love2d version
* `CHG` Improve type infer of `table.unpack` and `unpack`
* `FIX` `missing-fields` diagnostic now warns about missing inherited fields
* `FIX` Incorrect `param-type-mismatch` diagnostic for optional fields

## 3.13.2
`2024-11-21`
* `CHG` fulfill zh-cn translations
* `FIX` Add missing `errs ~= nil` checks to script/vm/type checkTableShape

## 3.13.1
`2024-11-13`
* `FIX` Incorrect type check in some case

## 3.13.0
`2024-11-13`
* `NEW` Setting: `Lua.type.inferTableSize`: A Small Table array can be infered
* `NEW` Add custom repository support for addonManager. New configuration setting: `Lua.addonManager.repositoryBranch` and `Lua.addonManager.repositoryPath`
* `NEW` Infer function parameter types when the function is used as an callback argument and that argument has a `fun()` annotation. Enable with `Lua.type.inferParamType` setting. [#2695](https://github.com/LuaLS/lua-language-server/pull/2695)
  ```lua
  ---@param callback fun(a: integer)
  function register(callback) end

  local function callback(a) end  --> a: integer
  register(callback)
  ```
* `CHG` Basic types allow contravariance
  ```lua
  ---@class int32: integer

  ---@type integer
  local n

  ---@type int32
  local a = n
  ```
* `FIX` Improve type narrow with **literal alias type** during completion and signature help

## 3.12.0
`2024-10-30`
* `NEW` Support importing `enum` through class name suffix matching in quick fixes, allowing the import of `enum` from `table.table.enum; return table`.
* `NEW` Support limited multiline annotations
  ```lua
  ---@type {
  --- x: number,
  --- y: number,
  --- z: number,
  ---}
  local point --> local point: { x: number, y: number, z: number }
  ```
* `FIX` A regression related to type narrow and generic param introduced since `v3.10.1`
* `FIX` Parse storagePath to improve reliability of resolving ${addons} placeholder
* `FIX` Reference should also look in tablefield
* `FIX` Determine that the index of `{...}` is an integer when iterating

## 3.11.1
`2024-10-9`
* `FIX` Fixed an issue preventing to set the locale to Japanese
* `FIX` Preserve newlines between function comment and @see
* `FIX` Accept storagePath option from client to resolve addon directory not found

## 3.11.0
`2024-9-30`
* `NEW` Added support for Japanese locale
* `NEW` Infer function parameter types when overriding the same-named class function in an instance of that class [#2158](https://github.com/LuaLS/lua-language-server/issues/2158)
* `NEW` Types with literal fields can be narrowed.
* `NEW` Reference addons installed via the addon manager with `${addons}` [#2866](https://github.com/LuaLS/lua-language-server/pull/2866).
* `NEW` Support using `---@class` on `rawset(_G, ...)` to annotate the created global variable [#2862](https://github.com/LuaLS/lua-language-server/issues/2862)
* `NEW` Settings:
  + `Lua.language.fixIndent`
  + `Lua.language.completeAnnotation`
* `FIX` Eliminate floating point error in test benchmark output
* `FIX` Remove luamake install from make scripts
* `FIX` Incorrect `table` type injected to the global variable created by `rawset(_G, ...)` [#2863](https://github.com/LuaLS/lua-language-server/issues/2863)

## 3.10.6
`2024-9-10`
* `NEW` Custom documentation exporter
* `NEW` Setting: `Lua.docScriptPath`: Path to a script that overrides `cli.doc.export`, allowing user-specified documentation exporting.
* `NEW` Infer the parameter types of a same-named function in the subclass based on the parameter types in the superclass function.
* `FIX` Fix `VM.OnCompileFunctionParam` function in plugins
* `FIX` Lua 5.1: fix incorrect warning when using setfenv with an int as first parameter
* `FIX` Improve type narrow by checking exact match on literal type params
* `FIX` Correctly list enums for function overload arguments [#2840](https://github.com/LuaLS/lua-language-server/pull/2840)
* `FIX` Incorrect function params' type infer when there is only `@overload` [#2509](https://github.com/LuaLS/lua-language-server/issues/2509) [#2708](https://github.com/LuaLS/lua-language-server/issues/2708) [#2709](https://github.com/LuaLS/lua-language-server/issues/2709)
* `FIX` Only call workspace/configuration when available [#981](https://github.com/LuaLS/lua-language-server/issues/981), [#2318](https://github.com/LuaLS/lua-language-server/issues/2318), [2336](https://github.com/LuaLS/lua-language-server/issues/2336) [#2843](https://github.com/LuaLS/lua-language-server/pull/2843)

## 3.10.5
`2024-8-19`
* `NEW` using `enum (partial)`, it suggests all fields with the same `enum` type rather than just the fields from the current table.
* `NEW` When using `enum["<key>" or <index>]`, undefined fields will raise an 'undefined' error.
* `FIX` Renaming files in the directory leads to the auto-correction in "require" adding extra characters.
* `FIX` Performance issue
* `FIX` Fix incorrect indent fixing for `for`

## 3.10.4
`2024-8-16`
* `NEW` Setting: `Lua.type.checkTableShape`: Add matching checks between the shape of tables and classes, during type checking. [#2768](https://github.com/LuaLS/lua-language-server/pull/2768)
* `NEW` `undefined-field` supports `enum`
* `CHG` Show enumed table as `enum X` instead of `table`
* `FIX` Error `attempt to index a nil value` when `Lua.hint.semicolon == 'All'` [#2788](https://github.com/LuaLS/lua-language-server/issues/2788)
* `FIX` Incorrect LuaCats parsing for `"'"`
* `FIX` Incorrect indent fixings

## 3.10.3
`2024-8-8`
* `FIX` Memory leak with `---@enum(partical)`

## 3.10.2
`2024-8-7`
* `NEW` Add support for binary metamethod on right operand [#2777](https://github.com/LuaLS/lua-language-server/pull/2777)
* `FIX` Incorrect indentation fixing in some case

## 3.10.1
`2024-8-2`
* `FIX` Runtime error
* `FIX` Disable indentation fixing for Non-VSCode

## 3.10.0
`2024-8-1`
* `NEW` Add postfix snippet for `unpack`
* `NEW` Add support for lambda style functions, `|paramList| expr` is syntactic sugar for `function(paramList) return expr end`
* `NEW` Added lua regular expression support for `Lua.doc.<scope>Name` [#2753](https://github.com/LuaLS/lua-language-server/pull/2753)
* `NEW` You can now click on "References" in CodeLen to display the reference list（VSCode）
* `NEW` Improved behavior for inserting new lines:
  + When inside an annotation, an annotation tag will be added at the beginning of the line (VSCode).
  + When between `function () end` or similar constructs, the format will be adjusted to a more reasonable one (VSCode) and leading/trailing spaces will be removed (generic).
  + Attempts to semantically fix improper indentation (generic).
* `CHG` Improve performance of multithreaded `--check` and `undefined-field` diagnostic
* `CHG` Change spacing of parameter inlay hints to match other LSPs, like `rust-analyzer`
* `FIX` `diagnostics.severity` defaulting to "Warning" when run using `--check` [#2730](https://github.com/LuaLS/lua-language-server/issues/2730)
* `FIX` Respect `completion.showParams` config for local function completion
* `FIX` Addons can now self-recommend as expected. Fixed by correcting the `wholeMatch` function
* `FIX` Now correctly evaluates the visibility of fields in a class when they are defined directly in the object. use for completion and invisible dianostic. [#2752](https://github.com/LuaLS/lua-language-server/issues/2752)
* `FIX` Bad triggering of the `inject-field` diagnostic, when the fields are declared at the creation of the object [#2746](https://github.com/LuaLS/lua-language-server/issues/2746)
* `FIX` Inconsistent type narrow behavior of function call args [#2758](https://github.com/LuaLS/lua-language-server/issues/2758)
* `FIX` Improve the `missing-fields` logic to be able to correctly handle classes defined several times [#22770](https://github.com/LuaLS/lua-language-server/pull/2770)
* `FIX` Typos in annotation descriptions
* `FIX` incorrect `CompletionItemKind` for postfix snippets [#2773](https://github.com/LuaLS/lua-language-server/pull/2773)

## 3.9.3
`2024-6-11`
* `FIX` Sometimes providing incorrect autocompletion when chaining calls

## 3.9.2
`2024-6-6`
* `NEW` Reference workspace symbols in comments using `[some text](lua://symbolName)` syntax
* `FIX` Don't do diagnostics when the workspace is not ready
* `FIX` Autocompletion for enum values ​​is not available in some cases

## 3.9.1
`2024-5-14`
* revert extension runtime

## 3.9.0
`2024-5-11`
* `NEW` goto implementation
* `NEW` narrow the function prototype based on the parameter type
  ```lua
  ---@overload fun(a: boolean): A
  ---@overload fun(a: number): B
  local function f(...) end

  local r1 = f(true) --> r1 is `A`
  local r2 = f(10) --> r2 is `B`
  ```

## 3.8.3
`2024-4-23`
* `FIX` server may crash when the workspace is using a non-English path.

## 3.8.2
`2024-4-23`
* This is a fake version only for the new version of VSCode, with a core of 3.8.0.

## 3.8.1
`2024-4-23`
* This is a fake version only for the old version of VSCode, with a core of `3.7.4`. Starting from the next minor version, the version requirement for VSCode will be raised to prevent users still using the old version of VSCode from updating to the new version and experiencing compatibility issues.

## 3.8.0
`2024-4-22`
* `NEW` supports tuple type (@[lizho])
  ```lua
  ---@type [string, number, boolean]
  local t

  local x = t[1] --> x is `string`
  local y = t[2] --> y is `number`
  local z = t[3] --> z is `boolean`
  ```
* `NEW` generic pattern (@[fesily])
  ```lua
  ---@generic T
  ---@param t Cat.`T`
  ---@return T
  local function f(t) end

  local t = f('Smile') --> t is `Cat.Smile`
  ```
* `NEW` alias and enums supports attribute `partial`
  ```lua
  ---@alias Animal Cat

  ---@alias(partial) Animal Dog

  ---@type Animal
  local animal --> animal is `Cat|Dog` here
  ```

  ```lua
  ---@enum(key) ErrorCodes
  local codes1 = {
      OK = 0,
      ERROR = 1,
      FATAL = 2,
  }

  ---@enum(key, partial) ErrorCodes
  local codes2 = {
      WARN = 3,
      INFO = 4,
  }

  ---@type ErrorCodes
  local code

  code = 'ERROR' --> OK
  code = 'WARN'  --> OK

  ```
* `NEW` plugin: add `OnTransFormAst` interface (@[fesily])
* `NEW` plugin: add `OnNodeCompileFunctionParam` interface (@[fesily])
* `NEW` plugin: add `ResolveRequire` interface (@[Artem Dzhemesiuk])
* `NEW` plugin: support multi plugins (@[fesily])
  + setting: `Lua.runtime.plugin` can be `string|string[]`
  + setting: `Lua.runtime.pluginArgs` can be `string[]|table<string, string>`
* `NEW` CLI: `--doc` add option `--doc_out_path <PATH>` (@[Andreas Matthias])
* `NEW` CLI: `--doc_update`, update an existing `doc.json` without using `--doc` again (@[Andreas Matthias])
* `NEW` CLI: `--trust_all_plugins`, this is potentially unsafe for normal use and meant for usage in CI environments only (@[Paul Emmerich])
* `CHG` CLI: `--check` will run plugins (@[Daniel Farrell])
* `FIX` diagnostic: `discard-returns` not works in some blocks (@clay-golem)
* `FIX` rename in library files

## 3.7.4
`2024-1-5`
* `FIX` rename to unicode with `Lua.runtime.unicodeName = true`

## 3.7.3
`2023-11-14`
* `FIX` can not infer arg type in some cases.

## 3.7.2
`2023-11-9`
* `FIX` [#2407]

[#2407]: https://github.com/LuaLS/lua-language-server/issues/2407

## 3.7.1
`2023-11-7`
* `FIX` [#2299]
* `FIX` [#2335]

[#2299]: https://github.com/LuaLS/lua-language-server/issues/2299
[#2335]: https://github.com/LuaLS/lua-language-server/issues/2335

## 3.7.0
`2023-8-24`
* `NEW` support `---@type` and `--[[@as]]` for return statement
* `NEW` commandline parameter `--force-accept-workspace`: allowing the use of the root directory or home directory as the workspace
* `NEW` diagnostic: `inject-field`
* `NEW` `---@enum` supports attribute `key`
  ```lua
  ---@enum (key) AnimalType
  local enum = {
    Cat = 1,
    Dog = 2,
  }

  ---@param animal userdata
  ---@param atp AnimalType
  ---@return boolean
  local function isAnimalType(animal, atp)
    return API.isAnimalType(animal, enum[atp])
  end

  assert(isAnimalType(animal, 'Cat'))
  ```
* `NEW` `---@class` supports attribute `exact`
  ```lua
  ---@class (exact) Point
  ---@field x number
  ---@field y number
  local m = {}
  m.x = 1 -- OK
  m.y = 2 -- OK
  m.z = 3 -- Warning
  ```

* `FIX` wrong hover and signature for method with varargs and overloads
* `FIX` [#2155]
* `FIX` [#2224]
* `FIX` [#2252]
* `FIX` [#2267]

[#2155]: https://github.com/LuaLS/lua-language-server/issues/2155
[#2224]: https://github.com/LuaLS/lua-language-server/issues/2224
[#2252]: https://github.com/LuaLS/lua-language-server/issues/2252
[#2267]: https://github.com/LuaLS/lua-language-server/issues/2267

## 3.6.25
`2023-7-26`
* `FIX` [#2214]

[#2214]: https://github.com/LuaLS/lua-language-server/issues/2214

## 3.6.24
`2023-7-21`
* `NEW` diagnostic: `missing-fields`
* `FIX` shake of `codeLens`
* `FIX` [#2145]

[#2145]: https://github.com/LuaLS/lua-language-server/issues/2145

## 3.6.23
`2023-7-7`
* `CHG` signature: narrow by inputed literal

## 3.6.22
`2023-6-14`
* `FIX` [#2038]
* `FIX` [#2042]
* `FIX` [#2062]
* `FIX` [#2083]
* `FIX` [#2088]
* `FIX` [#2110]
* `FIX` [#2129]

[#2038]: https://github.com/LuaLS/lua-language-server/issues/2038
[#2042]: https://github.com/LuaLS/lua-language-server/issues/2042
[#2062]: https://github.com/LuaLS/lua-language-server/issues/2062
[#2083]: https://github.com/LuaLS/lua-language-server/issues/2083
[#2088]: https://github.com/LuaLS/lua-language-server/issues/2088
[#2110]: https://github.com/LuaLS/lua-language-server/issues/2110
[#2129]: https://github.com/LuaLS/lua-language-server/issues/2129

## 3.6.21
`2023-5-24`
* `FIX` disable ffi plugin

## 3.6.20
`2023-5-23`
* `NEW` support connecting by socket with `--socket=PORT`
* `FIX` [#2113]

[#2113]: https://github.com/LuaLS/lua-language-server/issues/2113

## 3.6.19
`2023-4-26`
* `FIX` commandline parameter `checklevel` may not work
* `FIX` [#2036]
* `FIX` [#2037]
* `FIX` [#2056]
* `FIX` [#2077]
* `FIX` [#2081]

[#2036]: https://github.com/LuaLS/lua-language-server/issues/2036
[#2037]: https://github.com/LuaLS/lua-language-server/issues/2037
[#2056]: https://github.com/LuaLS/lua-language-server/issues/2056
[#2077]: https://github.com/LuaLS/lua-language-server/issues/2077
[#2081]: https://github.com/LuaLS/lua-language-server/issues/2081

## 3.6.18
`2023-3-23`
* `FIX` [#1943]
* `FIX` [#1996]
* `FIX` [#2004]
* `FIX` [#2013]

[#1943]: https://github.com/LuaLS/lua-language-server/issues/1943
[#1996]: https://github.com/LuaLS/lua-language-server/issues/1996
[#2004]: https://github.com/LuaLS/lua-language-server/issues/2004
[#2013]: https://github.com/LuaLS/lua-language-server/issues/2013

## 3.6.17
`2023-3-9`
* `CHG` export documents: export global variables
* `FIX` [#1715]
* `FIX` [#1753]
* `FIX` [#1914]
* `FIX` [#1922]
* `FIX` [#1924]
* `FIX` [#1928]
* `FIX` [#1945]
* `FIX` [#1955]
* `FIX` [#1978]

[#1715]: https://github.com/LuaLS/lua-language-server/issues/1715
[#1753]: https://github.com/LuaLS/lua-language-server/issues/1753
[#1914]: https://github.com/LuaLS/lua-language-server/issues/1914
[#1922]: https://github.com/LuaLS/lua-language-server/issues/1922
[#1924]: https://github.com/LuaLS/lua-language-server/issues/1924
[#1928]: https://github.com/LuaLS/lua-language-server/issues/1928
[#1945]: https://github.com/LuaLS/lua-language-server/issues/1945
[#1955]: https://github.com/LuaLS/lua-language-server/issues/1955
[#1978]: https://github.com/LuaLS/lua-language-server/issues/1978

## 3.6.13
`2023-3-2`
* `FIX` setting: `Lua.addonManager.enable` should be `true` by default
* `FIX` failed to publish to Windows

## 3.6.12
`2023-3-2`
* `NEW` [Addon Manager](https://github.com/LuaLS/lua-language-server/discussions/1607), try it with command `lua.addon_manager.open`. Thanks to [carsakiller](https://github.com/carsakiller)!

## 3.6.11
`2023-2-13`
* `CHG` completion: don't show loading process
* `FIX` [#1886]
* `FIX` [#1887]
* `FIX` [#1889]
* `FIX` [#1895]
* `FIX` [#1902]

[#1886]: https://github.com/LuaLS/lua-language-server/issues/1886
[#1887]: https://github.com/LuaLS/lua-language-server/issues/1887
[#1889]: https://github.com/LuaLS/lua-language-server/issues/1889
[#1895]: https://github.com/LuaLS/lua-language-server/issues/1895
[#1902]: https://github.com/LuaLS/lua-language-server/issues/1902

## 3.6.10
`2023-2-7`
* `FIX` [#1869]
* `FIX` [#1872]

[#1869]: https://github.com/LuaLS/lua-language-server/issues/1869
[#1872]: https://github.com/LuaLS/lua-language-server/issues/1872

## 3.6.9
`2023-2-2`
* `FIX` [#1864]
* `FIX` [#1868]
* `FIX` [#1869]
* `FIX` [#1871]

[#1864]: https://github.com/LuaLS/lua-language-server/issues/1864
[#1868]: https://github.com/LuaLS/lua-language-server/issues/1868
[#1869]: https://github.com/LuaLS/lua-language-server/issues/1869
[#1871]: https://github.com/LuaLS/lua-language-server/issues/1871

## 3.6.8
`2023-1-31`
* `NEW` command `lua.exportDocument` . VSCode will display this command in the right-click menu
* `CHG` setting `Lua.workspace.supportScheme` has been removed. All schemes are supported if the language id is `lua`
* `FIX` [#1831]
* `FIX` [#1838]
* `FIX` [#1841]
* `FIX` [#1851]
* `FIX` [#1855]
* `FIX` [#1857]

[#1831]: https://github.com/LuaLS/lua-language-server/issues/1831
[#1838]: https://github.com/LuaLS/lua-language-server/issues/1838
[#1841]: https://github.com/LuaLS/lua-language-server/issues/1841
[#1851]: https://github.com/LuaLS/lua-language-server/issues/1851
[#1855]: https://github.com/LuaLS/lua-language-server/issues/1855
[#1857]: https://github.com/LuaLS/lua-language-server/issues/1857

## 3.6.7
`2023-1-20`
* `FIX` [#1810]
* `FIX` [#1829]

[#1810]: https://github.com/LuaLS/lua-language-server/issues/1810
[#1829]: https://github.com/LuaLS/lua-language-server/issues/1829

## 3.6.6
`2023-1-17`
* `FIX` [#1825]
* `FIX` [#1826]

[#1825]: https://github.com/LuaLS/lua-language-server/issues/1825
[#1826]: https://github.com/LuaLS/lua-language-server/issues/1826

## 3.6.5
`2023-1-16`
* `NEW` support casting global variables
* `NEW` code lens: this feature is disabled by default.
* `NEW` settings:
  * `Lua.codeLens.enable`: Enable code lens.
* `CHG` improve memory usage for large libraries
* `CHG` definition: supports finding definitions for `@class` and `@alias`, since they may be defined multi times
* `CHG` rename: supports `@field`
* `CHG` improve patch for `.luarc.json`
* `CHG` `---@meta [name]`: once declared `name`, user can only require this file by declared name. meta file can not be required with name `_`
* `CHG` remove telemetry
* `FIX` [#831]
* `FIX` [#1729]
* `FIX` [#1737]
* `FIX` [#1751]
* `FIX` [#1767]
* `FIX` [#1796]
* `FIX` [#1805]
* `FIX` [#1808]
* `FIX` [#1811]
* `FIX` [#1824]

[#831]:  https://github.com/LuaLS/lua-language-server/issues/831
[#1729]: https://github.com/LuaLS/lua-language-server/issues/1729
[#1737]: https://github.com/LuaLS/lua-language-server/issues/1737
[#1751]: https://github.com/LuaLS/lua-language-server/issues/1751
[#1767]: https://github.com/LuaLS/lua-language-server/issues/1767
[#1796]: https://github.com/LuaLS/lua-language-server/issues/1796
[#1805]: https://github.com/LuaLS/lua-language-server/issues/1805
[#1808]: https://github.com/LuaLS/lua-language-server/issues/1808
[#1811]: https://github.com/LuaLS/lua-language-server/issues/1811
[#1824]: https://github.com/LuaLS/lua-language-server/issues/1824

## 3.6.4
`2022-11-29`
* `NEW` modify `require` after renaming files
* `FIX` circulation reference in process analysis
  ```lua
  ---@type number
  local x

  ---@type number
  local y

  x = y

  y = x --> Can not infer `y` before
  ```
* `FIX` [#1698]
* `FIX` [#1704]
* `FIX` [#1717]

[#1698]: https://github.com/LuaLS/lua-language-server/issues/1698
[#1704]: https://github.com/LuaLS/lua-language-server/issues/1704
[#1717]: https://github.com/LuaLS/lua-language-server/issues/1717

## 3.6.3
`2022-11-14`
* `FIX` [#1684]
* `FIX` [#1692]

[#1684]: https://github.com/LuaLS/lua-language-server/issues/1684
[#1692]: https://github.com/LuaLS/lua-language-server/issues/1692

## 3.6.2
`2022-11-10`
* `FIX` incorrect type check for generic with nil
* `FIX` [#1676]
* `FIX` [#1677]
* `FIX` [#1679]
* `FIX` [#1680]

[#1676]: https://github.com/LuaLS/lua-language-server/issues/1676
[#1677]: https://github.com/LuaLS/lua-language-server/issues/1677
[#1679]: https://github.com/LuaLS/lua-language-server/issues/1679
[#1680]: https://github.com/LuaLS/lua-language-server/issues/1680

## 3.6.1
`2022-11-8`
* `FIX` wrong diagnostics for `pcall` and `xpcall`
* `FIX` duplicate fields in table hover
* `FIX` description disapeared for overloaded function
* `FIX` [#1675]

[#1675]: https://github.com/LuaLS/lua-language-server/issues/1675

## 3.6.0
`2022-11-8`
* `NEW` supports `private`/`protected`/`public`/`package`
  * mark in `doc.field`
    ```lua
    ---@class unit
    ---@field private uuid integer
    ```
  * mark with `---@private`, `---@protected`, `---@public` and `---@package`
    ```lua
    ---@class unit
    local mt = {}

    ---@private
    function mt:init()
    end

    ---@protected
    function mt:update()
    end
    ```
  * mark by settings `Lua.doc.privateName`, `Lua.doc.protectedName` and `Lua.doc.packageName`
    ```lua
    ---@class unit
    ---@field _uuid integer --> treat as private when `Lua.doc.privateName` has `"_*"`
    ```
* `NEW` settings:
  * `Lua.misc.executablePath`: [#1557] specify the executable path in VSCode
  * `Lua.diagnostics.workspaceEvent`: [#1626] set the time to trigger workspace diagnostics.
  * `Lua.doc.privateName`: treat matched fields as private
  * `Lua.doc.protectedName`: treat matched fields as protected
  * `Lua.doc.packageName`: treat matched fields as package
* `NEW` CLI `--doc [path]` to make docs.
server will generate `doc.json` and `doc.md` in `LOGPATH`.
`doc.md` is generated by `doc.json` by example code `script/cli/doc2md.lua`.
* `CHG` [#1558] detect multi libraries
* `CHG` [#1458] `semantic-tokens`: global variable is setted to `variable.global`
  ```jsonc
  // color global variables to red
  "editor.semanticTokenColorCustomizations": {
      "rules": {
          "variable.global": "#ff0000"
      }
  }
  ```
* `CHG` [#1177] re-support for symlinks, users need to maintain the correctness of symlinks themselves
* `CHG` [#1561] infer definitions and types across chain expression
  ```lua
  ---@class myClass
  local myClass = {}

  myClass.a.b.c.e.f.g = 1

  ---@type myClass
  local class

  print(class.a.b.c.e.f.g) --> inferred as integer
  ```
* `CHG` [#1582] the following diagnostics consider `overload`
  * `missing-return`
  * `missing-return-value`
  * `redundant-return-value`
  * `return-type-mismatch`
* `CHG` workspace-symbol: supports chain fields based on global variables and types. try `io.open` or `iolib.open`
* `CHG` [#1641] if a function only has varargs and has `---@overload`, the varargs will be ignored
* `CHG` [#1575] search definitions by first argument of `setmetatable`
  ```lua
  ---@class Object
  local obj = setmetatable({
    initValue = 1,
  }, mt)

  print(obj.initValue) --> `obj.initValue` is integer
  ```
* `CHG` [#1153] infer type by generic parameters or returns of function
  ```lua
  ---@generic T
  ---@param f fun(x: T)
  ---@return T[]
  local function x(f) end

  ---@type fun(x: integer)
  local cb

  local arr = x(cb) --> `arr` is inferred as `integer[]`
  ```
* `CHG` [#1201] infer parameter type by expected returned function of parent function
  ```lua
  ---@return fun(x: integer)
  local function f()
      return function (x) --> `x` is inferred as `integer`
      end
  end
  ```
* `CHG` [#1332] infer parameter type when function in table
  ```lua
  ---@class A
  ---@field f fun(x: string)

  ---@type A
  local t = {
      f = function (x) end --> `x` is inferred as `string`
  }
  ```
* `CHG` find reference: respect `includeDeclaration` (although I don't know how to turn off this option in VSCode)
* `CHG` [#1344] improve `---@see`
* `CHG` [#1484] setting `runtime.special` supports fields
  ```jsonc
  {
    "runtime.special": {
      "sandbox.require": "require"
    }
  }
  ```
* `CHG` [#1533] supports completion with table field of function
* `CHG` [#1457] infer parameter type by function type
  ```lua
  ---@type fun(x: number)
  local function f(x) --> `x` is inferred as `number`
  end
  ```
* `CHG` [#1663] check parameter types of generic extends
  ```lua
  ---@generic T: string | boolean
  ---@param x T
  ---@return T
  local function f(x)
      return x
  end

  local x = f(1) --> Warning: Cannot assign `integer` to parameter `<T:boolean|string>`.
  ```
* `CHG` [#1434] type check: check the fields in table:
  ```lua
  ---@type table<string, string>
  local x

  ---@type table<string, number>
  local y

  x = y --> Warning: Cannot assign `<string, number>` to `<string, string>`
  ```
* `CHG` [#1374] type check: supports array part in literal table
  ```lua
  ---@type boolean[]
  local t = { 1, 2, 3 } --> Warning: Cannot assign `integer` to `boolean`
  ```
* `CHG` `---@enum` supports runtime values
* `FIX` [#1479]
* `FIX` [#1480]
* `FIX` [#1567]
* `FIX` [#1593]
* `FIX` [#1595]
* `FIX` [#1599]
* `FIX` [#1606]
* `FIX` [#1608]
* `FIX` [#1637]
* `FIX` [#1640]
* `FIX` [#1642]
* `FIX` [#1662]
* `FIX` [#1672]

[#1153]: https://github.com/LuaLS/lua-language-server/issues/1153
[#1177]: https://github.com/LuaLS/lua-language-server/issues/1177
[#1201]: https://github.com/LuaLS/lua-language-server/issues/1201
[#1202]: https://github.com/LuaLS/lua-language-server/issues/1202
[#1332]: https://github.com/LuaLS/lua-language-server/issues/1332
[#1344]: https://github.com/LuaLS/lua-language-server/issues/1344
[#1374]: https://github.com/LuaLS/lua-language-server/issues/1374
[#1434]: https://github.com/LuaLS/lua-language-server/issues/1434
[#1457]: https://github.com/LuaLS/lua-language-server/issues/1457
[#1458]: https://github.com/LuaLS/lua-language-server/issues/1458
[#1479]: https://github.com/LuaLS/lua-language-server/issues/1479
[#1480]: https://github.com/LuaLS/lua-language-server/issues/1480
[#1484]: https://github.com/LuaLS/lua-language-server/issues/1484
[#1533]: https://github.com/LuaLS/lua-language-server/issues/1533
[#1557]: https://github.com/LuaLS/lua-language-server/issues/1557
[#1558]: https://github.com/LuaLS/lua-language-server/issues/1558
[#1561]: https://github.com/LuaLS/lua-language-server/issues/1561
[#1567]: https://github.com/LuaLS/lua-language-server/issues/1567
[#1575]: https://github.com/LuaLS/lua-language-server/issues/1575
[#1582]: https://github.com/LuaLS/lua-language-server/issues/1582
[#1593]: https://github.com/LuaLS/lua-language-server/issues/1593
[#1595]: https://github.com/LuaLS/lua-language-server/issues/1595
[#1599]: https://github.com/LuaLS/lua-language-server/issues/1599
[#1606]: https://github.com/LuaLS/lua-language-server/issues/1606
[#1608]: https://github.com/LuaLS/lua-language-server/issues/1608
[#1626]: https://github.com/LuaLS/lua-language-server/issues/1626
[#1637]: https://github.com/LuaLS/lua-language-server/issues/1637
[#1640]: https://github.com/LuaLS/lua-language-server/issues/1640
[#1641]: https://github.com/LuaLS/lua-language-server/issues/1641
[#1642]: https://github.com/LuaLS/lua-language-server/issues/1642
[#1662]: https://github.com/LuaLS/lua-language-server/issues/1662
[#1663]: https://github.com/LuaLS/lua-language-server/issues/1663
[#1670]: https://github.com/LuaLS/lua-language-server/issues/1670
[#1672]: https://github.com/LuaLS/lua-language-server/issues/1672

## 3.5.6
`2022-9-16`
* `FIX` [#1439](https://github.com/LuaLS/lua-language-server/issues/1439)
* `FIX` [#1467](https://github.com/LuaLS/lua-language-server/issues/1467)
* `FIX` [#1506](https://github.com/LuaLS/lua-language-server/issues/1506)
* `FIX` [#1537](https://github.com/LuaLS/lua-language-server/issues/1537)

## 3.5.5
`2022-9-7`
* `FIX` [#1529](https://github.com/LuaLS/lua-language-server/issues/1529)
* `FIX` [#1530](https://github.com/LuaLS/lua-language-server/issues/1530)

## 3.5.4
`2022-9-6`
* `NEW` `type-formatting`: fix wrong indentation of VSCode
* `CHG` `document-symbol`: redesigned to better support for `Sticky Scroll` feature of VSCode
* `FIX` `diagnostics.workspaceDelay` can not prevent first workspace diagnostic
* `FIX` [#1476](https://github.com/LuaLS/lua-language-server/issues/1476)
* `FIX` [#1490](https://github.com/LuaLS/lua-language-server/issues/1490)
* `FIX` [#1493](https://github.com/LuaLS/lua-language-server/issues/1493)
* `FIX` [#1499](https://github.com/LuaLS/lua-language-server/issues/1499)
* `FIX` [#1526](https://github.com/LuaLS/lua-language-server/issues/1526)

## 3.5.3
`2022-8-13`
* `FIX` [#1409](https://github.com/LuaLS/lua-language-server/issues/1409)
* `FIX` [#1422](https://github.com/LuaLS/lua-language-server/issues/1422)
* `FIX` [#1425](https://github.com/LuaLS/lua-language-server/issues/1425)
* `FIX` [#1428](https://github.com/LuaLS/lua-language-server/issues/1428)
* `FIX` [#1430](https://github.com/LuaLS/lua-language-server/issues/1430)
* `FIX` [#1431](https://github.com/LuaLS/lua-language-server/issues/1431)
* `FIX` [#1446](https://github.com/LuaLS/lua-language-server/issues/1446)
* `FIX` [#1451](https://github.com/LuaLS/lua-language-server/issues/1451)
* `FIX` [#1461](https://github.com/LuaLS/lua-language-server/issues/1461)
* `FIX` [#1463](https://github.com/LuaLS/lua-language-server/issues/1463)

## 3.5.2
`2022-8-1`
* `FIX` [#1395](https://github.com/LuaLS/lua-language-server/issues/1395)
* `FIX` [#1403](https://github.com/LuaLS/lua-language-server/issues/1403)
* `FIX` [#1405](https://github.com/LuaLS/lua-language-server/issues/1405)
* `FIX` [#1406](https://github.com/LuaLS/lua-language-server/issues/1406)
* `FIX` [#1418](https://github.com/LuaLS/lua-language-server/issues/1418)

## 3.5.1
`2022-7-26`
* `NEW` supports [color](https://github.com/LuaLS/lua-language-server/pull/1379)
* `NEW` setting `Lua.runtime.pluginArgs`
* `CHG` setting `type.castNumberToInteger` default by `true`
* `CHG` improve supports for multi-workspace
* `FIX` [#1354](https://github.com/LuaLS/lua-language-server/issues/1354)
* `FIX` [#1355](https://github.com/LuaLS/lua-language-server/issues/1355)
* `FIX` [#1363](https://github.com/LuaLS/lua-language-server/issues/1363)
* `FIX` [#1365](https://github.com/LuaLS/lua-language-server/issues/1365)
* `FIX` [#1367](https://github.com/LuaLS/lua-language-server/issues/1367)
* `FIX` [#1368](https://github.com/LuaLS/lua-language-server/issues/1368)
* `FIX` [#1370](https://github.com/LuaLS/lua-language-server/issues/1370)
* `FIX` [#1375](https://github.com/LuaLS/lua-language-server/issues/1375)
* `FIX` [#1391](https://github.com/LuaLS/lua-language-server/issues/1391)

## 3.5.0
`2022-7-19`
* `NEW` `LuaDoc`: `---@operator`:
  ```lua
  ---@class fspath
  ---@operator div(string|fspath): fspath

  ---@type fspath
  local root

  local fileName = root / 'script' / 'main.lua' -- `fileName` is `fspath` here
  ```
* `NEW` `LuaDoc`: `---@source`:
  ```lua
  -- Also supports absolute path or relative path (based on current file path)
  ---@source file:///xxx.c:50:20
  XXX = 1 -- when finding definitions of `XXX`, returns `file:///xxx.c:50:20` instead here.
  ```
* `NEW` `LuaDoc`: `---@enum`:
  ```lua
  ---@enum animal
  Animal = {
    Cat = 1,
    Dog = 2,
  }

  ---@param x animal
  local function f(x) end

  f() -- suggests `Animal.Cat`, `Animal.Dog`, `1`, `2` as the first parameter
  ```
* `NEW` diagnostics:
  * `unknown-operator`
  * `unreachable-code`
* `NEW` settings:
  * `diagnostics.unusedLocalExclude`
* `NEW` VSCode: add support for [EmmyLuaUnity](https://marketplace.visualstudio.com/items?itemName=CppCXY.emmylua-unity)
* `CHG` support multi-type:
  ```lua
  ---@type number, _, boolean
  local a, b, c -- `a` is `number`, `b` is `unknown`, `c` is `boolean`
  ```
* `CHG` treat `_ENV = XXX` as `local _ENV = XXX`
  * `_ENV = nil`: disable all globals
  * `_ENV = {}`: allow all globals
  * `_ENV = {} ---@type mathlib`: only allow globals in `mathlib`
* `CHG` hover: dose not show unknown `---@XXX` as description
* `CHG` contravariance is allowed at the class declaration
  ```lua
  ---@class BaseClass
  local BaseClass

  ---@class MyClass: BaseClass
  local MyClass = BaseClass -- OK!
  ```
* `CHG` hover: supports path in link
  ```lua
  --![](image.png) --> will convert to `--![](file:///xxxx/image.png)`
  local x
  ```
* `CHG` signature: only show signatures matching the entered parameters
* `FIX` [#880](https://github.com/LuaLS/lua-language-server/issues/880)
* `FIX` [#1284](https://github.com/LuaLS/lua-language-server/issues/1284)
* `FIX` [#1292](https://github.com/LuaLS/lua-language-server/issues/1292)
* `FIX` [#1294](https://github.com/LuaLS/lua-language-server/issues/1294)
* `FIX` [#1306](https://github.com/LuaLS/lua-language-server/issues/1306)
* `FIX` [#1311](https://github.com/LuaLS/lua-language-server/issues/1311)
* `FIX` [#1317](https://github.com/LuaLS/lua-language-server/issues/1317)
* `FIX` [#1320](https://github.com/LuaLS/lua-language-server/issues/1320)
* `FIX` [#1330](https://github.com/LuaLS/lua-language-server/issues/1330)
* `FIX` [#1345](https://github.com/LuaLS/lua-language-server/issues/1345)
* `FIX` [#1346](https://github.com/LuaLS/lua-language-server/issues/1346)
* `FIX` [#1348](https://github.com/LuaLS/lua-language-server/issues/1348)

## 3.4.2
`2022-7-6`
* `CHG` diagnostic: `type-check` ignores `nil` in `getfield`
* `CHG` diagnostic: `---@diagnostic disable: <ERR_NAME>` can suppress syntax errors
* `CHG` completion: `completion.callSnippet` no longer generate parameter types
* `CHG` hover: show `---@type {x: number, y: number}` as detail instead of `table`
* `CHG` dose not infer as `nil` by `t.field = nil`
* `FIX` [#1278](https://github.com/LuaLS/lua-language-server/issues/1278)
* `FIX` [#1288](https://github.com/LuaLS/lua-language-server/issues/1288)

## 3.4.1
`2022-7-5`
* `NEW` settings:
  * `type.weakNilCheck`
* `CHG` allow type contravariance for `setmetatable` when initializing a class
  ```lua
  ---@class A
  local a = {}

  ---@class B: A
  local b = setmetatable({}, { __index = a }) -- OK!
  ```
* `FIX` [#1256](https://github.com/LuaLS/lua-language-server/issues/1256)
* `FIX` [#1257](https://github.com/LuaLS/lua-language-server/issues/1257)
* `FIX` [#1267](https://github.com/LuaLS/lua-language-server/issues/1267)
* `FIX` [#1269](https://github.com/LuaLS/lua-language-server/issues/1269)
* `FIX` [#1273](https://github.com/LuaLS/lua-language-server/issues/1273)
* `FIX` [#1275](https://github.com/LuaLS/lua-language-server/issues/1275)
* `FIX` [#1279](https://github.com/LuaLS/lua-language-server/issues/1279)

## 3.4.0
`2022-6-29`
* `NEW` diagnostics:
  * `cast-local-type`
  * `assign-type-mismatch`
  * `param-type-mismatch`
  * `unknown-cast-variable`
  * `cast-type-mismatch`
  * `missing-return-value`
  * `redundant-return-value`
  * `missing-return`
  * `return-type-mismatch`
* `NEW` settings:
  * `diagnostics.groupSeverity`
  * `diagnostics.groupFileStatus`
  * `type.castNumberToInteger`
  * `type.weakUnionCheck`
  * `hint.semicolon`
* `CHG` infer `nil` as redundant return value
  ```lua
  local function f() end
  local x = f() -- `x` is `nil` instead of `unknown`
  ```
* `CHG` infer called function by params num
  ```lua
  ---@overload fun(x: number, y: number):string
  ---@overload fun(x: number):number
  ---@return boolean
  local function f() end

  local n1 = f()     -- `n1` is `boolean`
  local n2 = f(0)    -- `n2` is `number`
  local n3 = f(0, 0) -- `n3` is `string`
  ```
* `CHG` semicolons and parentheses can be used in `DocTable`
  ```lua
  ---@type { (x: number); (y: boolean) }
  ```
* `CHG` return names and parentheses can be used in `DocFunction`
  ```lua
  ---@type fun():(x: number, y: number, ...: number)
  ```
* `CHG` supports `---@return boolean ...`
* `CHG` improve experience for diagnostics and semantic-tokens
* `FIX` diagnostics flash when opening a file
* `FIX` sometimes workspace diagnostics are not triggered
* `FIX` [#1228](https://github.com/LuaLS/lua-language-server/issues/1228)
* `FIX` [#1229](https://github.com/LuaLS/lua-language-server/issues/1229)
* `FIX` [#1242](https://github.com/LuaLS/lua-language-server/issues/1242)
* `FIX` [#1243](https://github.com/LuaLS/lua-language-server/issues/1243)
* `FIX` [#1249](https://github.com/LuaLS/lua-language-server/issues/1249)

## 3.3.1
`2022-6-17`
* `FIX` [#1213](https://github.com/LuaLS/lua-language-server/issues/1213)
* `FIX` [#1215](https://github.com/LuaLS/lua-language-server/issues/1215)
* `FIX` [#1217](https://github.com/LuaLS/lua-language-server/issues/1217)
* `FIX` [#1218](https://github.com/LuaLS/lua-language-server/issues/1218)
* `FIX` [#1220](https://github.com/LuaLS/lua-language-server/issues/1220)
* `FIX` [#1223](https://github.com/LuaLS/lua-language-server/issues/1223)

## 3.3.0
`2022-6-15`
* `NEW` `LuaDoc` supports `` `CODE` ``
  ```lua
  ---@type `CONST.X` | `CONST.Y`
  local x

  if x == -- suggest `CONST.X` and `CONST.Y` here
  ```
* `CHG` infer type by `error`
  ```lua
  ---@type integer|nil
  local n

  if not n then
      error('n is nil')
  end

  print(n) -- `n` is `integer` here
  ```
* `CHG` infer type by `t and t.x`
  ```lua
  ---@type table|nil
  local t

  local s = t and t.x or 1 -- `t` in `t.x` is `table`
  ```
* `CHG` infer type by `type(x)`
  ```lua
  local x

  if type(x) == 'string' then
      print(x) -- `x` is `string` here
  end

  local tp = type(x)

  if tp == 'boolean' then
      print(x) -- `x` is `boolean` here
  end
  ```
* `CHG` infer type by `>`/`<`/`>=`/`<=`
* `FIX` with clients that support LSP 3.17 (VSCode), workspace diagnostics are triggered every time when opening a file.
* `FIX` [#1204](https://github.com/LuaLS/lua-language-server/issues/1204)
* `FIX` [#1208](https://github.com/LuaLS/lua-language-server/issues/1208)

## 3.2.5
`2022-6-9`
* `NEW` provide config docs in `LUA_LANGUAGE_SERVER/doc/`
* `FIX` [#1148](https://github.com/LuaLS/lua-language-server/issues/1148)
* `FIX` [#1149](https://github.com/LuaLS/lua-language-server/issues/1149)
* `FIX` [#1192](https://github.com/LuaLS/lua-language-server/issues/1192)

## 3.2.4
`2022-5-25`
* `NEW` settings:
  + `workspace.supportScheme`: `["file", "untitled", "git"]`
  + `diagnostics.disableScheme`: `["git"]`
* `NEW` folding: support folding `---@alias`
* `CHG` if `rootUri` or `workspaceFolder` is set to `ROOT` or `HOME`, this extension will refuse to load these directories and show an error message.
* `CHG` show warning message when scanning more than 100,000 files.
* `CHG` upgrade [LSP](https://microsoft.github.io/language-server-protocol/specifications/lsp/3.17/specification/) to `3.17`
* `FIX` hover: can not union `table` with other basic types
* `FIX` [#1125](https://github.com/LuaLS/lua-language-server/issues/1125)
* `FIX` [#1131](https://github.com/LuaLS/lua-language-server/issues/1131)
* `FIX` [#1134](https://github.com/LuaLS/lua-language-server/issues/1134)
* `FIX` [#1141](https://github.com/LuaLS/lua-language-server/issues/1141)
* `FIX` [#1144](https://github.com/LuaLS/lua-language-server/issues/1144)
* `FIX` [#1150](https://github.com/LuaLS/lua-language-server/issues/1150)
* `FIX` [#1155](https://github.com/LuaLS/lua-language-server/issues/1155)

## 3.2.3
`2022-5-16`
* `CHG` parse `.luarc.json` as jsonc. In order to please the editor, it also supports `.luarc.jsonc` as the file name.
* `CHG` dose not load files in symbol links
* `FIX` memory leak with symbol links
* `FIX` diagnostic: send empty results to every file after startup
* `FIX` [#1103](https://github.com/LuaLS/lua-language-server/issues/1103)
* `FIX` [#1107](https://github.com/LuaLS/lua-language-server/issues/1107)

## 3.2.2
`2022-4-26`
* `FIX` diagnostic: `unused-function` cannot handle recursion correctly
* `FIX` [#1092](https://github.com/LuaLS/lua-language-server/issues/1092)
* `FIX` [#1093](https://github.com/LuaLS/lua-language-server/issues/1093)
* `FIX` runtime errors reported by telemetry, see [#1091](https://github.com/LuaLS/lua-language-server/issues/1091)

## 3.2.1
`2022-4-25`
* `FIX` broken in VSCode

## 3.2.0
`2022-4-25`
* `NEW` supports infer of callback parameter
  ```lua
  ---@type string[]
  local t

  table.sort(t, function (a, b)
      -- `a` and `b` is `string` here
  end)
  ```
* `NEW` using `---@overload` as class constructor
  ```lua
  ---@class Class
  ---@overload fun():Class
  local mt

  local x = mt() --> x is `Class` here
  ```
* `NEW` add `--[[@as type]]`
  ```lua
  local x = true
  local y = x--[[@as integer]] -- y is `integer` here
  ```
* `NEW` add `---@cast`
  * `---@cast localname type`
  * `---@cast localname +type`
  * `---@cast localname -type`
  * `---@cast localname +?`
  * `---@cast localname -?`
* `NEW` generic: resolve `T[]` by `table<integer, type>` or `---@field [integer] type`
* `NEW` resolve `class[1]` by `---@field [integer] type`
* `NEW` diagnostic: `missing-parameter`
* `NEW` diagnostic: `need-check-nil`
* `CHG` diagnostic: no longer mark `redundant-parameter` as `Unnecessary`
* `FIX` diagnostic: `unused-function` does not recognize recursion
* `FIX` [#1051](https://github.com/LuaLS/lua-language-server/issues/1051)
* `FIX` [#1072](https://github.com/LuaLS/lua-language-server/issues/1072)
* `FIX` [#1077](https://github.com/LuaLS/lua-language-server/issues/1077)
* `FIX` [#1088](https://github.com/LuaLS/lua-language-server/issues/1088)
* `FIX` runtime errors

## 3.1.0
`2022-4-17`
* `NEW` support find definition in method
* `CHG` hint: move to LSP. Its font is now controlled by the client.
* `CHG` hover: split `local` into `local` / `parameter` / `upvalue` / `self`.
* `CHG` hover: added parentheses to some words, such as `global` / `field` / `class`.
* `FIX` definition of `table<k, v>`
* `FIX` [#994](https://github.com/LuaLS/lua-language-server/issues/994)
* `FIX` [#1057](https://github.com/LuaLS/lua-language-server/issues/1057)
* `FIX` runtime errors reported by telemetry, see [#1058](https://github.com/LuaLS/lua-language-server/issues/1058)

## 3.0.2
`2022-4-15`
* `FIX` `table<string, boolean>[string] -> boolean`
* `FIX` goto `type definition`
* `FIX` [#1050](https://github.com/LuaLS/lua-language-server/issues/1050)

## 3.0.1
`2022-4-11`
* `FIX` [#1033](https://github.com/LuaLS/lua-language-server/issues/1033)
* `FIX` [#1034](https://github.com/LuaLS/lua-language-server/issues/1034)
* `FIX` [#1035](https://github.com/LuaLS/lua-language-server/issues/1035)
* `FIX` [#1036](https://github.com/LuaLS/lua-language-server/issues/1036)
* `FIX` runtime errors reported by telemetry, see [#1037](https://github.com/LuaLS/lua-language-server/issues/1037)

## 3.0.0
`2022-4-10`
* `CHG` [break changes](https://github.com/LuaLS/lua-language-server/issues/980)
* `CHG` diagnostic:
  + `type-check`: removed for now
  + `no-implicit-any`: renamed to `no-unknown`
* `CHG` formatter: no longer need` --preview`
* `CHG` `LuaDoc`: supports `---@type (string|integer)[]`
* `FIX` semantic: color of `function`
* `FIX` [#1027](https://github.com/LuaLS/lua-language-server/issues/1027)
* `FIX` [#1028](https://github.com/LuaLS/lua-language-server/issues/1028)

## 2.6.8
`2022-4-9`
* `CHG` completion: call snippet shown as `Function` instead of `Snippet` when `Lua.completion.callSnippet` is `Replace`
* `FIX` [#976](https://github.com/LuaLS/lua-language-server/issues/976)
* `FIX` [#995](https://github.com/LuaLS/lua-language-server/issues/995)
* `FIX` [#1004](https://github.com/LuaLS/lua-language-server/issues/1004)
* `FIX` [#1008](https://github.com/LuaLS/lua-language-server/issues/1008)
* `FIX` [#1009](https://github.com/LuaLS/lua-language-server/issues/1009)
* `FIX` [#1011](https://github.com/LuaLS/lua-language-server/issues/1011)
* `FIX` [#1014](https://github.com/LuaLS/lua-language-server/issues/1014)
* `FIX` [#1016](https://github.com/LuaLS/lua-language-server/issues/1016)
* `FIX` [#1017](https://github.com/LuaLS/lua-language-server/issues/1017)
* `FIX` runtime errors reported by telemetry

## 2.6.7
`2022-3-9`
* `NEW` diagnosis report, [read more](https://luals.github.io/wiki/diagnosis-report/)
* `CHG` `VSCode`: 1.65 has built in new `Lua` syntax files, so this extension no longer provides syntax files, which means you can install other syntax extensions in the marketplace. If you have any suggestions or issues, please [open issues here](https://github.com/LuaLS/lua.tmbundle).
* `CHG` telemetry: the prompt will only appear in VSCode to avoid repeated prompts in other platforms due to the inability to automatically modify the settings.
* `FIX` [#965](https://github.com/LuaLS/lua-language-server/issues/965)
* `FIX` [#975](https://github.com/LuaLS/lua-language-server/issues/975)

## 2.6.6
`2022-2-21`
* `NEW` formatter preview, use `--preview` to enable this feature, [read more](https://github.com/LuaLS/lua-language-server/issues/960)
* `FIX` [#958](https://github.com/LuaLS/lua-language-server/issues/958)
* `FIX` runtime errors

## 2.6.5
`2022-2-17`
* `FIX` telemetry is not disabled by default (since 2.6.0)
* `FIX` [#934](https://github.com/LuaLS/lua-language-server/issues/934)
* `FIX` [#952](https://github.com/LuaLS/lua-language-server/issues/952)

## 2.6.4
`2022-2-9`
* `CHG` completion: reduced sorting priority for postfix completion
* `FIX` [#936](https://github.com/LuaLS/lua-language-server/issues/936)
* `FIX` [#937](https://github.com/LuaLS/lua-language-server/issues/937)
* `FIX` [#940](https://github.com/LuaLS/lua-language-server/issues/940)
* `FIX` [#941](https://github.com/LuaLS/lua-language-server/issues/941)
* `FIX` [#941](https://github.com/LuaLS/lua-language-server/issues/942)
* `FIX` [#943](https://github.com/LuaLS/lua-language-server/issues/943)
* `FIX` [#946](https://github.com/LuaLS/lua-language-server/issues/946)

## 2.6.3
`2022-1-25`
* `FIX` new files are not loaded correctly
* `FIX` [#923](https://github.com/LuaLS/lua-language-server/issues/923)
* `FIX` [#926](https://github.com/LuaLS/lua-language-server/issues/926)

## 2.6.2
`2022-1-25`
* `FIX` [#925](https://github.com/LuaLS/lua-language-server/issues/925)

## 2.6.1
`2022-1-24`
* `CHG` default values of settings:
  + `Lua.diagnostics.workspaceDelay`: `0` sec -> `3` sec
  + `Lua.workspace.maxPreload`: `1000` -> `5000`
  + `Lua.workspace.preloadFileSize`: `100` KB -> `500` KB
* `CHG` improve performance
* `FIX` modify luarc failed
* `FIX` library files not recognized correctly
* `FIX` [#903](https://github.com/LuaLS/lua-language-server/issues/903)
* `FIX` [#906](https://github.com/LuaLS/lua-language-server/issues/906)
* `FIX` [#920](https://github.com/LuaLS/lua-language-server/issues/920)

## 2.6.0
`2022-1-13`
* `NEW` supports multi-workspace in server side, for developers of language clients, please [read here](https://luals.github.io/wiki/developing/#multiple-workspace-support) to learn more.
* `NEW` setting:
  + `Lua.hint.arrayIndex`
  + `Lua.semantic.enable`
  + `Lua.semantic.variable`
  + `Lua.semantic.annotation`
  + `Lua.semantic.keyword`
* `CHG` completion: improve response speed
* `CHG` completion: can be triggered in `LuaDoc` and strings
* `CHG` diagnostic: smoother
* `CHG` settings `Lua.color.mode` removed
* `FIX` [#876](https://github.com/LuaLS/lua-language-server/issues/876)
* `FIX` [#879](https://github.com/LuaLS/lua-language-server/issues/879)
* `FIX` [#884](https://github.com/LuaLS/lua-language-server/issues/884)
* `FIX` [#885](https://github.com/LuaLS/lua-language-server/issues/885)
* `FIX` [#886](https://github.com/LuaLS/lua-language-server/issues/886)
* `FIX` [#902](https://github.com/LuaLS/lua-language-server/issues/902)

## 2.5.6
`2021-12-27`
* `CHG` diagnostic: now syntax errors in `LuaDoc` are shown as `Warning`
* `FIX` [#863](https://github.com/LuaLS/lua-language-server/issues/863)
* `FIX` return type of `math.floor`
* `FIX` runtime errors

## 2.5.5
`2021-12-16`
* `FIX` dose not work in VSCode

## 2.5.4
`2021-12-16`
* `FIX` [#847](https://github.com/LuaLS/lua-language-server/issues/847)
* `FIX` [#848](https://github.com/LuaLS/lua-language-server/issues/848)
* `FIX` completion: incorrect cache
* `FIX` hover: always view string

## 2.5.3
`2021-12-6`
* `FIX` [#842](https://github.com/LuaLS/lua-language-server/issues/844)
* `FIX` [#844](https://github.com/LuaLS/lua-language-server/issues/844)

## 2.5.2
`2021-12-2`
* `FIX` [#815](https://github.com/LuaLS/lua-language-server/issues/815)
* `FIX` [#825](https://github.com/LuaLS/lua-language-server/issues/825)
* `FIX` [#826](https://github.com/LuaLS/lua-language-server/issues/826)
* `FIX` [#827](https://github.com/LuaLS/lua-language-server/issues/827)
* `FIX` [#831](https://github.com/LuaLS/lua-language-server/issues/831)
* `FIX` [#837](https://github.com/LuaLS/lua-language-server/issues/837)
* `FIX` [#838](https://github.com/LuaLS/lua-language-server/issues/838)
* `FIX` postfix
* `FIX` runtime errors

## 2.5.1
`2021-11-29`
* `FIX` incorrect syntax error

## 2.5.0
`2021-11-29`
* `NEW` settings:
  + `Lua.runtime.pathStrict`: not check subdirectories when using `runtime.path`
  + `Lua.hint.await`: display `await` when calling a function marked as async
  + `Lua.completion.postfix`: the symbol that triggers postfix, default is `@`
* `NEW` add supports for `lovr`
* `NEW` file encoding supports `utf16le` and `utf16be`
* `NEW` full IntelliSense supports for literal tables, see [#720](https://github.com/LuaLS/lua-language-server/issues/720) and [#727](https://github.com/LuaLS/lua-language-server/issues/727)
* `NEW` `LuaDoc` annotations:
  + `---@async`: mark a function as async
  + `---@nodiscard`: the return value of the marking function cannot be discarded
* `NEW` diagnostics:
  + `await-in-sync`: check whether calls async function in sync function. disabled by default.
  + `not-yieldable`: check whether the function supports async functions as parameters. disabled by default.
  + `discard-returns`: check whether the return value is discarded.
* `NEW` locale `pt-br`, thanks [Jeferson Ferreira](https://github.com/jefersonf)
* `NEW` supports [utf-8-offsets](https://clangd.llvm.org/extensions#utf-8-offsets)
* `NEW` supports quickfix for `.luarc.json`
* `NEW` completion postifx: `@function`, `@method`, `@pcall`, `@xpcall`, `@insert`, `@remove`, `@concat`, `++`, `++?`
* `CHG` `LuaDoc`:
  + `---@class` can be re-declared
  + supports unicode
  + supports `---@param ... number`, equivalent to `---@vararg number`
  + supports `fun(...: string)`
  + supports `fun(x, y, ...)`, equivalent to `fun(x: any, y: any, ...: any)`
* `CHG` settings from `--configpath`, `.luarc.json`, `client` no longer prevent subsequent settings, instead they are merged in order
* `CHG` no longer asks to trust plugin in VSCode, because VSCode already provides the workspace trust feature
* `CHG` skip huge files (>= 10 MB)
* `CHG` after using `Lua.runtime.nonstandardSymbol` to treat `//` as a comment, `//` is no longer parsed as an operator

## 2.4.11
`2021-11-25`
* `FIX` [#816](https://github.com/LuaLS/lua-language-server/issues/816)
* `FIX` [#817](https://github.com/LuaLS/lua-language-server/issues/817)
* `FIX` [#818](https://github.com/LuaLS/lua-language-server/issues/818)
* `FIX` [#820](https://github.com/LuaLS/lua-language-server/issues/820)

## 2.4.10
`2021-11-23`
* `FIX` [#790](https://github.com/LuaLS/lua-language-server/issues/790)
* `FIX` [#798](https://github.com/LuaLS/lua-language-server/issues/798)
* `FIX` [#804](https://github.com/LuaLS/lua-language-server/issues/804)
* `FIX` [#805](https://github.com/LuaLS/lua-language-server/issues/805)
* `FIX` [#806](https://github.com/LuaLS/lua-language-server/issues/806)
* `FIX` [#807](https://github.com/LuaLS/lua-language-server/issues/807)
* `FIX` [#809](https://github.com/LuaLS/lua-language-server/issues/809)

## 2.4.9
`2021-11-18`
* `CHG` for performance reasons, some of the features that are not cost-effective in IntelliSense have been disabled by default, and you can re-enable them through the following settings:
  + `Lua.IntelliSense.traceLocalSet`
  + `Lua.IntelliSense.traceReturn`
  + `Lua.IntelliSense.traceBeSetted`
  + `Lua.IntelliSense.traceFieldInject`

  [read more](https://github.com/LuaLS/lua-language-server/wiki/IntelliSense-optional-features)

## 2.4.8
`2021-11-15`
* `FIX` incorrect IntelliSense in specific situations
* `FIX` [#777](https://github.com/LuaLS/lua-language-server/issues/777)
* `FIX` [#778](https://github.com/LuaLS/lua-language-server/issues/778)
* `FIX` [#779](https://github.com/LuaLS/lua-language-server/issues/779)
* `FIX` [#780](https://github.com/LuaLS/lua-language-server/issues/780)

## 2.4.7
`2021-10-27`
* `FIX` [#762](https://github.com/LuaLS/lua-language-server/issues/762)

## 2.4.6
`2021-10-26`
* `NEW` diagnostic: `redundant-return`
* `FIX` [#744](https://github.com/LuaLS/lua-language-server/issues/744)
* `FIX` [#748](https://github.com/LuaLS/lua-language-server/issues/748)
* `FIX` [#749](https://github.com/LuaLS/lua-language-server/issues/749)
* `FIX` [#752](https://github.com/LuaLS/lua-language-server/issues/752)
* `FIX` [#753](https://github.com/LuaLS/lua-language-server/issues/753)
* `FIX` [#756](https://github.com/LuaLS/lua-language-server/issues/756)
* `FIX` [#758](https://github.com/LuaLS/lua-language-server/issues/758)
* `FIX` [#760](https://github.com/LuaLS/lua-language-server/issues/760)

## 2.4.5
`2021-10-18`
* `FIX` accidentally load lua files from user workspace

## 2.4.4
`2021-10-15`
* `CHG` improve `.luarc.json`
* `FIX` [#722](https://github.com/LuaLS/lua-language-server/issues/722)

## 2.4.3
`2021-10-13`
* `FIX` [#713](https://github.com/LuaLS/lua-language-server/issues/713)
* `FIX` [#718](https://github.com/LuaLS/lua-language-server/issues/718)
* `FIX` [#719](https://github.com/LuaLS/lua-language-server/issues/719)
* `FIX` [#725](https://github.com/LuaLS/lua-language-server/issues/725)
* `FIX` [#729](https://github.com/LuaLS/lua-language-server/issues/729)
* `FIX` [#730](https://github.com/LuaLS/lua-language-server/issues/730)
* `FIX` runtime errors

## 2.4.2
`2021-10-8`
* `FIX` [#702](https://github.com/LuaLS/lua-language-server/issues/702)
* `FIX` [#706](https://github.com/LuaLS/lua-language-server/issues/706)
* `FIX` [#707](https://github.com/LuaLS/lua-language-server/issues/707)
* `FIX` [#709](https://github.com/LuaLS/lua-language-server/issues/709)
* `FIX` [#712](https://github.com/LuaLS/lua-language-server/issues/712)

## 2.4.1
`2021-10-2`
* `FIX` broken with single file
* `FIX` [#698](https://github.com/LuaLS/lua-language-server/issues/698)
* `FIX` [#699](https://github.com/LuaLS/lua-language-server/issues/699)

## 2.4.0
`2021-10-1`
* `NEW` loading settings from `.luarc.json`
* `NEW` settings:
  + `Lua.diagnostics.libraryFiles`
  + `Lua.diagnostics.ignoredFiles`
  + `Lua.completion.showWord`
  + `Lua.completion.requireSeparator`
* `NEW` diagnostics:
  + `different-requires`
* `NEW` `---@CustomClass<string, number>`
* `NEW` supports `$/cancelRequest`
* `NEW` `EventEmitter`
    ```lua
    --- @class Emit
    --- @field on fun(eventName: string, cb: function)
    --- @field on fun(eventName: '"died"', cb: fun(i: integer))
    --- @field on fun(eventName: '"won"', cb: fun(s: string))
    local emit = {}

    emit:on(--[[support autocomplete fr "died" and "won"]])

    emit:on("died", function (i)
        -- should be i: integer
    end)

    emit:on('won', function (s)
        -- should be s: string
    end)
    ```
* `NEW` `---@module 'moduleName'`
    ```lua
    ---@module 'mylib'
    local lib -- the same as `local lib = require 'mylib'`
    ```
* `NEW` add supports of `skynet`
* `CHG` hover: improve showing multi defines
* `CHG` hover: improve showing multi comments at enums
* `CHG` hover: shows method
* `CHG` hint: `Lua.hint.paramName` now supports `Disable`, `Literal` and `All`
* `CHG` only search first file by `require`
* `CHG` no longer infer by usage
* `CHG` no longer ignore file names case in Windows
* `CHG` watching library changes
* `CHG` completion: improve misspelling results
* `CHG` completion: `Lua.completion.displayContext` default to `0`
* `CHG` completion: `autoRequire` has better inserting position
* `CHG` diagnostics:
  + `redundant-parameter` default severity to `Warning`
  + `redundant-value` default severity to `Warning`
* `CHG` infer: more strict of calculation results
* `CHG` [#663](https://github.com/LuaLS/lua-language-server/issues/663)
* `FIX` runtime errors
* `FIX` hint: may show param-2 as `self`
* `FIX` semantic: may fail when scrolling
* `FIX` [#647](https://github.com/LuaLS/lua-language-server/issues/647)
* `FIX` [#660](https://github.com/LuaLS/lua-language-server/issues/660)
* `FIX` [#673](https://github.com/LuaLS/lua-language-server/issues/673)

## 2.3.7
`2021-8-17`
* `CHG` improve performance
* `FIX` [#244](https://github.com/LuaLS/lua-language-server/issues/244)

## 2.3.6
`2021-8-9`
* `FIX` completion: can not find global fields
* `FIX` globals and class may lost

## 2.3.5
`2021-8-9`
* `CHG` improve memory usage
* `CHG` completion: call snip triggers signature (VSCode only)
* `FIX` completion: may not find results

## 2.3.4
`2021-8-6`
* `CHG` improve performance
* `FIX` [#625](https://github.com/LuaLS/lua-language-server/issues/625)

## 2.3.3
`2021-7-26`
* `NEW` config supports prop
* `FIX` [#612](https://github.com/LuaLS/lua-language-server/issues/612)
* `FIX` [#613](https://github.com/LuaLS/lua-language-server/issues/613)
* `FIX` [#618](https://github.com/LuaLS/lua-language-server/issues/618)
* `FIX` [#620](https://github.com/LuaLS/lua-language-server/issues/620)

## 2.3.2
`2021-7-21`
* `NEW` `LuaDoc`: supports `['string']` as field:
    ```lua
    ---@class keyboard
    ---@field ['!'] number
    ---@field ['?'] number
    ---@field ['#'] number
    ```
* `NEW` add supports of `love2d`
* `FIX` gitignore pattern `\` broken initialization
* `FIX` runtime errors

## 2.3.1
`2021-7-19`
* `NEW` setting `Lua.workspace.userThirdParty`, add private user [third-parth](https://github.com/LuaLS/lua-language-server/tree/master/meta/3rd) by this setting
* `CHG` path in config supports `~/xxxx`
* `FIX` `autoRequire` inserted incorrect code
* `FIX` `autoRequire` may provide dumplicated options
* `FIX` [#606](https://github.com/LuaLS/lua-language-server/issues/606)
* `FIX` [#607](https://github.com/LuaLS/lua-language-server/issues/607)

## 2.3.0
`2021-7-16`
* `NEW` `VSCode`: click the status bar icon to operate:
    * run workspace diagnostics
* `NEW` `LuaDoc`: supports `[1]` as field:
    ```lua
    ---@class position
    ---@field [1] number
    ---@field [2] number
    ---@field [3] number
    ```
* `NEW` hover: view array `local array = {'a', 'b', 'c'}`:
    ```lua
    local array: {
        [1]: string = "a",
        [2]: string = "b",
        [3]: string = "c",
    }
    ```
* `NEW` completion: supports enums in `fun()`
    ```lua
    ---@type fun(x: "'aaa'"|"'bbb'")
    local f

    f(--[[show `'aaa'` and `'bbb'` here]])
    ```
* `FIX` loading workspace may hang
* `FIX` `debug.getuservalue` and `debug.setuservalue` should not exist in `Lua 5.1`
* `FIX` infer of `---@type class[][]`
* `FIX` infer of `---@type {}[]`
* `FIX` completion: displaying `@fenv` in `Lua 5.1`
* `FIX` completion: incorrect at end of line
* `FIX` when a file is renamed, the file will still be loaded even if the new file name has been set to ignore
* `FIX` [#596](https://github.com/LuaLS/lua-language-server/issues/596)
* `FIX` [#597](https://github.com/LuaLS/lua-language-server/issues/597)
* `FIX` [#598](https://github.com/LuaLS/lua-language-server/issues/598)
* `FIX` [#601](https://github.com/LuaLS/lua-language-server/issues/601)

## 2.2.3
`2021-7-9`
* `CHG` improve `auto require`
* `CHG` will not sleep anymore
* `FIX` incorrect doc: `debug.getlocal`
* `FIX` completion: incorrect callback
* `FIX` [#592](https://github.com/LuaLS/lua-language-server/issues/592)

## 2.2.2
`2021-7-9`
* `FIX` incorrect syntax color
* `FIX` incorrect type infer

## 2.2.1
`2021-7-8`
* `FIX` change setting may failed

## 2.2.0
`2021-7-8`
* `NEW` detect and apply third-party libraries, including:
  * OpenResty
  * Cocos4.0
  * Jass
* `NEW` `LuaDoc`: supports literal table:
    ```lua
    ---@generic T
    ---@param x T
    ---@return { x: number, y: T, z?: boolean}
    local function f(x) end

    local t = f('str')
    -- hovering "t" shows:
    local t: {
        x: number,
        y: string,
        z?: boolean,
    }
    ```
* `CHG` improve changing config from server side
* `CHG` improve hover color
* `CHG` improve performance
* `CHG` telemetry: sends version of this extension
* `FIX` supports for file with LF
* `FIX` may infer a custom class as a string

## 2.1.0
`2021-7-2`
* `NEW` supports local config file, using `--configpath="config.json"`, [learn more here](https://luals.github.io/wiki/usage/#--configpath)
* `NEW` goto `type definition`
* `NEW` infer type by callback param:
    ```lua
    ---@param callback fun(value: string)
    local function work(callback)
    end

    work(function (value)
        -- value is string here
    end)
    ```
* `NEW` optional field `---@field name? type`
* `CHG` [#549](https://github.com/LuaLS/lua-language-server/issues/549)
* `CHG` diagnostics: always ignore the ignored files even if they are opened
* `FIX` completion: `type() ==` may does not work

## 2.0.5
`2021-7-1`
* `NEW` `hover` and `completion` reports initialization progress
* `CHG` `class field` consider implicit definition
    ```lua
    ---@class Class
    local mt = {}

    function mt:init()
        self.xxx = 1
    end

    function mt:func()
        print(self.xxx) -- self.xxx is defined
    end
    ```
* `CHG` improve performance
* `FIX` [#580](https://github.com/LuaLS/lua-language-server/issues/580)

## 2.0.4
`2021-6-25`
* `FIX` [#550](https://github.com/LuaLS/lua-language-server/issues/550)
* `FIX` [#555](https://github.com/LuaLS/lua-language-server/issues/555)
* `FIX` [#574](https://github.com/LuaLS/lua-language-server/issues/574)

## 2.0.3
`2021-6-24`
* `CHG` improve memory usage
* `FIX` some dialog boxes block the initialization process
* `FIX` diagnostics `undefined-field`: blocks main thread
* `FIX` [#565](https://github.com/LuaLS/lua-language-server/issues/565)

## 2.0.2
`2021-6-23`
* `NEW` supports literal table in `pairs`
    ```lua
    local t = { a = 1, b = 2, c = 3 }
    for k, v in pairs(t) do
        -- `k` is string and `v` is integer here
    end
    ```
* `CHG` view `local f ---@type fun(x:number):boolean`
    ```lua
    ---before
    function f(x: number)
      -> boolean
    ---after
    local f: fun(x: number): boolean
    ```
* `FIX` [#558](https://github.com/LuaLS/lua-language-server/issues/558)
* `FIX` [#567](https://github.com/LuaLS/lua-language-server/issues/567)
* `FIX` [#568](https://github.com/LuaLS/lua-language-server/issues/568)
* `FIX` [#570](https://github.com/LuaLS/lua-language-server/issues/570)
* `FIX` [#571](https://github.com/LuaLS/lua-language-server/issues/571)

## 2.0.1
`2021-6-21`
* `FIX` [#566](https://github.com/LuaLS/lua-language-server/issues/566)

## 2.0.0
`2021-6-21`
* `NEW` implement
* `CHG` diagnostics `undefined-field`, `deprecated`: default by `Opened` instead of `None`
* `CHG` setting `Lua.runtime.plugin`: default by `""` instead of `".vscode/lua/plugin.lua"` (for security)
* `CHG` setting `Lua.intelliSense.searchDepth`: removed
* `CHG` setting `Lua.misc.parameters`: `string array` instead of `string`
* `CHG` setting `Lua.develop.enable`, `Lua.develop.debuggerPort`, `Lua.develop.debuggerWait`: removed, use `Lua.misc.parameters` instead
* `FIX` [#441](https://github.com/LuaLS/lua-language-server/issues/441)
* `FIX` [#493](https://github.com/LuaLS/lua-language-server/issues/493)
* `FIX` [#531](https://github.com/LuaLS/lua-language-server/issues/531)
* `FIX` [#542](https://github.com/LuaLS/lua-language-server/issues/542)
* `FIX` [#543](https://github.com/LuaLS/lua-language-server/issues/543)
* `FIX` [#553](https://github.com/LuaLS/lua-language-server/issues/553)
* `FIX` [#562](https://github.com/LuaLS/lua-language-server/issues/562)
* `FIX` [#563](https://github.com/LuaLS/lua-language-server/issues/563)

## 1.21.3
`2021-6-17`
* `NEW` supports `untrusted workspaces`
* `FIX` performance issues, thanks to [folke](https://github.com/folke)

## 1.21.2
`2021-5-18`
* `FIX` loaded new file with ignored filename
* `FIX` [#536](https://github.com/LuaLS/lua-language-server/issues/536)
* `FIX` [#537](https://github.com/LuaLS/lua-language-server/issues/537)
* `FIX` [#538](https://github.com/LuaLS/lua-language-server/issues/538)
* `FIX` [#539](https://github.com/LuaLS/lua-language-server/issues/539)

## 1.21.1
`2021-5-8`
* `FIX` [#529](https://github.com/LuaLS/lua-language-server/issues/529)

## 1.21.0
`2021-5-7`
* `NEW` setting: `completion.showParams`
* `NEW` `LuaDoc`: supports multiline comments
* `NEW` `LuaDoc`: tail comments support lua string

## 1.20.5
`2021-4-30`
* `NEW` setting: `completion.autoRequire`
* `NEW` setting: `hover.enumsLimit`
* `CHG` folding: supports `-- #region`
* `FIX` completion: details may be suspended
* `FIX` [#522](https://github.com/LuaLS/lua-language-server/issues/522)
* `FIX` [#523](https://github.com/LuaLS/lua-language-server/issues/523)

## 1.20.4
`2021-4-13`
* `NEW` diagnostic: `deprecated`
* `FIX` [#464](https://github.com/LuaLS/lua-language-server/issues/464)
* `FIX` [#497](https://github.com/LuaLS/lua-language-server/issues/497)
* `FIX` [#502](https://github.com/LuaLS/lua-language-server/issues/502)

## 1.20.3
`2021-4-6`
* `FIX` [#479](https://github.com/LuaLS/lua-language-server/issues/479)
* `FIX` [#483](https://github.com/LuaLS/lua-language-server/issues/483)
* `FIX` [#485](https://github.com/LuaLS/lua-language-server/issues/485)
* `FIX` [#487](https://github.com/LuaLS/lua-language-server/issues/487)
* `FIX` [#488](https://github.com/LuaLS/lua-language-server/issues/488)
* `FIX` [#490](https://github.com/LuaLS/lua-language-server/issues/490)
* `FIX` [#495](https://github.com/LuaLS/lua-language-server/issues/495)

## 1.20.2
`2021-4-2`
* `CHG` `LuaDoc`: supports `---@param self TYPE`
* `CHG` completion: does not show suggests after `\n`, `{` and `,`, unless your setting `editor.acceptSuggestionOnEnter` is `off`
* `FIX` [#482](https://github.com/LuaLS/lua-language-server/issues/482)

## 1.20.1
`2021-3-27`
* `FIX` telemetry window blocks initializing
* `FIX` [#468](https://github.com/LuaLS/lua-language-server/issues/468)

## 1.20.0
`2021-3-27`
* `CHG` telemetry: change to opt-in, see [#462](https://github.com/LuaLS/lua-language-server/issues/462) and [Privacy-Policy](https://luals.github.io/privacy/#language-server)
* `FIX` [#467](https://github.com/LuaLS/lua-language-server/issues/467)

## 1.19.1
`2021-3-22`
* `CHG` improve performance
* `FIX` [#457](https://github.com/LuaLS/lua-language-server/issues/457)
* `FIX` [#458](https://github.com/LuaLS/lua-language-server/issues/458)

## 1.19.0
`2021-3-18`
* `NEW` VSCode: new setting `Lua.misc.parameters`
* `NEW` new setting `Lua.runtime.builtin`, used to disable some built-in libraries
* `NEW` quick fix: disable diagnostic in line/file
* `NEW` setting: `Lua.runtime.path` supports absolute path
* `NEW` completion: field in table
```lua
---@class A
---@field x number
---@field y number
---@field z number

---@type A
local t = {
    -- provide `x`, `y` and `z` here
}
```
* `NEW` `LuaDoc`: supports multi-line comment before resume
```lua
---this is
---a multi line
---comment
---@alias XXXX
---comment 1
---comment 1
---| '1'
---comment 2
---comment 2
---| '2'

---@param x XXXX
local function f(x)
end

f( -- view comments of `1` and `2` in completion
```
* `CHG` intelli-scense: search from generic param to return
* `CHG` intelli-scense: search across vararg
* `CHG` text-document-synchronization: refactored
* `CHG` diagnostic: improve `newline-call`
* `CHG` completion: improve `then .. end`
* `CHG` improve initialization speed
* `CHG` improve performance
* `FIX` missed syntax error `function m['x']() end`
* `FIX` [#452](https://github.com/LuaLS/lua-language-server/issues/452)

## 1.18.1
`2021-3-10`
* `CHG` semantic-tokens: improve colors of `const` and `close`
* `CHG` type-formating: improve execution conditions
* `FIX` [#444](https://github.com/LuaLS/lua-language-server/issues/444)

## 1.18.0
`2021-3-9`
* `NEW` `LuaDoc`: supports `---@diagnostic disable`
* `NEW` code-action: convert JSON to Lua
* `NEW` completion: provide `then .. end` snippet
* `NEW` type-formating:
    ```lua
    -- press `enter` at $
    local function f() $ end
    -- formating result:
    local function f()
        $
    end

    -- as well as
    do $ end
    -- formating result
    do
        $
    end
    ```
* `CHG` `Windows`: dose not provide `ucrt` any more
* `CHG` `Lua.workspace.library`: use `path[]` instead of `<path, true>`
* `FIX` missed syntax error `local a <const>= 1`
* `FIX` workspace: preload blocked when hitting `Lua.workspace.maxPreload`
* `FIX` [#443](https://github.com/LuaLS/lua-language-server/issues/443)
* `FIX` [#445](https://github.com/LuaLS/lua-language-server/issues/445)

## 1.17.4
`2021-3-4`
* `FIX` [#437](https://github.com/LuaLS/lua-language-server/issues/437) again
* `FIX` [#438](https://github.com/LuaLS/lua-language-server/issues/438)

## 1.17.3
`2021-3-3`
* `CHG` intelli-scense: treat `V[]` as `table<integer, V>` in `pairs`
* `FIX` completion: `detail` disappears during continuous input
* `FIX` [#435](https://github.com/LuaLS/lua-language-server/issues/435)
* `FIX` [#436](https://github.com/LuaLS/lua-language-server/issues/436)
* `FIX` [#437](https://github.com/LuaLS/lua-language-server/issues/437)

## 1.17.2
`2021-3-2`
* `FIX` running in Windows

## 1.17.1
`2021-3-1`
* `CHG` intelli-scense: improve infer across `table<K, V>` and `V[]`.
* `CHG` intelli-scense: improve infer across `pairs` and `ipairs`
* `FIX` hover: shows nothing when hovering unknown function
* `FIX` [#398](https://github.com/LuaLS/lua-language-server/issues/398)
* `FIX` [#421](https://github.com/LuaLS/lua-language-server/issues/421)
* `FIX` [#422](https://github.com/LuaLS/lua-language-server/issues/422)

## 1.17.0
`2021-2-24`
* `NEW` diagnostic: `duplicate-set-field`
* `NEW` diagnostic: `no-implicit-any`, disabled by default
* `CHG` completion: improve field and table
* `CHG` improve infer cross `ipairs`
* `CHG` cache globals when loading
* `CHG` completion: remove trigger character `\n` for now, see [#401](https://github.com/LuaLS/lua-language-server/issues/401)
* `FIX` diagnositc: may open file with wrong uri case
* `FIX` [#406](https://github.com/LuaLS/lua-language-server/issues/406)

## 1.16.1
`2021-2-22`
* `FIX` signature: parameters may be misplaced
* `FIX` completion: interface in nested table
* `FIX` completion: interface not show after `,`
* `FIX` [#400](https://github.com/LuaLS/lua-language-server/issues/400)
* `FIX` [#402](https://github.com/LuaLS/lua-language-server/issues/402)
* `FIX` [#403](https://github.com/LuaLS/lua-language-server/issues/403)
* `FIX` [#404](https://github.com/LuaLS/lua-language-server/issues/404)
* `FIX` runtime errors

## 1.16.0
`2021-2-20`
* `NEW` file encoding supports `ansi`
* `NEW` completion: supports interface, see [#384](https://github.com/LuaLS/lua-language-server/issues/384)
* `NEW` `LuaDoc`: supports multiple class inheritance: `---@class Food: Burger, Pizza, Pie, Pasta`
* `CHG` rename `table*` to `tablelib`
* `CHG` `LuaDoc`: revert compatible with `--@`, see [#392](https://github.com/LuaLS/lua-language-server/issues/392)
* `CHG` improve performance
* `FIX` missed syntax error `f() = 1`
* `FIX` missed global `bit` in `LuaJIT`
* `FIX` completion: may insert error text when continuous inputing
* `FIX` completion: may insert error text after resolve
* `FIX` [#349](https://github.com/LuaLS/lua-language-server/issues/349)
* `FIX` [#396](https://github.com/LuaLS/lua-language-server/issues/396)

## 1.15.1
`2021-2-18`
* `CHG` diagnostic: `unused-local` excludes `doc.param`
* `CHG` definition: excludes values, see [#391](https://github.com/LuaLS/lua-language-server/issues/391)
* `FIX` not works on Linux and macOS

## 1.15.0
`2021-2-9`
* `NEW` LUNAR YEAR, BE HAPPY!
* `CHG` diagnostic: when there are too many errors, the main errors will be displayed first
* `CHG` main thread no longer loop sleeps, see [#329](https://github.com/LuaLS/lua-language-server/issues/329) [#386](https://github.com/LuaLS/lua-language-server/issues/386)
* `CHG` improve performance

## 1.14.3
`2021-2-8`
* `CHG` hint: disabled by default, see [#380](https://github.com/LuaLS/lua-language-server/issues/380)
* `FIX` [#381](https://github.com/LuaLS/lua-language-server/issues/381)
* `FIX` [#382](https://github.com/LuaLS/lua-language-server/issues/382)
* `FIX` [#388](https://github.com/LuaLS/lua-language-server/issues/388)

## 1.14.2
`2021-2-4`
* `FIX` [#356](https://github.com/LuaLS/lua-language-server/issues/356)
* `FIX` [#375](https://github.com/LuaLS/lua-language-server/issues/375)
* `FIX` [#376](https://github.com/LuaLS/lua-language-server/issues/376)
* `FIX` [#377](https://github.com/LuaLS/lua-language-server/issues/377)
* `FIX` [#378](https://github.com/LuaLS/lua-language-server/issues/378)
* `FIX` [#379](https://github.com/LuaLS/lua-language-server/issues/379)
* `FIX` a lot of runtime errors

## 1.14.1
`2021-2-2`
* `FIX` [#372](https://github.com/LuaLS/lua-language-server/issues/372)

## 1.14.0
`2021-2-2`
* `NEW` `VSCode` hint
* `NEW` flush cache after 5 min
* `NEW` `VSCode` help semantic color with market theme
* `CHG` create/delete/rename files no longer reload workspace
* `CHG` `LuaDoc`: compatible with `--@`
* `FIX` `VSCode` settings
* `FIX` [#368](https://github.com/LuaLS/lua-language-server/issues/368)
* `FIX` [#371](https://github.com/LuaLS/lua-language-server/issues/371)

## 1.13.0
`2021-1-28`
* `NEW` `VSCode` status bar
* `NEW` `VSCode` options in some window
* `CHG` performance optimization
* `FIX` endless loop

## 1.12.2
`2021-1-27`
* `CHG` performance optimization
* `FIX` modifying the code before loading finish makes confusion
* `FIX` signature: not works

## 1.12.1
`2021-1-27`
* `FIX` endless loop

## 1.12.0
`2021-1-26`
* `NEW` progress
* `NEW` [#340](https://github.com/LuaLS/lua-language-server/pull/340): supports `---@type table<string, number>`
* `FIX` [#355](https://github.com/LuaLS/lua-language-server/pull/355)
* `FIX` [#359](https://github.com/LuaLS/lua-language-server/issues/359)
* `FIX` [#361](https://github.com/LuaLS/lua-language-server/issues/361)

## 1.11.2
`2021-1-7`
* `FIX` [#345](https://github.com/LuaLS/lua-language-server/issues/345): not works with unexpect args
* `FIX` [#346](https://github.com/LuaLS/lua-language-server/issues/346): dont modify the cache

## 1.11.1
`2021-1-5`
* `CHG` performance optimization

## 1.11.0
`2021-1-5`
* `NEW` `Lua.runtime.plugin`
* `NEW` intelli-scense: improved `m.f = function (self) end` from `self` to `m`
* `CHG` performance optimization
* `CHG` completion: improve performance of workspace words
* `FIX` hover: tail comments may be cutted
* `FIX` runtime errors

## 1.10.0
`2021-1-4`
* `NEW` workspace: supports `.dll`(`.so`) in `require`
* `NEW` folding: `---@class`, `--#region` and docs of function
* `NEW` diagnostic: `count-down-loop`
* `CHG` supports `~` in command line
* `CHG` completion: improve workspace words
* `CHG` completion: show words in string
* `CHG` completion: split `for .. in` to `for .. ipairs` and `for ..pairs`
* `CHG` diagnostic: `unused-function` checks recursive
* `FIX` [#339](https://github.com/LuaLS/lua-language-server/issues/339)

## 1.9.0
`2020-12-31`
* `NEW` YEAR! Peace and love!
* `NEW` specify path of `log` and `meta` by `--logpath=xxx` and `--metapath=XXX` in command line
* `NEW` completion: worksapce word
* `NEW` completion: show words in comment
* `NEW` completion: generate function documentation
* `CHG` got arg after script name: `lua-language-server.exe main.lua --logpath=D:\log --metapath=D:\meta --develop=false`
* `FIX` runtime errors

## 1.8.2
`2020-12-29`
* `CHG` performance optimization

## 1.8.1
`2020-12-24`
* `FIX` telemetry: connect failed caused not working

## 1.8.0
`2020-12-23`
* `NEW` runtime: support nonstandard symbol
* `NEW` diagnostic: `close-non-object`
* `FIX` [#318](https://github.com/LuaLS/lua-language-server/issues/318)

## 1.7.4
`2020-12-20`
* `FIX` workspace: preload may failed

## 1.7.3
`2020-12-20`
* `FIX` luadoc: typo of `package.config`
* `FIX` [#310](https://github.com/LuaLS/lua-language-server/issues/310)

## 1.7.2
`2020-12-17`
* `CHG` completion: use custom tabsize
* `FIX` [#307](https://github.com/LuaLS/lua-language-server/issues/307)
* `FIX` a lot of runtime errors

## 1.7.1
`2020-12-16`
* `NEW` setting: `diagnostics.neededFileStatus`
* `FIX` scan workspace may fails
* `FIX` quickfix: `newline-call` failed
* `FIX` a lot of other runtime errors

## 1.7.0
`2020-12-16`
* `NEW` diagnostic: `undefined-field`
* `NEW` telemetry:
    + [What data will be sent](https://github.com/LuaLS/lua-language-server/blob/master/script/service/telemetry.lua)
    + [How to use this data](https://github.com/LuaLS/lua-telemetry-server/tree/master/method)
* `CHG` diagnostic: `unused-function` ignores function with `<close>`
* `CHG` semantic: not cover local call
* `CHG` language client: update to [7.0.0](https://github.com/microsoft/vscode-languageserver-node/commit/20681d7632bb129def0c751be73cf76bd01f2f3a)
* `FIX` semantic: tokens may not be updated correctly
* `FIX` completion: require path broken
* `FIX` hover: document uri
* `FIX` [#291](https://github.com/LuaLS/lua-language-server/issues/291)
* `FIX` [#294](https://github.com/LuaLS/lua-language-server/issues/294)

## 1.6.0
`2020-12-14`
* `NEW` completion: auto require local modules
* `NEW` completion: support delegate
* `NEW` hover: show function by keyword `function`
* `NEW` code action: swap params
* `CHG` standalone: unbind the relative path between binaries and scripts
* `CHG` hover: `LuaDoc` also catchs `--` (no need `---`)
* `CHG` rename: support doc
* `CHG` completion: keyword considers expression
* `FIX` [#297](https://github.com/LuaLS/lua-language-server/issues/297)

## 1.5.0
`2020-12-5`
* `NEW` setting `runtime.unicodeName`
* `NEW` fully supports `---@generic T`
* `FIX` [#274](https://github.com/LuaLS/lua-language-server/issues/274)
* `FIX` [#276](https://github.com/LuaLS/lua-language-server/issues/276)
* `FIX` [#279](https://github.com/LuaLS/lua-language-server/issues/279)
* `FIX` [#280](https://github.com/LuaLS/lua-language-server/issues/280)

## 1.4.0
`2020-12-3`
* `NEW` setting `hover.previewFields`: limit how many fields are shown in table hover
* `NEW` fully supports `---@type Object[]`
* `NEW` supports `---@see`
* `NEW` diagnostic `unbalanced-assignments`
* `CHG` resolves infer of `string|table`
* `CHG` `unused-local` ignores local with `---@class`
* `CHG` locale file format changes to `lua`

## 1.3.0
`2020-12-1`

* `NEW` provides change logs, I think it's good idea for people knowing what's new ~~(bugs)~~
* `NEW` meta files of LuaJIT
* `NEW` support completion of `type(o) == ?`
* `CHG` now I think it's a bad idea as it took me nearly an hour to complete the logs started from version `1.0.0`
* `FIX` closing ignored or library file dose not clean diagnostics
* `FIX` searching of `t.f1` when `t.f1 = t.f2`
* `FIX` missing signature help of global function

## 1.2.1
`2020-11-27`

* `FIX` syntaxes tokens: [#272](https://github.com/LuaLS/lua-language-server/issues/272)

## 1.2.0
`2020-11-27`

* `NEW` hover shows comments from `---@param` and `---@return`: [#135](https://github.com/LuaLS/lua-language-server/issues/135)
* `NEW` support `LuaDoc` as tail comment
* `FIX` `---@class` inheritance
* `FIX` missed syntaxes token: `punctuation.definition.parameters.finish.lua`

## 1.1.4
`2020-11-25`

* `FIX` wiered completion suggests for require paths in `Linux` and `macOS`: [#269](https://github.com/LuaLS/lua-language-server/issues/269)

## 1.1.3
`2020-11-25`

* `FIX` extension not works in `Ubuntu`: [#268](https://github.com/LuaLS/lua-language-server/issues/268)

## 1.1.2
`2020-11-24`

* `NEW` auto completion finds globals from `Lua.diagnostics.globals`
* `NEW` support tail `LuaDoc`
* `CHG` no more `Lua.intelliScense.fastGlobal`, now globals always fast and accurate
* `CHG` `LuaDoc` supports `--- @`
* `CHG` `find reference` uses extra `Lua.intelliSense.searchDepth`
* `CHG` diagnostics are limited by `100` in each file
* `FIX` library files are under limit of `Lua.workspace.maxPreload`: [#266](https://github.com/LuaLS/lua-language-server/issues/266)

## 1.1.1
`2020-11-23`

* `NEW` auto completion special marks deprecated items
* `FIX` diagnostics may push wrong uri in `Linux` and `macOS`
* `FIX` diagnostics not cleaned up when closing ignored lua file
* `FIX` reload workspace remains old caches
* `FIX` incorrect hover of local attribute

## 1.1.0
`2020-11-20`

* `NEW` no longer `BETA`
* `NEW` use `meta.lua` instead of `meta.lni`, now you can find the definition of builtin function
* `CHG` Lua files outside of workspace no longer launch a new server

## 1.0.6
`2020-11-20`

* `NEW` diagnostic `code-after-break`
* `CHG` optimize performance
* `CHG` updated language client
* `CHG` `unused-function` ignores global functions (may used out of Lua)
* `CHG` checks if client supports `Lua.completion.enable`: [#259](https://github.com/LuaLS/lua-language-server/issues/259)
* `FIX` support for single Lua file
* `FIX` [#257](https://github.com/LuaLS/lua-language-server/issues/257)

## 1.0.5
`2020-11-14`

* `NEW` `LuaDoc` supports more `EmmyLua`

## 1.0.4
`2020-11-12`

* `FIX` extension not works

## 1.0.3
`2020-11-12`

* `NEW` server kills itself when disconnecting
* `NEW` `LuaDoc` supports more `EmmyLua`
* `FIX` `Lua.diagnostics.enable` not works: [#251](https://github.com/LuaLS/lua-language-server/issues/251)

## 1.0.2
`2020-11-11`

* `NEW` supports `---|` after `doc.type`
* `CHG` `lowcase-global` ignores globals with `---@class`
* `FIX` endless loop
* `FIX` [#244](https://github.com/LuaLS/lua-language-server/issues/244)

## 1.0.1
`2020-11-10`

* `FIX` autocompletion not works.

## 1.0.0
`2020-11-9`

* `NEW` implementation, NEW start!

<!-- contributors -->
[lizho]: (https://github.com/lizho)
[fesily]: (https://github.com/fesily)
[Andreas Matthias]: (https://github.com/AndreasMatthias)
[Daniel Farrell]: (https://github.com/danpf)
[Paul Emmerich]: (https://github.com/emmericp)
[Artem Dzhemesiuk]: (https://github.com/zziger)
[clay-golem]: (https://github.com/clay-golem)<|MERGE_RESOLUTION|>--- conflicted
+++ resolved
@@ -2,12 +2,9 @@
 
 ## Unreleased
 <!-- Add all new changes here. They will be moved under a version at release -->
-* `FIX` incorrect argument skip pattern for `--check_out_path=`, which incorrectly skips the next argument
-<<<<<<< HEAD
+* `FIX` incorrect argument skip pattern for `--check_out_path=`, which incorrectly skips the next argumen
 * `CHG` default path for `--doc_out_path` is the current directory
-=======
 * `FIX` remove extra `./` path prefix in the check report when using `--check=.`
->>>>>>> 807ae524
 
 ## 3.13.6
 `2025-2-6`
