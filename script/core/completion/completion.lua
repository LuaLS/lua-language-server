--- conflicted
+++ resolved
@@ -1418,11 +1418,7 @@
                 if eventName then
                     if     indexType == 1 then
                         results[#results+1] = {
-<<<<<<< HEAD
                             label       = infer.getInfer(docFunc):view(),
-=======
-                            label       = ('%q'):format(eventName),
->>>>>>> 63b36068
                             description = doc.comment,
                             kind        = define.CompletionItemKind.EnumMember,
                         }
