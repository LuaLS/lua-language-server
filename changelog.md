--- conflicted
+++ resolved
@@ -2,14 +2,11 @@
 
 ## Unreleased
 <!-- Add all new changes here. They will be moved under a version at release -->
-<<<<<<< HEAD
+* `CHG` when analyzing the literal table, only the first 100 items are analyzed at most
+* `CHG` when checking type matching for union types, only the first 100 items are checked at most
 * `FIX` Update `--help` message.
-=======
-* `CHG` When analyzing the literal table, only the first 100 items are analyzed at most.
-* `CHG` When checking type matching for union types, only the first 100 items are checked at most.
 * `FIX` --check now respects ignoreDir setting
 * `FIX` incorrect argument skip pattern for `--check_out_path=`, which incorrectly skips the next argument
->>>>>>> 76519b5c
 
 ## 3.13.7
 `2025-3-10`
