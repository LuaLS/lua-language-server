--- conflicted
+++ resolved
@@ -7,11 +7,8 @@
 * `NEW` Add support for lambda style functions, `|paramList| expr` is syntactic sugar for `function(paramList) return expr end` 
 * `FIX` Respect `completion.showParams` config for local function completion 
 * `CHG` Improve performance of multithreaded `--check` and `undefined-field` diagnostic
-<<<<<<< HEAD
 * `FIX` Bad triggering of the `inject-field` diagnostic, when the fields are declared at the creation of the object [#2746](https://github.com/LuaLS/lua-language-server/issues/2746)
-=======
 * `CHG` Change spacing of parameter inlay hints to match other LSPs, like `rust-analyzer`
->>>>>>> b7730378
 
 ## 3.9.3
 `2024-6-11`
