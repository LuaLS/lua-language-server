# changelog

## Unreleased
<!-- Add all new changes here. They will be moved under a version at release -->
* `FIX` cannot debug in Linux due to lua-debug expecting host process to have lua54 symbols available
<<<<<<< HEAD
* `NEW` support custom addons path for enhanced editor flexibility
=======
* `FIX` support hex color codes with `#` in `textDocument/documentColor`
* `ADD` missing locale
* `FIX` updates the EmmyLuaCodeStyle submodule reference to a newer commit, ensuring compatibility with GCC 15
>>>>>>> 22625e8f

## 3.14.0
`2025-4-7`
* `NEW` locale `es-419`, thanks [Felipe Lema](https://codeberg.org/FelipeLema)
* `FIX` prevent unnecessary edits by LSP formatting when content did not change
* `FIX` return no completions if completion is disabled
* `FIX` optimized the performance of large literal tables (e.g., configuration tables)

## 3.13.9
`2025-3-13`
* `CHG` remove the limit for analyzing the literal table

## 3.13.8
`2025-3-12`
* `CHG` when analyzing the literal table, only the first 100 items are analyzed at most
* `CHG` when checking type matching for union types, only the first 100 items are checked at most
* `FIX` Update `--help` message.
* `FIX` --check now respects ignoreDir setting
* `FIX` incorrect argument skip pattern for `--check_out_path=`, which incorrectly skips the next argument

## 3.13.7
`2025-3-10`
* `NEW` CLI: added `--help`.
* `CHG` default path for `--doc_out_path` is the current directory
* `FIX` incorrect argument skip pattern for `--check_out_path=`, which incorrectly skips the next argument
* `FIX` incorrect error message for `--doc_update`.
* `FIX` reimplement section `luals.config` in file doc.json
* `FIX` incorrect file names in file doc.json
* `FIX` remove extra `./` path prefix in the check report when using `--check=.`
* `FIX` Narrowing of types with literal fields: [#3056](https://github.com/LuaLS/lua-language-server/issues/3056), [#3089](https://github.com/LuaLS/lua-language-server/issues/3089)
* `FIX` correct lua version of `math.ult` and `math.type`
* `FIX` incorrect links for `pattern` in `string` methods
* `FIX` fix type annotations for bit module
* `FIX` Another regression related to type narrow and generic param introduced since `v3.10.1` [#3087](https://github.com/LuaLS/lua-language-server/issues/3087)

## 3.13.6
`2025-2-6`
* `NEW` `---@class` supports attribute `partial`, which will not check missing inherited fields [#3023](https://github.com/LuaLS/lua-language-server/issues/3023)
  ```lua
  ---@class Config
  ---@field a number

  ---@class (partial) Config.P: Config
  ---@field b number

  ---@type Config.P[]
  local cfgs = {}
  cfgs[1] = { b = 1 } -- no warning
  cfgs[2] = {}        -- only warns missing `b`
  ```
  This enables the previous missing field check behavior before [#2970](https://github.com/LuaLS/lua-language-server/issues/2970)
* `NEW` Added variable substitution support for vscode's `${workspaceFolder:x}` when resolving path placeholders [#2987](https://github.com/LuaLS/lua-language-server/issues/2987)
* `NEW` Added `--check_format=json|pretty` for use with `--check` to output diagnostics in a human readable format.
* `NEW` Test CLI: `--name=<testname>` `-n=<testname>`: run specify unit test
* `CHG` Generic pattern now supports definition after capture and optional, union, array [#3014](https://github.com/LuaLS/lua-language-server/issues/3014) [#3031](https://github.com/LuaLS/lua-language-server/pull/3031)
  ```lua
  ---@generic T
  ---@param t `T`.Cat?
  ---@return T?
  local function f(t) end

  local t = f('Smile') --> t is `(Smile.Cat)?`
  ```
* `FIX` Fixed the error that the configuration file pointed to by the `--configpath` option was not read and loaded.
* `FIX` Don't truncate any output when running in `--doc` mode [#3049](https://github.com/LuaLS/lua-language-server/issues/3049)
* `FIX` Generic return can be optional.
* `FIX` Fixed the comment calculating in docs `---@param a string?Comment` - now its `Comment` instead of `omment` [#3028](https://github.com/LuaLS/lua-language-server/pull/3028)
* `FIX` Fixed cannot bind variables using tail comment `@class` [#2673](https://github.com/LuaLS/lua-language-server/issues/2673)
* `FIX` Fixed missing field completion for generic class object [#2196](https://github.com/LuaLS/lua-language-server/issues/2196) [#2945](https://github.com/LuaLS/lua-language-server/issues/2945) [#3041](https://github.com/LuaLS/lua-language-server/issues/3041)

## 3.13.5
`2024-12-20`
* `NEW` Setting: `Lua.hint.awaitPropagate`: When enabled, `--@async` propagates to the caller.
* `CHG` Add server version information to `initialize` response [#2996](https://github.com/LuaLS/lua-language-server/pull/2996)
* `CHG` If the `---@field` of the same name has a type of `fun`, the `duplicate-doc-field` check will not be performed.
* `FIX` Incorrect infer for function array annotation on tables [#2367](https://github.com/LuaLS/lua-language-server/issues/2367)

## 3.13.4
`2024-12-13`
* `CHG` Can adjust the level of detail of Hover (VSCode)

## 3.13.3
`2024-12-6`
* `CHG` Update Love2d version
* `CHG` Improve type infer of `table.unpack` and `unpack`
* `FIX` `missing-fields` diagnostic now warns about missing inherited fields
* `FIX` Incorrect `param-type-mismatch` diagnostic for optional fields

## 3.13.2
`2024-11-21`
* `CHG` fulfill zh-cn translations
* `FIX` Add missing `errs ~= nil` checks to script/vm/type checkTableShape

## 3.13.1
`2024-11-13`
* `FIX` Incorrect type check in some case

## 3.13.0
`2024-11-13`
* `NEW` Setting: `Lua.type.inferTableSize`: A Small Table array can be infered
* `NEW` Add custom repository support for addonManager. New configuration setting: `Lua.addonManager.repositoryBranch` and `Lua.addonManager.repositoryPath`
* `NEW` Infer function parameter types when the function is used as an callback argument and that argument has a `fun()` annotation. Enable with `Lua.type.inferParamType` setting. [#2695](https://github.com/LuaLS/lua-language-server/pull/2695)
  ```lua
  ---@param callback fun(a: integer)
  function register(callback) end

  local function callback(a) end  --> a: integer
  register(callback)
  ```
* `CHG` Basic types allow contravariance
  ```lua
  ---@class int32: integer

  ---@type integer
  local n

  ---@type int32
  local a = n
  ```
* `FIX` Improve type narrow with **literal alias type** during completion and signature help

## 3.12.0
`2024-10-30`
* `NEW` Support importing `enum` through class name suffix matching in quick fixes, allowing the import of `enum` from `table.table.enum; return table`.
* `NEW` Support limited multiline annotations
  ```lua
  ---@type {
  --- x: number,
  --- y: number,
  --- z: number,
  ---}
  local point --> local point: { x: number, y: number, z: number }
  ```
* `FIX` A regression related to type narrow and generic param introduced since `v3.10.1`
* `FIX` Parse storagePath to improve reliability of resolving ${addons} placeholder
* `FIX` Reference should also look in tablefield
* `FIX` Determine that the index of `{...}` is an integer when iterating

## 3.11.1
`2024-10-9`
* `FIX` Fixed an issue preventing to set the locale to Japanese
* `FIX` Preserve newlines between function comment and @see
* `FIX` Accept storagePath option from client to resolve addon directory not found

## 3.11.0
`2024-9-30`
* `NEW` Added support for Japanese locale
* `NEW` Infer function parameter types when overriding the same-named class function in an instance of that class [#2158](https://github.com/LuaLS/lua-language-server/issues/2158)
* `NEW` Types with literal fields can be narrowed.
* `NEW` Reference addons installed via the addon manager with `${addons}` [#2866](https://github.com/LuaLS/lua-language-server/pull/2866).
* `NEW` Support using `---@class` on `rawset(_G, ...)` to annotate the created global variable [#2862](https://github.com/LuaLS/lua-language-server/issues/2862)
* `NEW` Settings:
  + `Lua.language.fixIndent`
  + `Lua.language.completeAnnotation`
* `FIX` Eliminate floating point error in test benchmark output
* `FIX` Remove luamake install from make scripts
* `FIX` Incorrect `table` type injected to the global variable created by `rawset(_G, ...)` [#2863](https://github.com/LuaLS/lua-language-server/issues/2863)

## 3.10.6
`2024-9-10`
* `NEW` Custom documentation exporter
* `NEW` Setting: `Lua.docScriptPath`: Path to a script that overrides `cli.doc.export`, allowing user-specified documentation exporting.
* `NEW` Infer the parameter types of a same-named function in the subclass based on the parameter types in the superclass function.
* `FIX` Fix `VM.OnCompileFunctionParam` function in plugins
* `FIX` Lua 5.1: fix incorrect warning when using setfenv with an int as first parameter
* `FIX` Improve type narrow by checking exact match on literal type params
* `FIX` Correctly list enums for function overload arguments [#2840](https://github.com/LuaLS/lua-language-server/pull/2840)
* `FIX` Incorrect function params' type infer when there is only `@overload` [#2509](https://github.com/LuaLS/lua-language-server/issues/2509) [#2708](https://github.com/LuaLS/lua-language-server/issues/2708) [#2709](https://github.com/LuaLS/lua-language-server/issues/2709)
* `FIX` Only call workspace/configuration when available [#981](https://github.com/LuaLS/lua-language-server/issues/981), [#2318](https://github.com/LuaLS/lua-language-server/issues/2318), [2336](https://github.com/LuaLS/lua-language-server/issues/2336) [#2843](https://github.com/LuaLS/lua-language-server/pull/2843)

## 3.10.5
`2024-8-19`
* `NEW` using `enum (partial)`, it suggests all fields with the same `enum` type rather than just the fields from the current table.
* `NEW` When using `enum["<key>" or <index>]`, undefined fields will raise an 'undefined' error.
* `FIX` Renaming files in the directory leads to the auto-correction in "require" adding extra characters.
* `FIX` Performance issue
* `FIX` Fix incorrect indent fixing for `for`

## 3.10.4
`2024-8-16`
* `NEW` Setting: `Lua.type.checkTableShape`: Add matching checks between the shape of tables and classes, during type checking. [#2768](https://github.com/LuaLS/lua-language-server/pull/2768)
* `NEW` `undefined-field` supports `enum`
* `CHG` Show enumed table as `enum X` instead of `table`
* `FIX` Error `attempt to index a nil value` when `Lua.hint.semicolon == 'All'` [#2788](https://github.com/LuaLS/lua-language-server/issues/2788)
* `FIX` Incorrect LuaCats parsing for `"'"`
* `FIX` Incorrect indent fixings

## 3.10.3
`2024-8-8`
* `FIX` Memory leak with `---@enum(partical)`

## 3.10.2
`2024-8-7`
* `NEW` Add support for binary metamethod on right operand [#2777](https://github.com/LuaLS/lua-language-server/pull/2777)
* `FIX` Incorrect indentation fixing in some case

## 3.10.1
`2024-8-2`
* `FIX` Runtime error
* `FIX` Disable indentation fixing for Non-VSCode

## 3.10.0
`2024-8-1`
* `NEW` Add postfix snippet for `unpack`
* `NEW` Add support for lambda style functions, `|paramList| expr` is syntactic sugar for `function(paramList) return expr end`
* `NEW` Added lua regular expression support for `Lua.doc.<scope>Name` [#2753](https://github.com/LuaLS/lua-language-server/pull/2753)
* `NEW` You can now click on "References" in CodeLen to display the reference list（VSCode）
* `NEW` Improved behavior for inserting new lines:
  + When inside an annotation, an annotation tag will be added at the beginning of the line (VSCode).
  + When between `function () end` or similar constructs, the format will be adjusted to a more reasonable one (VSCode) and leading/trailing spaces will be removed (generic).
  + Attempts to semantically fix improper indentation (generic).
* `CHG` Improve performance of multithreaded `--check` and `undefined-field` diagnostic
* `CHG` Change spacing of parameter inlay hints to match other LSPs, like `rust-analyzer`
* `FIX` `diagnostics.severity` defaulting to "Warning" when run using `--check` [#2730](https://github.com/LuaLS/lua-language-server/issues/2730)
* `FIX` Respect `completion.showParams` config for local function completion
* `FIX` Addons can now self-recommend as expected. Fixed by correcting the `wholeMatch` function
* `FIX` Now correctly evaluates the visibility of fields in a class when they are defined directly in the object. use for completion and invisible dianostic. [#2752](https://github.com/LuaLS/lua-language-server/issues/2752)
* `FIX` Bad triggering of the `inject-field` diagnostic, when the fields are declared at the creation of the object [#2746](https://github.com/LuaLS/lua-language-server/issues/2746)
* `FIX` Inconsistent type narrow behavior of function call args [#2758](https://github.com/LuaLS/lua-language-server/issues/2758)
* `FIX` Improve the `missing-fields` logic to be able to correctly handle classes defined several times [#22770](https://github.com/LuaLS/lua-language-server/pull/2770)
* `FIX` Typos in annotation descriptions
* `FIX` incorrect `CompletionItemKind` for postfix snippets [#2773](https://github.com/LuaLS/lua-language-server/pull/2773)

## 3.9.3
`2024-6-11`
* `FIX` Sometimes providing incorrect autocompletion when chaining calls

## 3.9.2
`2024-6-6`
* `NEW` Reference workspace symbols in comments using `[some text](lua://symbolName)` syntax
* `FIX` Don't do diagnostics when the workspace is not ready
* `FIX` Autocompletion for enum values ​​is not available in some cases

## 3.9.1
`2024-5-14`
* revert extension runtime

## 3.9.0
`2024-5-11`
* `NEW` goto implementation
* `NEW` narrow the function prototype based on the parameter type
  ```lua
  ---@overload fun(a: boolean): A
  ---@overload fun(a: number): B
  local function f(...) end

  local r1 = f(true) --> r1 is `A`
  local r2 = f(10) --> r2 is `B`
  ```

## 3.8.3
`2024-4-23`
* `FIX` server may crash when the workspace is using a non-English path.

## 3.8.2
`2024-4-23`
* This is a fake version only for the new version of VSCode, with a core of 3.8.0.

## 3.8.1
`2024-4-23`
* This is a fake version only for the old version of VSCode, with a core of `3.7.4`. Starting from the next minor version, the version requirement for VSCode will be raised to prevent users still using the old version of VSCode from updating to the new version and experiencing compatibility issues.

## 3.8.0
`2024-4-22`
* `NEW` supports tuple type (@[lizho])
  ```lua
  ---@type [string, number, boolean]
  local t

  local x = t[1] --> x is `string`
  local y = t[2] --> y is `number`
  local z = t[3] --> z is `boolean`
  ```
* `NEW` generic pattern (@[fesily])
  ```lua
  ---@generic T
  ---@param t Cat.`T`
  ---@return T
  local function f(t) end

  local t = f('Smile') --> t is `Cat.Smile`
  ```
* `NEW` alias and enums supports attribute `partial`
  ```lua
  ---@alias Animal Cat

  ---@alias(partial) Animal Dog

  ---@type Animal
  local animal --> animal is `Cat|Dog` here
  ```

  ```lua
  ---@enum(key) ErrorCodes
  local codes1 = {
      OK = 0,
      ERROR = 1,
      FATAL = 2,
  }

  ---@enum(key, partial) ErrorCodes
  local codes2 = {
      WARN = 3,
      INFO = 4,
  }

  ---@type ErrorCodes
  local code

  code = 'ERROR' --> OK
  code = 'WARN'  --> OK

  ```
* `NEW` plugin: add `OnTransFormAst` interface (@[fesily])
* `NEW` plugin: add `OnNodeCompileFunctionParam` interface (@[fesily])
* `NEW` plugin: add `ResolveRequire` interface (@[Artem Dzhemesiuk])
* `NEW` plugin: support multi plugins (@[fesily])
  + setting: `Lua.runtime.plugin` can be `string|string[]`
  + setting: `Lua.runtime.pluginArgs` can be `string[]|table<string, string>`
* `NEW` CLI: `--doc` add option `--doc_out_path <PATH>` (@[Andreas Matthias])
* `NEW` CLI: `--doc_update`, update an existing `doc.json` without using `--doc` again (@[Andreas Matthias])
* `NEW` CLI: `--trust_all_plugins`, this is potentially unsafe for normal use and meant for usage in CI environments only (@[Paul Emmerich])
* `CHG` CLI: `--check` will run plugins (@[Daniel Farrell])
* `FIX` diagnostic: `discard-returns` not works in some blocks (@clay-golem)
* `FIX` rename in library files

## 3.7.4
`2024-1-5`
* `FIX` rename to unicode with `Lua.runtime.unicodeName = true`

## 3.7.3
`2023-11-14`
* `FIX` can not infer arg type in some cases.

## 3.7.2
`2023-11-9`
* `FIX` [#2407]

[#2407]: https://github.com/LuaLS/lua-language-server/issues/2407

## 3.7.1
`2023-11-7`
* `FIX` [#2299]
* `FIX` [#2335]

[#2299]: https://github.com/LuaLS/lua-language-server/issues/2299
[#2335]: https://github.com/LuaLS/lua-language-server/issues/2335

## 3.7.0
`2023-8-24`
* `NEW` support `---@type` and `--[[@as]]` for return statement
* `NEW` commandline parameter `--force-accept-workspace`: allowing the use of the root directory or home directory as the workspace
* `NEW` diagnostic: `inject-field`
* `NEW` `---@enum` supports attribute `key`
  ```lua
  ---@enum (key) AnimalType
  local enum = {
    Cat = 1,
    Dog = 2,
  }

  ---@param animal userdata
  ---@param atp AnimalType
  ---@return boolean
  local function isAnimalType(animal, atp)
    return API.isAnimalType(animal, enum[atp])
  end

  assert(isAnimalType(animal, 'Cat'))
  ```
* `NEW` `---@class` supports attribute `exact`
  ```lua
  ---@class (exact) Point
  ---@field x number
  ---@field y number
  local m = {}
  m.x = 1 -- OK
  m.y = 2 -- OK
  m.z = 3 -- Warning
  ```

* `FIX` wrong hover and signature for method with varargs and overloads
* `FIX` [#2155]
* `FIX` [#2224]
* `FIX` [#2252]
* `FIX` [#2267]

[#2155]: https://github.com/LuaLS/lua-language-server/issues/2155
[#2224]: https://github.com/LuaLS/lua-language-server/issues/2224
[#2252]: https://github.com/LuaLS/lua-language-server/issues/2252
[#2267]: https://github.com/LuaLS/lua-language-server/issues/2267

## 3.6.25
`2023-7-26`
* `FIX` [#2214]

[#2214]: https://github.com/LuaLS/lua-language-server/issues/2214

## 3.6.24
`2023-7-21`
* `NEW` diagnostic: `missing-fields`
* `FIX` shake of `codeLens`
* `FIX` [#2145]

[#2145]: https://github.com/LuaLS/lua-language-server/issues/2145

## 3.6.23
`2023-7-7`
* `CHG` signature: narrow by inputed literal

## 3.6.22
`2023-6-14`
* `FIX` [#2038]
* `FIX` [#2042]
* `FIX` [#2062]
* `FIX` [#2083]
* `FIX` [#2088]
* `FIX` [#2110]
* `FIX` [#2129]

[#2038]: https://github.com/LuaLS/lua-language-server/issues/2038
[#2042]: https://github.com/LuaLS/lua-language-server/issues/2042
[#2062]: https://github.com/LuaLS/lua-language-server/issues/2062
[#2083]: https://github.com/LuaLS/lua-language-server/issues/2083
[#2088]: https://github.com/LuaLS/lua-language-server/issues/2088
[#2110]: https://github.com/LuaLS/lua-language-server/issues/2110
[#2129]: https://github.com/LuaLS/lua-language-server/issues/2129

## 3.6.21
`2023-5-24`
* `FIX` disable ffi plugin

## 3.6.20
`2023-5-23`
* `NEW` support connecting by socket with `--socket=PORT`
* `FIX` [#2113]

[#2113]: https://github.com/LuaLS/lua-language-server/issues/2113

## 3.6.19
`2023-4-26`
* `FIX` commandline parameter `checklevel` may not work
* `FIX` [#2036]
* `FIX` [#2037]
* `FIX` [#2056]
* `FIX` [#2077]
* `FIX` [#2081]

[#2036]: https://github.com/LuaLS/lua-language-server/issues/2036
[#2037]: https://github.com/LuaLS/lua-language-server/issues/2037
[#2056]: https://github.com/LuaLS/lua-language-server/issues/2056
[#2077]: https://github.com/LuaLS/lua-language-server/issues/2077
[#2081]: https://github.com/LuaLS/lua-language-server/issues/2081

## 3.6.18
`2023-3-23`
* `FIX` [#1943]
* `FIX` [#1996]
* `FIX` [#2004]
* `FIX` [#2013]

[#1943]: https://github.com/LuaLS/lua-language-server/issues/1943
[#1996]: https://github.com/LuaLS/lua-language-server/issues/1996
[#2004]: https://github.com/LuaLS/lua-language-server/issues/2004
[#2013]: https://github.com/LuaLS/lua-language-server/issues/2013

## 3.6.17
`2023-3-9`
* `CHG` export documents: export global variables
* `FIX` [#1715]
* `FIX` [#1753]
* `FIX` [#1914]
* `FIX` [#1922]
* `FIX` [#1924]
* `FIX` [#1928]
* `FIX` [#1945]
* `FIX` [#1955]
* `FIX` [#1978]

[#1715]: https://github.com/LuaLS/lua-language-server/issues/1715
[#1753]: https://github.com/LuaLS/lua-language-server/issues/1753
[#1914]: https://github.com/LuaLS/lua-language-server/issues/1914
[#1922]: https://github.com/LuaLS/lua-language-server/issues/1922
[#1924]: https://github.com/LuaLS/lua-language-server/issues/1924
[#1928]: https://github.com/LuaLS/lua-language-server/issues/1928
[#1945]: https://github.com/LuaLS/lua-language-server/issues/1945
[#1955]: https://github.com/LuaLS/lua-language-server/issues/1955
[#1978]: https://github.com/LuaLS/lua-language-server/issues/1978

## 3.6.13
`2023-3-2`
* `FIX` setting: `Lua.addonManager.enable` should be `true` by default
* `FIX` failed to publish to Windows

## 3.6.12
`2023-3-2`
* `NEW` [Addon Manager](https://github.com/LuaLS/lua-language-server/discussions/1607), try it with command `lua.addon_manager.open`. Thanks to [carsakiller](https://github.com/carsakiller)!

## 3.6.11
`2023-2-13`
* `CHG` completion: don't show loading process
* `FIX` [#1886]
* `FIX` [#1887]
* `FIX` [#1889]
* `FIX` [#1895]
* `FIX` [#1902]

[#1886]: https://github.com/LuaLS/lua-language-server/issues/1886
[#1887]: https://github.com/LuaLS/lua-language-server/issues/1887
[#1889]: https://github.com/LuaLS/lua-language-server/issues/1889
[#1895]: https://github.com/LuaLS/lua-language-server/issues/1895
[#1902]: https://github.com/LuaLS/lua-language-server/issues/1902

## 3.6.10
`2023-2-7`
* `FIX` [#1869]
* `FIX` [#1872]

[#1869]: https://github.com/LuaLS/lua-language-server/issues/1869
[#1872]: https://github.com/LuaLS/lua-language-server/issues/1872

## 3.6.9
`2023-2-2`
* `FIX` [#1864]
* `FIX` [#1868]
* `FIX` [#1869]
* `FIX` [#1871]

[#1864]: https://github.com/LuaLS/lua-language-server/issues/1864
[#1868]: https://github.com/LuaLS/lua-language-server/issues/1868
[#1869]: https://github.com/LuaLS/lua-language-server/issues/1869
[#1871]: https://github.com/LuaLS/lua-language-server/issues/1871

## 3.6.8
`2023-1-31`
* `NEW` command `lua.exportDocument` . VSCode will display this command in the right-click menu
* `CHG` setting `Lua.workspace.supportScheme` has been removed. All schemes are supported if the language id is `lua`
* `FIX` [#1831]
* `FIX` [#1838]
* `FIX` [#1841]
* `FIX` [#1851]
* `FIX` [#1855]
* `FIX` [#1857]

[#1831]: https://github.com/LuaLS/lua-language-server/issues/1831
[#1838]: https://github.com/LuaLS/lua-language-server/issues/1838
[#1841]: https://github.com/LuaLS/lua-language-server/issues/1841
[#1851]: https://github.com/LuaLS/lua-language-server/issues/1851
[#1855]: https://github.com/LuaLS/lua-language-server/issues/1855
[#1857]: https://github.com/LuaLS/lua-language-server/issues/1857

## 3.6.7
`2023-1-20`
* `FIX` [#1810]
* `FIX` [#1829]

[#1810]: https://github.com/LuaLS/lua-language-server/issues/1810
[#1829]: https://github.com/LuaLS/lua-language-server/issues/1829

## 3.6.6
`2023-1-17`
* `FIX` [#1825]
* `FIX` [#1826]

[#1825]: https://github.com/LuaLS/lua-language-server/issues/1825
[#1826]: https://github.com/LuaLS/lua-language-server/issues/1826

## 3.6.5
`2023-1-16`
* `NEW` support casting global variables
* `NEW` code lens: this feature is disabled by default.
* `NEW` settings:
  * `Lua.codeLens.enable`: Enable code lens.
* `CHG` improve memory usage for large libraries
* `CHG` definition: supports finding definitions for `@class` and `@alias`, since they may be defined multi times
* `CHG` rename: supports `@field`
* `CHG` improve patch for `.luarc.json`
* `CHG` `---@meta [name]`: once declared `name`, user can only require this file by declared name. meta file can not be required with name `_`
* `CHG` remove telemetry
* `FIX` [#831]
* `FIX` [#1729]
* `FIX` [#1737]
* `FIX` [#1751]
* `FIX` [#1767]
* `FIX` [#1796]
* `FIX` [#1805]
* `FIX` [#1808]
* `FIX` [#1811]
* `FIX` [#1824]

[#831]:  https://github.com/LuaLS/lua-language-server/issues/831
[#1729]: https://github.com/LuaLS/lua-language-server/issues/1729
[#1737]: https://github.com/LuaLS/lua-language-server/issues/1737
[#1751]: https://github.com/LuaLS/lua-language-server/issues/1751
[#1767]: https://github.com/LuaLS/lua-language-server/issues/1767
[#1796]: https://github.com/LuaLS/lua-language-server/issues/1796
[#1805]: https://github.com/LuaLS/lua-language-server/issues/1805
[#1808]: https://github.com/LuaLS/lua-language-server/issues/1808
[#1811]: https://github.com/LuaLS/lua-language-server/issues/1811
[#1824]: https://github.com/LuaLS/lua-language-server/issues/1824

## 3.6.4
`2022-11-29`
* `NEW` modify `require` after renaming files
* `FIX` circulation reference in process analysis
  ```lua
  ---@type number
  local x

  ---@type number
  local y

  x = y

  y = x --> Can not infer `y` before
  ```
* `FIX` [#1698]
* `FIX` [#1704]
* `FIX` [#1717]

[#1698]: https://github.com/LuaLS/lua-language-server/issues/1698
[#1704]: https://github.com/LuaLS/lua-language-server/issues/1704
[#1717]: https://github.com/LuaLS/lua-language-server/issues/1717

## 3.6.3
`2022-11-14`
* `FIX` [#1684]
* `FIX` [#1692]

[#1684]: https://github.com/LuaLS/lua-language-server/issues/1684
[#1692]: https://github.com/LuaLS/lua-language-server/issues/1692

## 3.6.2
`2022-11-10`
* `FIX` incorrect type check for generic with nil
* `FIX` [#1676]
* `FIX` [#1677]
* `FIX` [#1679]
* `FIX` [#1680]

[#1676]: https://github.com/LuaLS/lua-language-server/issues/1676
[#1677]: https://github.com/LuaLS/lua-language-server/issues/1677
[#1679]: https://github.com/LuaLS/lua-language-server/issues/1679
[#1680]: https://github.com/LuaLS/lua-language-server/issues/1680

## 3.6.1
`2022-11-8`
* `FIX` wrong diagnostics for `pcall` and `xpcall`
* `FIX` duplicate fields in table hover
* `FIX` description disapeared for overloaded function
* `FIX` [#1675]

[#1675]: https://github.com/LuaLS/lua-language-server/issues/1675

## 3.6.0
`2022-11-8`
* `NEW` supports `private`/`protected`/`public`/`package`
  * mark in `doc.field`
    ```lua
    ---@class unit
    ---@field private uuid integer
    ```
  * mark with `---@private`, `---@protected`, `---@public` and `---@package`
    ```lua
    ---@class unit
    local mt = {}

    ---@private
    function mt:init()
    end

    ---@protected
    function mt:update()
    end
    ```
  * mark by settings `Lua.doc.privateName`, `Lua.doc.protectedName` and `Lua.doc.packageName`
    ```lua
    ---@class unit
    ---@field _uuid integer --> treat as private when `Lua.doc.privateName` has `"_*"`
    ```
* `NEW` settings:
  * `Lua.misc.executablePath`: [#1557] specify the executable path in VSCode
  * `Lua.diagnostics.workspaceEvent`: [#1626] set the time to trigger workspace diagnostics.
  * `Lua.doc.privateName`: treat matched fields as private
  * `Lua.doc.protectedName`: treat matched fields as protected
  * `Lua.doc.packageName`: treat matched fields as package
* `NEW` CLI `--doc [path]` to make docs.
server will generate `doc.json` and `doc.md` in `LOGPATH`.
`doc.md` is generated by `doc.json` by example code `script/cli/doc2md.lua`.
* `CHG` [#1558] detect multi libraries
* `CHG` [#1458] `semantic-tokens`: global variable is setted to `variable.global`
  ```jsonc
  // color global variables to red
  "editor.semanticTokenColorCustomizations": {
      "rules": {
          "variable.global": "#ff0000"
      }
  }
  ```
* `CHG` [#1177] re-support for symlinks, users need to maintain the correctness of symlinks themselves
* `CHG` [#1561] infer definitions and types across chain expression
  ```lua
  ---@class myClass
  local myClass = {}

  myClass.a.b.c.e.f.g = 1

  ---@type myClass
  local class

  print(class.a.b.c.e.f.g) --> inferred as integer
  ```
* `CHG` [#1582] the following diagnostics consider `overload`
  * `missing-return`
  * `missing-return-value`
  * `redundant-return-value`
  * `return-type-mismatch`
* `CHG` workspace-symbol: supports chain fields based on global variables and types. try `io.open` or `iolib.open`
* `CHG` [#1641] if a function only has varargs and has `---@overload`, the varargs will be ignored
* `CHG` [#1575] search definitions by first argument of `setmetatable`
  ```lua
  ---@class Object
  local obj = setmetatable({
    initValue = 1,
  }, mt)

  print(obj.initValue) --> `obj.initValue` is integer
  ```
* `CHG` [#1153] infer type by generic parameters or returns of function
  ```lua
  ---@generic T
  ---@param f fun(x: T)
  ---@return T[]
  local function x(f) end

  ---@type fun(x: integer)
  local cb

  local arr = x(cb) --> `arr` is inferred as `integer[]`
  ```
* `CHG` [#1201] infer parameter type by expected returned function of parent function
  ```lua
  ---@return fun(x: integer)
  local function f()
      return function (x) --> `x` is inferred as `integer`
      end
  end
  ```
* `CHG` [#1332] infer parameter type when function in table
  ```lua
  ---@class A
  ---@field f fun(x: string)

  ---@type A
  local t = {
      f = function (x) end --> `x` is inferred as `string`
  }
  ```
* `CHG` find reference: respect `includeDeclaration` (although I don't know how to turn off this option in VSCode)
* `CHG` [#1344] improve `---@see`
* `CHG` [#1484] setting `runtime.special` supports fields
  ```jsonc
  {
    "runtime.special": {
      "sandbox.require": "require"
    }
  }
  ```
* `CHG` [#1533] supports completion with table field of function
* `CHG` [#1457] infer parameter type by function type
  ```lua
  ---@type fun(x: number)
  local function f(x) --> `x` is inferred as `number`
  end
  ```
* `CHG` [#1663] check parameter types of generic extends
  ```lua
  ---@generic T: string | boolean
  ---@param x T
  ---@return T
  local function f(x)
      return x
  end

  local x = f(1) --> Warning: Cannot assign `integer` to parameter `<T:boolean|string>`.
  ```
* `CHG` [#1434] type check: check the fields in table:
  ```lua
  ---@type table<string, string>
  local x

  ---@type table<string, number>
  local y

  x = y --> Warning: Cannot assign `<string, number>` to `<string, string>`
  ```
* `CHG` [#1374] type check: supports array part in literal table
  ```lua
  ---@type boolean[]
  local t = { 1, 2, 3 } --> Warning: Cannot assign `integer` to `boolean`
  ```
* `CHG` `---@enum` supports runtime values
* `FIX` [#1479]
* `FIX` [#1480]
* `FIX` [#1567]
* `FIX` [#1593]
* `FIX` [#1595]
* `FIX` [#1599]
* `FIX` [#1606]
* `FIX` [#1608]
* `FIX` [#1637]
* `FIX` [#1640]
* `FIX` [#1642]
* `FIX` [#1662]
* `FIX` [#1672]

[#1153]: https://github.com/LuaLS/lua-language-server/issues/1153
[#1177]: https://github.com/LuaLS/lua-language-server/issues/1177
[#1201]: https://github.com/LuaLS/lua-language-server/issues/1201
[#1202]: https://github.com/LuaLS/lua-language-server/issues/1202
[#1332]: https://github.com/LuaLS/lua-language-server/issues/1332
[#1344]: https://github.com/LuaLS/lua-language-server/issues/1344
[#1374]: https://github.com/LuaLS/lua-language-server/issues/1374
[#1434]: https://github.com/LuaLS/lua-language-server/issues/1434
[#1457]: https://github.com/LuaLS/lua-language-server/issues/1457
[#1458]: https://github.com/LuaLS/lua-language-server/issues/1458
[#1479]: https://github.com/LuaLS/lua-language-server/issues/1479
[#1480]: https://github.com/LuaLS/lua-language-server/issues/1480
[#1484]: https://github.com/LuaLS/lua-language-server/issues/1484
[#1533]: https://github.com/LuaLS/lua-language-server/issues/1533
[#1557]: https://github.com/LuaLS/lua-language-server/issues/1557
[#1558]: https://github.com/LuaLS/lua-language-server/issues/1558
[#1561]: https://github.com/LuaLS/lua-language-server/issues/1561
[#1567]: https://github.com/LuaLS/lua-language-server/issues/1567
[#1575]: https://github.com/LuaLS/lua-language-server/issues/1575
[#1582]: https://github.com/LuaLS/lua-language-server/issues/1582
[#1593]: https://github.com/LuaLS/lua-language-server/issues/1593
[#1595]: https://github.com/LuaLS/lua-language-server/issues/1595
[#1599]: https://github.com/LuaLS/lua-language-server/issues/1599
[#1606]: https://github.com/LuaLS/lua-language-server/issues/1606
[#1608]: https://github.com/LuaLS/lua-language-server/issues/1608
[#1626]: https://github.com/LuaLS/lua-language-server/issues/1626
[#1637]: https://github.com/LuaLS/lua-language-server/issues/1637
[#1640]: https://github.com/LuaLS/lua-language-server/issues/1640
[#1641]: https://github.com/LuaLS/lua-language-server/issues/1641
[#1642]: https://github.com/LuaLS/lua-language-server/issues/1642
[#1662]: https://github.com/LuaLS/lua-language-server/issues/1662
[#1663]: https://github.com/LuaLS/lua-language-server/issues/1663
[#1670]: https://github.com/LuaLS/lua-language-server/issues/1670
[#1672]: https://github.com/LuaLS/lua-language-server/issues/1672

## 3.5.6
`2022-9-16`
* `FIX` [#1439](https://github.com/LuaLS/lua-language-server/issues/1439)
* `FIX` [#1467](https://github.com/LuaLS/lua-language-server/issues/1467)
* `FIX` [#1506](https://github.com/LuaLS/lua-language-server/issues/1506)
* `FIX` [#1537](https://github.com/LuaLS/lua-language-server/issues/1537)

## 3.5.5
`2022-9-7`
* `FIX` [#1529](https://github.com/LuaLS/lua-language-server/issues/1529)
* `FIX` [#1530](https://github.com/LuaLS/lua-language-server/issues/1530)

## 3.5.4
`2022-9-6`
* `NEW` `type-formatting`: fix wrong indentation of VSCode
* `CHG` `document-symbol`: redesigned to better support for `Sticky Scroll` feature of VSCode
* `FIX` `diagnostics.workspaceDelay` can not prevent first workspace diagnostic
* `FIX` [#1476](https://github.com/LuaLS/lua-language-server/issues/1476)
* `FIX` [#1490](https://github.com/LuaLS/lua-language-server/issues/1490)
* `FIX` [#1493](https://github.com/LuaLS/lua-language-server/issues/1493)
* `FIX` [#1499](https://github.com/LuaLS/lua-language-server/issues/1499)
* `FIX` [#1526](https://github.com/LuaLS/lua-language-server/issues/1526)

## 3.5.3
`2022-8-13`
* `FIX` [#1409](https://github.com/LuaLS/lua-language-server/issues/1409)
* `FIX` [#1422](https://github.com/LuaLS/lua-language-server/issues/1422)
* `FIX` [#1425](https://github.com/LuaLS/lua-language-server/issues/1425)
* `FIX` [#1428](https://github.com/LuaLS/lua-language-server/issues/1428)
* `FIX` [#1430](https://github.com/LuaLS/lua-language-server/issues/1430)
* `FIX` [#1431](https://github.com/LuaLS/lua-language-server/issues/1431)
* `FIX` [#1446](https://github.com/LuaLS/lua-language-server/issues/1446)
* `FIX` [#1451](https://github.com/LuaLS/lua-language-server/issues/1451)
* `FIX` [#1461](https://github.com/LuaLS/lua-language-server/issues/1461)
* `FIX` [#1463](https://github.com/LuaLS/lua-language-server/issues/1463)

## 3.5.2
`2022-8-1`
* `FIX` [#1395](https://github.com/LuaLS/lua-language-server/issues/1395)
* `FIX` [#1403](https://github.com/LuaLS/lua-language-server/issues/1403)
* `FIX` [#1405](https://github.com/LuaLS/lua-language-server/issues/1405)
* `FIX` [#1406](https://github.com/LuaLS/lua-language-server/issues/1406)
* `FIX` [#1418](https://github.com/LuaLS/lua-language-server/issues/1418)

## 3.5.1
`2022-7-26`
* `NEW` supports [color](https://github.com/LuaLS/lua-language-server/pull/1379)
* `NEW` setting `Lua.runtime.pluginArgs`
* `CHG` setting `type.castNumberToInteger` default by `true`
* `CHG` improve supports for multi-workspace
* `FIX` [#1354](https://github.com/LuaLS/lua-language-server/issues/1354)
* `FIX` [#1355](https://github.com/LuaLS/lua-language-server/issues/1355)
* `FIX` [#1363](https://github.com/LuaLS/lua-language-server/issues/1363)
* `FIX` [#1365](https://github.com/LuaLS/lua-language-server/issues/1365)
* `FIX` [#1367](https://github.com/LuaLS/lua-language-server/issues/1367)
* `FIX` [#1368](https://github.com/LuaLS/lua-language-server/issues/1368)
* `FIX` [#1370](https://github.com/LuaLS/lua-language-server/issues/1370)
* `FIX` [#1375](https://github.com/LuaLS/lua-language-server/issues/1375)
* `FIX` [#1391](https://github.com/LuaLS/lua-language-server/issues/1391)

## 3.5.0
`2022-7-19`
* `NEW` `LuaDoc`: `---@operator`:
  ```lua
  ---@class fspath
  ---@operator div(string|fspath): fspath

  ---@type fspath
  local root

  local fileName = root / 'script' / 'main.lua' -- `fileName` is `fspath` here
  ```
* `NEW` `LuaDoc`: `---@source`:
  ```lua
  -- Also supports absolute path or relative path (based on current file path)
  ---@source file:///xxx.c:50:20
  XXX = 1 -- when finding definitions of `XXX`, returns `file:///xxx.c:50:20` instead here.
  ```
* `NEW` `LuaDoc`: `---@enum`:
  ```lua
  ---@enum animal
  Animal = {
    Cat = 1,
    Dog = 2,
  }

  ---@param x animal
  local function f(x) end

  f() -- suggests `Animal.Cat`, `Animal.Dog`, `1`, `2` as the first parameter
  ```
* `NEW` diagnostics:
  * `unknown-operator`
  * `unreachable-code`
* `NEW` settings:
  * `diagnostics.unusedLocalExclude`
* `NEW` VSCode: add support for [EmmyLuaUnity](https://marketplace.visualstudio.com/items?itemName=CppCXY.emmylua-unity)
* `CHG` support multi-type:
  ```lua
  ---@type number, _, boolean
  local a, b, c -- `a` is `number`, `b` is `unknown`, `c` is `boolean`
  ```
* `CHG` treat `_ENV = XXX` as `local _ENV = XXX`
  * `_ENV = nil`: disable all globals
  * `_ENV = {}`: allow all globals
  * `_ENV = {} ---@type mathlib`: only allow globals in `mathlib`
* `CHG` hover: dose not show unknown `---@XXX` as description
* `CHG` contravariance is allowed at the class declaration
  ```lua
  ---@class BaseClass
  local BaseClass

  ---@class MyClass: BaseClass
  local MyClass = BaseClass -- OK!
  ```
* `CHG` hover: supports path in link
  ```lua
  --![](image.png) --> will convert to `--![](file:///xxxx/image.png)`
  local x
  ```
* `CHG` signature: only show signatures matching the entered parameters
* `FIX` [#880](https://github.com/LuaLS/lua-language-server/issues/880)
* `FIX` [#1284](https://github.com/LuaLS/lua-language-server/issues/1284)
* `FIX` [#1292](https://github.com/LuaLS/lua-language-server/issues/1292)
* `FIX` [#1294](https://github.com/LuaLS/lua-language-server/issues/1294)
* `FIX` [#1306](https://github.com/LuaLS/lua-language-server/issues/1306)
* `FIX` [#1311](https://github.com/LuaLS/lua-language-server/issues/1311)
* `FIX` [#1317](https://github.com/LuaLS/lua-language-server/issues/1317)
* `FIX` [#1320](https://github.com/LuaLS/lua-language-server/issues/1320)
* `FIX` [#1330](https://github.com/LuaLS/lua-language-server/issues/1330)
* `FIX` [#1345](https://github.com/LuaLS/lua-language-server/issues/1345)
* `FIX` [#1346](https://github.com/LuaLS/lua-language-server/issues/1346)
* `FIX` [#1348](https://github.com/LuaLS/lua-language-server/issues/1348)

## 3.4.2
`2022-7-6`
* `CHG` diagnostic: `type-check` ignores `nil` in `getfield`
* `CHG` diagnostic: `---@diagnostic disable: <ERR_NAME>` can suppress syntax errors
* `CHG` completion: `completion.callSnippet` no longer generate parameter types
* `CHG` hover: show `---@type {x: number, y: number}` as detail instead of `table`
* `CHG` dose not infer as `nil` by `t.field = nil`
* `FIX` [#1278](https://github.com/LuaLS/lua-language-server/issues/1278)
* `FIX` [#1288](https://github.com/LuaLS/lua-language-server/issues/1288)

## 3.4.1
`2022-7-5`
* `NEW` settings:
  * `type.weakNilCheck`
* `CHG` allow type contravariance for `setmetatable` when initializing a class
  ```lua
  ---@class A
  local a = {}

  ---@class B: A
  local b = setmetatable({}, { __index = a }) -- OK!
  ```
* `FIX` [#1256](https://github.com/LuaLS/lua-language-server/issues/1256)
* `FIX` [#1257](https://github.com/LuaLS/lua-language-server/issues/1257)
* `FIX` [#1267](https://github.com/LuaLS/lua-language-server/issues/1267)
* `FIX` [#1269](https://github.com/LuaLS/lua-language-server/issues/1269)
* `FIX` [#1273](https://github.com/LuaLS/lua-language-server/issues/1273)
* `FIX` [#1275](https://github.com/LuaLS/lua-language-server/issues/1275)
* `FIX` [#1279](https://github.com/LuaLS/lua-language-server/issues/1279)

## 3.4.0
`2022-6-29`
* `NEW` diagnostics:
  * `cast-local-type`
  * `assign-type-mismatch`
  * `param-type-mismatch`
  * `unknown-cast-variable`
  * `cast-type-mismatch`
  * `missing-return-value`
  * `redundant-return-value`
  * `missing-return`
  * `return-type-mismatch`
* `NEW` settings:
  * `diagnostics.groupSeverity`
  * `diagnostics.groupFileStatus`
  * `type.castNumberToInteger`
  * `type.weakUnionCheck`
  * `hint.semicolon`
* `CHG` infer `nil` as redundant return value
  ```lua
  local function f() end
  local x = f() -- `x` is `nil` instead of `unknown`
  ```
* `CHG` infer called function by params num
  ```lua
  ---@overload fun(x: number, y: number):string
  ---@overload fun(x: number):number
  ---@return boolean
  local function f() end

  local n1 = f()     -- `n1` is `boolean`
  local n2 = f(0)    -- `n2` is `number`
  local n3 = f(0, 0) -- `n3` is `string`
  ```
* `CHG` semicolons and parentheses can be used in `DocTable`
  ```lua
  ---@type { (x: number); (y: boolean) }
  ```
* `CHG` return names and parentheses can be used in `DocFunction`
  ```lua
  ---@type fun():(x: number, y: number, ...: number)
  ```
* `CHG` supports `---@return boolean ...`
* `CHG` improve experience for diagnostics and semantic-tokens
* `FIX` diagnostics flash when opening a file
* `FIX` sometimes workspace diagnostics are not triggered
* `FIX` [#1228](https://github.com/LuaLS/lua-language-server/issues/1228)
* `FIX` [#1229](https://github.com/LuaLS/lua-language-server/issues/1229)
* `FIX` [#1242](https://github.com/LuaLS/lua-language-server/issues/1242)
* `FIX` [#1243](https://github.com/LuaLS/lua-language-server/issues/1243)
* `FIX` [#1249](https://github.com/LuaLS/lua-language-server/issues/1249)

## 3.3.1
`2022-6-17`
* `FIX` [#1213](https://github.com/LuaLS/lua-language-server/issues/1213)
* `FIX` [#1215](https://github.com/LuaLS/lua-language-server/issues/1215)
* `FIX` [#1217](https://github.com/LuaLS/lua-language-server/issues/1217)
* `FIX` [#1218](https://github.com/LuaLS/lua-language-server/issues/1218)
* `FIX` [#1220](https://github.com/LuaLS/lua-language-server/issues/1220)
* `FIX` [#1223](https://github.com/LuaLS/lua-language-server/issues/1223)

## 3.3.0
`2022-6-15`
* `NEW` `LuaDoc` supports `` `CODE` ``
  ```lua
  ---@type `CONST.X` | `CONST.Y`
  local x

  if x == -- suggest `CONST.X` and `CONST.Y` here
  ```
* `CHG` infer type by `error`
  ```lua
  ---@type integer|nil
  local n

  if not n then
      error('n is nil')
  end

  print(n) -- `n` is `integer` here
  ```
* `CHG` infer type by `t and t.x`
  ```lua
  ---@type table|nil
  local t

  local s = t and t.x or 1 -- `t` in `t.x` is `table`
  ```
* `CHG` infer type by `type(x)`
  ```lua
  local x

  if type(x) == 'string' then
      print(x) -- `x` is `string` here
  end

  local tp = type(x)

  if tp == 'boolean' then
      print(x) -- `x` is `boolean` here
  end
  ```
* `CHG` infer type by `>`/`<`/`>=`/`<=`
* `FIX` with clients that support LSP 3.17 (VSCode), workspace diagnostics are triggered every time when opening a file.
* `FIX` [#1204](https://github.com/LuaLS/lua-language-server/issues/1204)
* `FIX` [#1208](https://github.com/LuaLS/lua-language-server/issues/1208)

## 3.2.5
`2022-6-9`
* `NEW` provide config docs in `LUA_LANGUAGE_SERVER/doc/`
* `FIX` [#1148](https://github.com/LuaLS/lua-language-server/issues/1148)
* `FIX` [#1149](https://github.com/LuaLS/lua-language-server/issues/1149)
* `FIX` [#1192](https://github.com/LuaLS/lua-language-server/issues/1192)

## 3.2.4
`2022-5-25`
* `NEW` settings:
  + `workspace.supportScheme`: `["file", "untitled", "git"]`
  + `diagnostics.disableScheme`: `["git"]`
* `NEW` folding: support folding `---@alias`
* `CHG` if `rootUri` or `workspaceFolder` is set to `ROOT` or `HOME`, this extension will refuse to load these directories and show an error message.
* `CHG` show warning message when scanning more than 100,000 files.
* `CHG` upgrade [LSP](https://microsoft.github.io/language-server-protocol/specifications/lsp/3.17/specification/) to `3.17`
* `FIX` hover: can not union `table` with other basic types
* `FIX` [#1125](https://github.com/LuaLS/lua-language-server/issues/1125)
* `FIX` [#1131](https://github.com/LuaLS/lua-language-server/issues/1131)
* `FIX` [#1134](https://github.com/LuaLS/lua-language-server/issues/1134)
* `FIX` [#1141](https://github.com/LuaLS/lua-language-server/issues/1141)
* `FIX` [#1144](https://github.com/LuaLS/lua-language-server/issues/1144)
* `FIX` [#1150](https://github.com/LuaLS/lua-language-server/issues/1150)
* `FIX` [#1155](https://github.com/LuaLS/lua-language-server/issues/1155)

## 3.2.3
`2022-5-16`
* `CHG` parse `.luarc.json` as jsonc. In order to please the editor, it also supports `.luarc.jsonc` as the file name.
* `CHG` dose not load files in symbol links
* `FIX` memory leak with symbol links
* `FIX` diagnostic: send empty results to every file after startup
* `FIX` [#1103](https://github.com/LuaLS/lua-language-server/issues/1103)
* `FIX` [#1107](https://github.com/LuaLS/lua-language-server/issues/1107)

## 3.2.2
`2022-4-26`
* `FIX` diagnostic: `unused-function` cannot handle recursion correctly
* `FIX` [#1092](https://github.com/LuaLS/lua-language-server/issues/1092)
* `FIX` [#1093](https://github.com/LuaLS/lua-language-server/issues/1093)
* `FIX` runtime errors reported by telemetry, see [#1091](https://github.com/LuaLS/lua-language-server/issues/1091)

## 3.2.1
`2022-4-25`
* `FIX` broken in VSCode

## 3.2.0
`2022-4-25`
* `NEW` supports infer of callback parameter
  ```lua
  ---@type string[]
  local t

  table.sort(t, function (a, b)
      -- `a` and `b` is `string` here
  end)
  ```
* `NEW` using `---@overload` as class constructor
  ```lua
  ---@class Class
  ---@overload fun():Class
  local mt

  local x = mt() --> x is `Class` here
  ```
* `NEW` add `--[[@as type]]`
  ```lua
  local x = true
  local y = x--[[@as integer]] -- y is `integer` here
  ```
* `NEW` add `---@cast`
  * `---@cast localname type`
  * `---@cast localname +type`
  * `---@cast localname -type`
  * `---@cast localname +?`
  * `---@cast localname -?`
* `NEW` generic: resolve `T[]` by `table<integer, type>` or `---@field [integer] type`
* `NEW` resolve `class[1]` by `---@field [integer] type`
* `NEW` diagnostic: `missing-parameter`
* `NEW` diagnostic: `need-check-nil`
* `CHG` diagnostic: no longer mark `redundant-parameter` as `Unnecessary`
* `FIX` diagnostic: `unused-function` does not recognize recursion
* `FIX` [#1051](https://github.com/LuaLS/lua-language-server/issues/1051)
* `FIX` [#1072](https://github.com/LuaLS/lua-language-server/issues/1072)
* `FIX` [#1077](https://github.com/LuaLS/lua-language-server/issues/1077)
* `FIX` [#1088](https://github.com/LuaLS/lua-language-server/issues/1088)
* `FIX` runtime errors

## 3.1.0
`2022-4-17`
* `NEW` support find definition in method
* `CHG` hint: move to LSP. Its font is now controlled by the client.
* `CHG` hover: split `local` into `local` / `parameter` / `upvalue` / `self`.
* `CHG` hover: added parentheses to some words, such as `global` / `field` / `class`.
* `FIX` definition of `table<k, v>`
* `FIX` [#994](https://github.com/LuaLS/lua-language-server/issues/994)
* `FIX` [#1057](https://github.com/LuaLS/lua-language-server/issues/1057)
* `FIX` runtime errors reported by telemetry, see [#1058](https://github.com/LuaLS/lua-language-server/issues/1058)

## 3.0.2
`2022-4-15`
* `FIX` `table<string, boolean>[string] -> boolean`
* `FIX` goto `type definition`
* `FIX` [#1050](https://github.com/LuaLS/lua-language-server/issues/1050)

## 3.0.1
`2022-4-11`
* `FIX` [#1033](https://github.com/LuaLS/lua-language-server/issues/1033)
* `FIX` [#1034](https://github.com/LuaLS/lua-language-server/issues/1034)
* `FIX` [#1035](https://github.com/LuaLS/lua-language-server/issues/1035)
* `FIX` [#1036](https://github.com/LuaLS/lua-language-server/issues/1036)
* `FIX` runtime errors reported by telemetry, see [#1037](https://github.com/LuaLS/lua-language-server/issues/1037)

## 3.0.0
`2022-4-10`
* `CHG` [break changes](https://github.com/LuaLS/lua-language-server/issues/980)
* `CHG` diagnostic:
  + `type-check`: removed for now
  + `no-implicit-any`: renamed to `no-unknown`
* `CHG` formatter: no longer need` --preview`
* `CHG` `LuaDoc`: supports `---@type (string|integer)[]`
* `FIX` semantic: color of `function`
* `FIX` [#1027](https://github.com/LuaLS/lua-language-server/issues/1027)
* `FIX` [#1028](https://github.com/LuaLS/lua-language-server/issues/1028)

## 2.6.8
`2022-4-9`
* `CHG` completion: call snippet shown as `Function` instead of `Snippet` when `Lua.completion.callSnippet` is `Replace`
* `FIX` [#976](https://github.com/LuaLS/lua-language-server/issues/976)
* `FIX` [#995](https://github.com/LuaLS/lua-language-server/issues/995)
* `FIX` [#1004](https://github.com/LuaLS/lua-language-server/issues/1004)
* `FIX` [#1008](https://github.com/LuaLS/lua-language-server/issues/1008)
* `FIX` [#1009](https://github.com/LuaLS/lua-language-server/issues/1009)
* `FIX` [#1011](https://github.com/LuaLS/lua-language-server/issues/1011)
* `FIX` [#1014](https://github.com/LuaLS/lua-language-server/issues/1014)
* `FIX` [#1016](https://github.com/LuaLS/lua-language-server/issues/1016)
* `FIX` [#1017](https://github.com/LuaLS/lua-language-server/issues/1017)
* `FIX` runtime errors reported by telemetry

## 2.6.7
`2022-3-9`
* `NEW` diagnosis report, [read more](https://luals.github.io/wiki/diagnosis-report/)
* `CHG` `VSCode`: 1.65 has built in new `Lua` syntax files, so this extension no longer provides syntax files, which means you can install other syntax extensions in the marketplace. If you have any suggestions or issues, please [open issues here](https://github.com/LuaLS/lua.tmbundle).
* `CHG` telemetry: the prompt will only appear in VSCode to avoid repeated prompts in other platforms due to the inability to automatically modify the settings.
* `FIX` [#965](https://github.com/LuaLS/lua-language-server/issues/965)
* `FIX` [#975](https://github.com/LuaLS/lua-language-server/issues/975)

## 2.6.6
`2022-2-21`
* `NEW` formatter preview, use `--preview` to enable this feature, [read more](https://github.com/LuaLS/lua-language-server/issues/960)
* `FIX` [#958](https://github.com/LuaLS/lua-language-server/issues/958)
* `FIX` runtime errors

## 2.6.5
`2022-2-17`
* `FIX` telemetry is not disabled by default (since 2.6.0)
* `FIX` [#934](https://github.com/LuaLS/lua-language-server/issues/934)
* `FIX` [#952](https://github.com/LuaLS/lua-language-server/issues/952)

## 2.6.4
`2022-2-9`
* `CHG` completion: reduced sorting priority for postfix completion
* `FIX` [#936](https://github.com/LuaLS/lua-language-server/issues/936)
* `FIX` [#937](https://github.com/LuaLS/lua-language-server/issues/937)
* `FIX` [#940](https://github.com/LuaLS/lua-language-server/issues/940)
* `FIX` [#941](https://github.com/LuaLS/lua-language-server/issues/941)
* `FIX` [#941](https://github.com/LuaLS/lua-language-server/issues/942)
* `FIX` [#943](https://github.com/LuaLS/lua-language-server/issues/943)
* `FIX` [#946](https://github.com/LuaLS/lua-language-server/issues/946)

## 2.6.3
`2022-1-25`
* `FIX` new files are not loaded correctly
* `FIX` [#923](https://github.com/LuaLS/lua-language-server/issues/923)
* `FIX` [#926](https://github.com/LuaLS/lua-language-server/issues/926)

## 2.6.2
`2022-1-25`
* `FIX` [#925](https://github.com/LuaLS/lua-language-server/issues/925)

## 2.6.1
`2022-1-24`
* `CHG` default values of settings:
  + `Lua.diagnostics.workspaceDelay`: `0` sec -> `3` sec
  + `Lua.workspace.maxPreload`: `1000` -> `5000`
  + `Lua.workspace.preloadFileSize`: `100` KB -> `500` KB
* `CHG` improve performance
* `FIX` modify luarc failed
* `FIX` library files not recognized correctly
* `FIX` [#903](https://github.com/LuaLS/lua-language-server/issues/903)
* `FIX` [#906](https://github.com/LuaLS/lua-language-server/issues/906)
* `FIX` [#920](https://github.com/LuaLS/lua-language-server/issues/920)

## 2.6.0
`2022-1-13`
* `NEW` supports multi-workspace in server side, for developers of language clients, please [read here](https://luals.github.io/wiki/developing/#multiple-workspace-support) to learn more.
* `NEW` setting:
  + `Lua.hint.arrayIndex`
  + `Lua.semantic.enable`
  + `Lua.semantic.variable`
  + `Lua.semantic.annotation`
  + `Lua.semantic.keyword`
* `CHG` completion: improve response speed
* `CHG` completion: can be triggered in `LuaDoc` and strings
* `CHG` diagnostic: smoother
* `CHG` settings `Lua.color.mode` removed
* `FIX` [#876](https://github.com/LuaLS/lua-language-server/issues/876)
* `FIX` [#879](https://github.com/LuaLS/lua-language-server/issues/879)
* `FIX` [#884](https://github.com/LuaLS/lua-language-server/issues/884)
* `FIX` [#885](https://github.com/LuaLS/lua-language-server/issues/885)
* `FIX` [#886](https://github.com/LuaLS/lua-language-server/issues/886)
* `FIX` [#902](https://github.com/LuaLS/lua-language-server/issues/902)

## 2.5.6
`2021-12-27`
* `CHG` diagnostic: now syntax errors in `LuaDoc` are shown as `Warning`
* `FIX` [#863](https://github.com/LuaLS/lua-language-server/issues/863)
* `FIX` return type of `math.floor`
* `FIX` runtime errors

## 2.5.5
`2021-12-16`
* `FIX` dose not work in VSCode

## 2.5.4
`2021-12-16`
* `FIX` [#847](https://github.com/LuaLS/lua-language-server/issues/847)
* `FIX` [#848](https://github.com/LuaLS/lua-language-server/issues/848)
* `FIX` completion: incorrect cache
* `FIX` hover: always view string

## 2.5.3
`2021-12-6`
* `FIX` [#842](https://github.com/LuaLS/lua-language-server/issues/844)
* `FIX` [#844](https://github.com/LuaLS/lua-language-server/issues/844)

## 2.5.2
`2021-12-2`
* `FIX` [#815](https://github.com/LuaLS/lua-language-server/issues/815)
* `FIX` [#825](https://github.com/LuaLS/lua-language-server/issues/825)
* `FIX` [#826](https://github.com/LuaLS/lua-language-server/issues/826)
* `FIX` [#827](https://github.com/LuaLS/lua-language-server/issues/827)
* `FIX` [#831](https://github.com/LuaLS/lua-language-server/issues/831)
* `FIX` [#837](https://github.com/LuaLS/lua-language-server/issues/837)
* `FIX` [#838](https://github.com/LuaLS/lua-language-server/issues/838)
* `FIX` postfix
* `FIX` runtime errors

## 2.5.1
`2021-11-29`
* `FIX` incorrect syntax error

## 2.5.0
`2021-11-29`
* `NEW` settings:
  + `Lua.runtime.pathStrict`: not check subdirectories when using `runtime.path`
  + `Lua.hint.await`: display `await` when calling a function marked as async
  + `Lua.completion.postfix`: the symbol that triggers postfix, default is `@`
* `NEW` add supports for `lovr`
* `NEW` file encoding supports `utf16le` and `utf16be`
* `NEW` full IntelliSense supports for literal tables, see [#720](https://github.com/LuaLS/lua-language-server/issues/720) and [#727](https://github.com/LuaLS/lua-language-server/issues/727)
* `NEW` `LuaDoc` annotations:
  + `---@async`: mark a function as async
  + `---@nodiscard`: the return value of the marking function cannot be discarded
* `NEW` diagnostics:
  + `await-in-sync`: check whether calls async function in sync function. disabled by default.
  + `not-yieldable`: check whether the function supports async functions as parameters. disabled by default.
  + `discard-returns`: check whether the return value is discarded.
* `NEW` locale `pt-br`, thanks [Jeferson Ferreira](https://github.com/jefersonf)
* `NEW` supports [utf-8-offsets](https://clangd.llvm.org/extensions#utf-8-offsets)
* `NEW` supports quickfix for `.luarc.json`
* `NEW` completion postifx: `@function`, `@method`, `@pcall`, `@xpcall`, `@insert`, `@remove`, `@concat`, `++`, `++?`
* `CHG` `LuaDoc`:
  + `---@class` can be re-declared
  + supports unicode
  + supports `---@param ... number`, equivalent to `---@vararg number`
  + supports `fun(...: string)`
  + supports `fun(x, y, ...)`, equivalent to `fun(x: any, y: any, ...: any)`
* `CHG` settings from `--configpath`, `.luarc.json`, `client` no longer prevent subsequent settings, instead they are merged in order
* `CHG` no longer asks to trust plugin in VSCode, because VSCode already provides the workspace trust feature
* `CHG` skip huge files (>= 10 MB)
* `CHG` after using `Lua.runtime.nonstandardSymbol` to treat `//` as a comment, `//` is no longer parsed as an operator

## 2.4.11
`2021-11-25`
* `FIX` [#816](https://github.com/LuaLS/lua-language-server/issues/816)
* `FIX` [#817](https://github.com/LuaLS/lua-language-server/issues/817)
* `FIX` [#818](https://github.com/LuaLS/lua-language-server/issues/818)
* `FIX` [#820](https://github.com/LuaLS/lua-language-server/issues/820)

## 2.4.10
`2021-11-23`
* `FIX` [#790](https://github.com/LuaLS/lua-language-server/issues/790)
* `FIX` [#798](https://github.com/LuaLS/lua-language-server/issues/798)
* `FIX` [#804](https://github.com/LuaLS/lua-language-server/issues/804)
* `FIX` [#805](https://github.com/LuaLS/lua-language-server/issues/805)
* `FIX` [#806](https://github.com/LuaLS/lua-language-server/issues/806)
* `FIX` [#807](https://github.com/LuaLS/lua-language-server/issues/807)
* `FIX` [#809](https://github.com/LuaLS/lua-language-server/issues/809)

## 2.4.9
`2021-11-18`
* `CHG` for performance reasons, some of the features that are not cost-effective in IntelliSense have been disabled by default, and you can re-enable them through the following settings:
  + `Lua.IntelliSense.traceLocalSet`
  + `Lua.IntelliSense.traceReturn`
  + `Lua.IntelliSense.traceBeSetted`
  + `Lua.IntelliSense.traceFieldInject`

  [read more](https://github.com/LuaLS/lua-language-server/wiki/IntelliSense-optional-features)

## 2.4.8
`2021-11-15`
* `FIX` incorrect IntelliSense in specific situations
* `FIX` [#777](https://github.com/LuaLS/lua-language-server/issues/777)
* `FIX` [#778](https://github.com/LuaLS/lua-language-server/issues/778)
* `FIX` [#779](https://github.com/LuaLS/lua-language-server/issues/779)
* `FIX` [#780](https://github.com/LuaLS/lua-language-server/issues/780)

## 2.4.7
`2021-10-27`
* `FIX` [#762](https://github.com/LuaLS/lua-language-server/issues/762)

## 2.4.6
`2021-10-26`
* `NEW` diagnostic: `redundant-return`
* `FIX` [#744](https://github.com/LuaLS/lua-language-server/issues/744)
* `FIX` [#748](https://github.com/LuaLS/lua-language-server/issues/748)
* `FIX` [#749](https://github.com/LuaLS/lua-language-server/issues/749)
* `FIX` [#752](https://github.com/LuaLS/lua-language-server/issues/752)
* `FIX` [#753](https://github.com/LuaLS/lua-language-server/issues/753)
* `FIX` [#756](https://github.com/LuaLS/lua-language-server/issues/756)
* `FIX` [#758](https://github.com/LuaLS/lua-language-server/issues/758)
* `FIX` [#760](https://github.com/LuaLS/lua-language-server/issues/760)

## 2.4.5
`2021-10-18`
* `FIX` accidentally load lua files from user workspace

## 2.4.4
`2021-10-15`
* `CHG` improve `.luarc.json`
* `FIX` [#722](https://github.com/LuaLS/lua-language-server/issues/722)

## 2.4.3
`2021-10-13`
* `FIX` [#713](https://github.com/LuaLS/lua-language-server/issues/713)
* `FIX` [#718](https://github.com/LuaLS/lua-language-server/issues/718)
* `FIX` [#719](https://github.com/LuaLS/lua-language-server/issues/719)
* `FIX` [#725](https://github.com/LuaLS/lua-language-server/issues/725)
* `FIX` [#729](https://github.com/LuaLS/lua-language-server/issues/729)
* `FIX` [#730](https://github.com/LuaLS/lua-language-server/issues/730)
* `FIX` runtime errors

## 2.4.2
`2021-10-8`
* `FIX` [#702](https://github.com/LuaLS/lua-language-server/issues/702)
* `FIX` [#706](https://github.com/LuaLS/lua-language-server/issues/706)
* `FIX` [#707](https://github.com/LuaLS/lua-language-server/issues/707)
* `FIX` [#709](https://github.com/LuaLS/lua-language-server/issues/709)
* `FIX` [#712](https://github.com/LuaLS/lua-language-server/issues/712)

## 2.4.1
`2021-10-2`
* `FIX` broken with single file
* `FIX` [#698](https://github.com/LuaLS/lua-language-server/issues/698)
* `FIX` [#699](https://github.com/LuaLS/lua-language-server/issues/699)

## 2.4.0
`2021-10-1`
* `NEW` loading settings from `.luarc.json`
* `NEW` settings:
  + `Lua.diagnostics.libraryFiles`
  + `Lua.diagnostics.ignoredFiles`
  + `Lua.completion.showWord`
  + `Lua.completion.requireSeparator`
* `NEW` diagnostics:
  + `different-requires`
* `NEW` `---@CustomClass<string, number>`
* `NEW` supports `$/cancelRequest`
* `NEW` `EventEmitter`
    ```lua
    --- @class Emit
    --- @field on fun(eventName: string, cb: function)
    --- @field on fun(eventName: '"died"', cb: fun(i: integer))
    --- @field on fun(eventName: '"won"', cb: fun(s: string))
    local emit = {}

    emit:on(--[[support autocomplete fr "died" and "won"]])

    emit:on("died", function (i)
        -- should be i: integer
    end)

    emit:on('won', function (s)
        -- should be s: string
    end)
    ```
* `NEW` `---@module 'moduleName'`
    ```lua
    ---@module 'mylib'
    local lib -- the same as `local lib = require 'mylib'`
    ```
* `NEW` add supports of `skynet`
* `CHG` hover: improve showing multi defines
* `CHG` hover: improve showing multi comments at enums
* `CHG` hover: shows method
* `CHG` hint: `Lua.hint.paramName` now supports `Disable`, `Literal` and `All`
* `CHG` only search first file by `require`
* `CHG` no longer infer by usage
* `CHG` no longer ignore file names case in Windows
* `CHG` watching library changes
* `CHG` completion: improve misspelling results
* `CHG` completion: `Lua.completion.displayContext` default to `0`
* `CHG` completion: `autoRequire` has better inserting position
* `CHG` diagnostics:
  + `redundant-parameter` default severity to `Warning`
  + `redundant-value` default severity to `Warning`
* `CHG` infer: more strict of calculation results
* `CHG` [#663](https://github.com/LuaLS/lua-language-server/issues/663)
* `FIX` runtime errors
* `FIX` hint: may show param-2 as `self`
* `FIX` semantic: may fail when scrolling
* `FIX` [#647](https://github.com/LuaLS/lua-language-server/issues/647)
* `FIX` [#660](https://github.com/LuaLS/lua-language-server/issues/660)
* `FIX` [#673](https://github.com/LuaLS/lua-language-server/issues/673)

## 2.3.7
`2021-8-17`
* `CHG` improve performance
* `FIX` [#244](https://github.com/LuaLS/lua-language-server/issues/244)

## 2.3.6
`2021-8-9`
* `FIX` completion: can not find global fields
* `FIX` globals and class may lost

## 2.3.5
`2021-8-9`
* `CHG` improve memory usage
* `CHG` completion: call snip triggers signature (VSCode only)
* `FIX` completion: may not find results

## 2.3.4
`2021-8-6`
* `CHG` improve performance
* `FIX` [#625](https://github.com/LuaLS/lua-language-server/issues/625)

## 2.3.3
`2021-7-26`
* `NEW` config supports prop
* `FIX` [#612](https://github.com/LuaLS/lua-language-server/issues/612)
* `FIX` [#613](https://github.com/LuaLS/lua-language-server/issues/613)
* `FIX` [#618](https://github.com/LuaLS/lua-language-server/issues/618)
* `FIX` [#620](https://github.com/LuaLS/lua-language-server/issues/620)

## 2.3.2
`2021-7-21`
* `NEW` `LuaDoc`: supports `['string']` as field:
    ```lua
    ---@class keyboard
    ---@field ['!'] number
    ---@field ['?'] number
    ---@field ['#'] number
    ```
* `NEW` add supports of `love2d`
* `FIX` gitignore pattern `\` broken initialization
* `FIX` runtime errors

## 2.3.1
`2021-7-19`
* `NEW` setting `Lua.workspace.userThirdParty`, add private user [third-parth](https://github.com/LuaLS/lua-language-server/tree/master/meta/3rd) by this setting
* `CHG` path in config supports `~/xxxx`
* `FIX` `autoRequire` inserted incorrect code
* `FIX` `autoRequire` may provide dumplicated options
* `FIX` [#606](https://github.com/LuaLS/lua-language-server/issues/606)
* `FIX` [#607](https://github.com/LuaLS/lua-language-server/issues/607)

## 2.3.0
`2021-7-16`
* `NEW` `VSCode`: click the status bar icon to operate:
    * run workspace diagnostics
* `NEW` `LuaDoc`: supports `[1]` as field:
    ```lua
    ---@class position
    ---@field [1] number
    ---@field [2] number
    ---@field [3] number
    ```
* `NEW` hover: view array `local array = {'a', 'b', 'c'}`:
    ```lua
    local array: {
        [1]: string = "a",
        [2]: string = "b",
        [3]: string = "c",
    }
    ```
* `NEW` completion: supports enums in `fun()`
    ```lua
    ---@type fun(x: "'aaa'"|"'bbb'")
    local f

    f(--[[show `'aaa'` and `'bbb'` here]])
    ```
* `FIX` loading workspace may hang
* `FIX` `debug.getuservalue` and `debug.setuservalue` should not exist in `Lua 5.1`
* `FIX` infer of `---@type class[][]`
* `FIX` infer of `---@type {}[]`
* `FIX` completion: displaying `@fenv` in `Lua 5.1`
* `FIX` completion: incorrect at end of line
* `FIX` when a file is renamed, the file will still be loaded even if the new file name has been set to ignore
* `FIX` [#596](https://github.com/LuaLS/lua-language-server/issues/596)
* `FIX` [#597](https://github.com/LuaLS/lua-language-server/issues/597)
* `FIX` [#598](https://github.com/LuaLS/lua-language-server/issues/598)
* `FIX` [#601](https://github.com/LuaLS/lua-language-server/issues/601)

## 2.2.3
`2021-7-9`
* `CHG` improve `auto require`
* `CHG` will not sleep anymore
* `FIX` incorrect doc: `debug.getlocal`
* `FIX` completion: incorrect callback
* `FIX` [#592](https://github.com/LuaLS/lua-language-server/issues/592)

## 2.2.2
`2021-7-9`
* `FIX` incorrect syntax color
* `FIX` incorrect type infer

## 2.2.1
`2021-7-8`
* `FIX` change setting may failed

## 2.2.0
`2021-7-8`
* `NEW` detect and apply third-party libraries, including:
  * OpenResty
  * Cocos4.0
  * Jass
* `NEW` `LuaDoc`: supports literal table:
    ```lua
    ---@generic T
    ---@param x T
    ---@return { x: number, y: T, z?: boolean}
    local function f(x) end

    local t = f('str')
    -- hovering "t" shows:
    local t: {
        x: number,
        y: string,
        z?: boolean,
    }
    ```
* `CHG` improve changing config from server side
* `CHG` improve hover color
* `CHG` improve performance
* `CHG` telemetry: sends version of this extension
* `FIX` supports for file with LF
* `FIX` may infer a custom class as a string

## 2.1.0
`2021-7-2`
* `NEW` supports local config file, using `--configpath="config.json"`, [learn more here](https://luals.github.io/wiki/usage/#--configpath)
* `NEW` goto `type definition`
* `NEW` infer type by callback param:
    ```lua
    ---@param callback fun(value: string)
    local function work(callback)
    end

    work(function (value)
        -- value is string here
    end)
    ```
* `NEW` optional field `---@field name? type`
* `CHG` [#549](https://github.com/LuaLS/lua-language-server/issues/549)
* `CHG` diagnostics: always ignore the ignored files even if they are opened
* `FIX` completion: `type() ==` may does not work

## 2.0.5
`2021-7-1`
* `NEW` `hover` and `completion` reports initialization progress
* `CHG` `class field` consider implicit definition
    ```lua
    ---@class Class
    local mt = {}

    function mt:init()
        self.xxx = 1
    end

    function mt:func()
        print(self.xxx) -- self.xxx is defined
    end
    ```
* `CHG` improve performance
* `FIX` [#580](https://github.com/LuaLS/lua-language-server/issues/580)

## 2.0.4
`2021-6-25`
* `FIX` [#550](https://github.com/LuaLS/lua-language-server/issues/550)
* `FIX` [#555](https://github.com/LuaLS/lua-language-server/issues/555)
* `FIX` [#574](https://github.com/LuaLS/lua-language-server/issues/574)

## 2.0.3
`2021-6-24`
* `CHG` improve memory usage
* `FIX` some dialog boxes block the initialization process
* `FIX` diagnostics `undefined-field`: blocks main thread
* `FIX` [#565](https://github.com/LuaLS/lua-language-server/issues/565)

## 2.0.2
`2021-6-23`
* `NEW` supports literal table in `pairs`
    ```lua
    local t = { a = 1, b = 2, c = 3 }
    for k, v in pairs(t) do
        -- `k` is string and `v` is integer here
    end
    ```
* `CHG` view `local f ---@type fun(x:number):boolean`
    ```lua
    ---before
    function f(x: number)
      -> boolean
    ---after
    local f: fun(x: number): boolean
    ```
* `FIX` [#558](https://github.com/LuaLS/lua-language-server/issues/558)
* `FIX` [#567](https://github.com/LuaLS/lua-language-server/issues/567)
* `FIX` [#568](https://github.com/LuaLS/lua-language-server/issues/568)
* `FIX` [#570](https://github.com/LuaLS/lua-language-server/issues/570)
* `FIX` [#571](https://github.com/LuaLS/lua-language-server/issues/571)

## 2.0.1
`2021-6-21`
* `FIX` [#566](https://github.com/LuaLS/lua-language-server/issues/566)

## 2.0.0
`2021-6-21`
* `NEW` implement
* `CHG` diagnostics `undefined-field`, `deprecated`: default by `Opened` instead of `None`
* `CHG` setting `Lua.runtime.plugin`: default by `""` instead of `".vscode/lua/plugin.lua"` (for security)
* `CHG` setting `Lua.intelliSense.searchDepth`: removed
* `CHG` setting `Lua.misc.parameters`: `string array` instead of `string`
* `CHG` setting `Lua.develop.enable`, `Lua.develop.debuggerPort`, `Lua.develop.debuggerWait`: removed, use `Lua.misc.parameters` instead
* `FIX` [#441](https://github.com/LuaLS/lua-language-server/issues/441)
* `FIX` [#493](https://github.com/LuaLS/lua-language-server/issues/493)
* `FIX` [#531](https://github.com/LuaLS/lua-language-server/issues/531)
* `FIX` [#542](https://github.com/LuaLS/lua-language-server/issues/542)
* `FIX` [#543](https://github.com/LuaLS/lua-language-server/issues/543)
* `FIX` [#553](https://github.com/LuaLS/lua-language-server/issues/553)
* `FIX` [#562](https://github.com/LuaLS/lua-language-server/issues/562)
* `FIX` [#563](https://github.com/LuaLS/lua-language-server/issues/563)

## 1.21.3
`2021-6-17`
* `NEW` supports `untrusted workspaces`
* `FIX` performance issues, thanks to [folke](https://github.com/folke)

## 1.21.2
`2021-5-18`
* `FIX` loaded new file with ignored filename
* `FIX` [#536](https://github.com/LuaLS/lua-language-server/issues/536)
* `FIX` [#537](https://github.com/LuaLS/lua-language-server/issues/537)
* `FIX` [#538](https://github.com/LuaLS/lua-language-server/issues/538)
* `FIX` [#539](https://github.com/LuaLS/lua-language-server/issues/539)

## 1.21.1
`2021-5-8`
* `FIX` [#529](https://github.com/LuaLS/lua-language-server/issues/529)

## 1.21.0
`2021-5-7`
* `NEW` setting: `completion.showParams`
* `NEW` `LuaDoc`: supports multiline comments
* `NEW` `LuaDoc`: tail comments support lua string

## 1.20.5
`2021-4-30`
* `NEW` setting: `completion.autoRequire`
* `NEW` setting: `hover.enumsLimit`
* `CHG` folding: supports `-- #region`
* `FIX` completion: details may be suspended
* `FIX` [#522](https://github.com/LuaLS/lua-language-server/issues/522)
* `FIX` [#523](https://github.com/LuaLS/lua-language-server/issues/523)

## 1.20.4
`2021-4-13`
* `NEW` diagnostic: `deprecated`
* `FIX` [#464](https://github.com/LuaLS/lua-language-server/issues/464)
* `FIX` [#497](https://github.com/LuaLS/lua-language-server/issues/497)
* `FIX` [#502](https://github.com/LuaLS/lua-language-server/issues/502)

## 1.20.3
`2021-4-6`
* `FIX` [#479](https://github.com/LuaLS/lua-language-server/issues/479)
* `FIX` [#483](https://github.com/LuaLS/lua-language-server/issues/483)
* `FIX` [#485](https://github.com/LuaLS/lua-language-server/issues/485)
* `FIX` [#487](https://github.com/LuaLS/lua-language-server/issues/487)
* `FIX` [#488](https://github.com/LuaLS/lua-language-server/issues/488)
* `FIX` [#490](https://github.com/LuaLS/lua-language-server/issues/490)
* `FIX` [#495](https://github.com/LuaLS/lua-language-server/issues/495)

## 1.20.2
`2021-4-2`
* `CHG` `LuaDoc`: supports `---@param self TYPE`
* `CHG` completion: does not show suggests after `\n`, `{` and `,`, unless your setting `editor.acceptSuggestionOnEnter` is `off`
* `FIX` [#482](https://github.com/LuaLS/lua-language-server/issues/482)

## 1.20.1
`2021-3-27`
* `FIX` telemetry window blocks initializing
* `FIX` [#468](https://github.com/LuaLS/lua-language-server/issues/468)

## 1.20.0
`2021-3-27`
* `CHG` telemetry: change to opt-in, see [#462](https://github.com/LuaLS/lua-language-server/issues/462) and [Privacy-Policy](https://luals.github.io/privacy/#language-server)
* `FIX` [#467](https://github.com/LuaLS/lua-language-server/issues/467)

## 1.19.1
`2021-3-22`
* `CHG` improve performance
* `FIX` [#457](https://github.com/LuaLS/lua-language-server/issues/457)
* `FIX` [#458](https://github.com/LuaLS/lua-language-server/issues/458)

## 1.19.0
`2021-3-18`
* `NEW` VSCode: new setting `Lua.misc.parameters`
* `NEW` new setting `Lua.runtime.builtin`, used to disable some built-in libraries
* `NEW` quick fix: disable diagnostic in line/file
* `NEW` setting: `Lua.runtime.path` supports absolute path
* `NEW` completion: field in table
```lua
---@class A
---@field x number
---@field y number
---@field z number

---@type A
local t = {
    -- provide `x`, `y` and `z` here
}
```
* `NEW` `LuaDoc`: supports multi-line comment before resume
```lua
---this is
---a multi line
---comment
---@alias XXXX
---comment 1
---comment 1
---| '1'
---comment 2
---comment 2
---| '2'

---@param x XXXX
local function f(x)
end

f( -- view comments of `1` and `2` in completion
```
* `CHG` intelli-scense: search from generic param to return
* `CHG` intelli-scense: search across vararg
* `CHG` text-document-synchronization: refactored
* `CHG` diagnostic: improve `newline-call`
* `CHG` completion: improve `then .. end`
* `CHG` improve initialization speed
* `CHG` improve performance
* `FIX` missed syntax error `function m['x']() end`
* `FIX` [#452](https://github.com/LuaLS/lua-language-server/issues/452)

## 1.18.1
`2021-3-10`
* `CHG` semantic-tokens: improve colors of `const` and `close`
* `CHG` type-formating: improve execution conditions
* `FIX` [#444](https://github.com/LuaLS/lua-language-server/issues/444)

## 1.18.0
`2021-3-9`
* `NEW` `LuaDoc`: supports `---@diagnostic disable`
* `NEW` code-action: convert JSON to Lua
* `NEW` completion: provide `then .. end` snippet
* `NEW` type-formating:
    ```lua
    -- press `enter` at $
    local function f() $ end
    -- formating result:
    local function f()
        $
    end

    -- as well as
    do $ end
    -- formating result
    do
        $
    end
    ```
* `CHG` `Windows`: dose not provide `ucrt` any more
* `CHG` `Lua.workspace.library`: use `path[]` instead of `<path, true>`
* `FIX` missed syntax error `local a <const>= 1`
* `FIX` workspace: preload blocked when hitting `Lua.workspace.maxPreload`
* `FIX` [#443](https://github.com/LuaLS/lua-language-server/issues/443)
* `FIX` [#445](https://github.com/LuaLS/lua-language-server/issues/445)

## 1.17.4
`2021-3-4`
* `FIX` [#437](https://github.com/LuaLS/lua-language-server/issues/437) again
* `FIX` [#438](https://github.com/LuaLS/lua-language-server/issues/438)

## 1.17.3
`2021-3-3`
* `CHG` intelli-scense: treat `V[]` as `table<integer, V>` in `pairs`
* `FIX` completion: `detail` disappears during continuous input
* `FIX` [#435](https://github.com/LuaLS/lua-language-server/issues/435)
* `FIX` [#436](https://github.com/LuaLS/lua-language-server/issues/436)
* `FIX` [#437](https://github.com/LuaLS/lua-language-server/issues/437)

## 1.17.2
`2021-3-2`
* `FIX` running in Windows

## 1.17.1
`2021-3-1`
* `CHG` intelli-scense: improve infer across `table<K, V>` and `V[]`.
* `CHG` intelli-scense: improve infer across `pairs` and `ipairs`
* `FIX` hover: shows nothing when hovering unknown function
* `FIX` [#398](https://github.com/LuaLS/lua-language-server/issues/398)
* `FIX` [#421](https://github.com/LuaLS/lua-language-server/issues/421)
* `FIX` [#422](https://github.com/LuaLS/lua-language-server/issues/422)

## 1.17.0
`2021-2-24`
* `NEW` diagnostic: `duplicate-set-field`
* `NEW` diagnostic: `no-implicit-any`, disabled by default
* `CHG` completion: improve field and table
* `CHG` improve infer cross `ipairs`
* `CHG` cache globals when loading
* `CHG` completion: remove trigger character `\n` for now, see [#401](https://github.com/LuaLS/lua-language-server/issues/401)
* `FIX` diagnositc: may open file with wrong uri case
* `FIX` [#406](https://github.com/LuaLS/lua-language-server/issues/406)

## 1.16.1
`2021-2-22`
* `FIX` signature: parameters may be misplaced
* `FIX` completion: interface in nested table
* `FIX` completion: interface not show after `,`
* `FIX` [#400](https://github.com/LuaLS/lua-language-server/issues/400)
* `FIX` [#402](https://github.com/LuaLS/lua-language-server/issues/402)
* `FIX` [#403](https://github.com/LuaLS/lua-language-server/issues/403)
* `FIX` [#404](https://github.com/LuaLS/lua-language-server/issues/404)
* `FIX` runtime errors

## 1.16.0
`2021-2-20`
* `NEW` file encoding supports `ansi`
* `NEW` completion: supports interface, see [#384](https://github.com/LuaLS/lua-language-server/issues/384)
* `NEW` `LuaDoc`: supports multiple class inheritance: `---@class Food: Burger, Pizza, Pie, Pasta`
* `CHG` rename `table*` to `tablelib`
* `CHG` `LuaDoc`: revert compatible with `--@`, see [#392](https://github.com/LuaLS/lua-language-server/issues/392)
* `CHG` improve performance
* `FIX` missed syntax error `f() = 1`
* `FIX` missed global `bit` in `LuaJIT`
* `FIX` completion: may insert error text when continuous inputing
* `FIX` completion: may insert error text after resolve
* `FIX` [#349](https://github.com/LuaLS/lua-language-server/issues/349)
* `FIX` [#396](https://github.com/LuaLS/lua-language-server/issues/396)

## 1.15.1
`2021-2-18`
* `CHG` diagnostic: `unused-local` excludes `doc.param`
* `CHG` definition: excludes values, see [#391](https://github.com/LuaLS/lua-language-server/issues/391)
* `FIX` not works on Linux and macOS

## 1.15.0
`2021-2-9`
* `NEW` LUNAR YEAR, BE HAPPY!
* `CHG` diagnostic: when there are too many errors, the main errors will be displayed first
* `CHG` main thread no longer loop sleeps, see [#329](https://github.com/LuaLS/lua-language-server/issues/329) [#386](https://github.com/LuaLS/lua-language-server/issues/386)
* `CHG` improve performance

## 1.14.3
`2021-2-8`
* `CHG` hint: disabled by default, see [#380](https://github.com/LuaLS/lua-language-server/issues/380)
* `FIX` [#381](https://github.com/LuaLS/lua-language-server/issues/381)
* `FIX` [#382](https://github.com/LuaLS/lua-language-server/issues/382)
* `FIX` [#388](https://github.com/LuaLS/lua-language-server/issues/388)

## 1.14.2
`2021-2-4`
* `FIX` [#356](https://github.com/LuaLS/lua-language-server/issues/356)
* `FIX` [#375](https://github.com/LuaLS/lua-language-server/issues/375)
* `FIX` [#376](https://github.com/LuaLS/lua-language-server/issues/376)
* `FIX` [#377](https://github.com/LuaLS/lua-language-server/issues/377)
* `FIX` [#378](https://github.com/LuaLS/lua-language-server/issues/378)
* `FIX` [#379](https://github.com/LuaLS/lua-language-server/issues/379)
* `FIX` a lot of runtime errors

## 1.14.1
`2021-2-2`
* `FIX` [#372](https://github.com/LuaLS/lua-language-server/issues/372)

## 1.14.0
`2021-2-2`
* `NEW` `VSCode` hint
* `NEW` flush cache after 5 min
* `NEW` `VSCode` help semantic color with market theme
* `CHG` create/delete/rename files no longer reload workspace
* `CHG` `LuaDoc`: compatible with `--@`
* `FIX` `VSCode` settings
* `FIX` [#368](https://github.com/LuaLS/lua-language-server/issues/368)
* `FIX` [#371](https://github.com/LuaLS/lua-language-server/issues/371)

## 1.13.0
`2021-1-28`
* `NEW` `VSCode` status bar
* `NEW` `VSCode` options in some window
* `CHG` performance optimization
* `FIX` endless loop

## 1.12.2
`2021-1-27`
* `CHG` performance optimization
* `FIX` modifying the code before loading finish makes confusion
* `FIX` signature: not works

## 1.12.1
`2021-1-27`
* `FIX` endless loop

## 1.12.0
`2021-1-26`
* `NEW` progress
* `NEW` [#340](https://github.com/LuaLS/lua-language-server/pull/340): supports `---@type table<string, number>`
* `FIX` [#355](https://github.com/LuaLS/lua-language-server/pull/355)
* `FIX` [#359](https://github.com/LuaLS/lua-language-server/issues/359)
* `FIX` [#361](https://github.com/LuaLS/lua-language-server/issues/361)

## 1.11.2
`2021-1-7`
* `FIX` [#345](https://github.com/LuaLS/lua-language-server/issues/345): not works with unexpect args
* `FIX` [#346](https://github.com/LuaLS/lua-language-server/issues/346): dont modify the cache

## 1.11.1
`2021-1-5`
* `CHG` performance optimization

## 1.11.0
`2021-1-5`
* `NEW` `Lua.runtime.plugin`
* `NEW` intelli-scense: improved `m.f = function (self) end` from `self` to `m`
* `CHG` performance optimization
* `CHG` completion: improve performance of workspace words
* `FIX` hover: tail comments may be cutted
* `FIX` runtime errors

## 1.10.0
`2021-1-4`
* `NEW` workspace: supports `.dll`(`.so`) in `require`
* `NEW` folding: `---@class`, `--#region` and docs of function
* `NEW` diagnostic: `count-down-loop`
* `CHG` supports `~` in command line
* `CHG` completion: improve workspace words
* `CHG` completion: show words in string
* `CHG` completion: split `for .. in` to `for .. ipairs` and `for ..pairs`
* `CHG` diagnostic: `unused-function` checks recursive
* `FIX` [#339](https://github.com/LuaLS/lua-language-server/issues/339)

## 1.9.0
`2020-12-31`
* `NEW` YEAR! Peace and love!
* `NEW` specify path of `log` and `meta` by `--logpath=xxx` and `--metapath=XXX` in command line
* `NEW` completion: worksapce word
* `NEW` completion: show words in comment
* `NEW` completion: generate function documentation
* `CHG` got arg after script name: `lua-language-server.exe main.lua --logpath=D:\log --metapath=D:\meta --develop=false`
* `FIX` runtime errors

## 1.8.2
`2020-12-29`
* `CHG` performance optimization

## 1.8.1
`2020-12-24`
* `FIX` telemetry: connect failed caused not working

## 1.8.0
`2020-12-23`
* `NEW` runtime: support nonstandard symbol
* `NEW` diagnostic: `close-non-object`
* `FIX` [#318](https://github.com/LuaLS/lua-language-server/issues/318)

## 1.7.4
`2020-12-20`
* `FIX` workspace: preload may failed

## 1.7.3
`2020-12-20`
* `FIX` luadoc: typo of `package.config`
* `FIX` [#310](https://github.com/LuaLS/lua-language-server/issues/310)

## 1.7.2
`2020-12-17`
* `CHG` completion: use custom tabsize
* `FIX` [#307](https://github.com/LuaLS/lua-language-server/issues/307)
* `FIX` a lot of runtime errors

## 1.7.1
`2020-12-16`
* `NEW` setting: `diagnostics.neededFileStatus`
* `FIX` scan workspace may fails
* `FIX` quickfix: `newline-call` failed
* `FIX` a lot of other runtime errors

## 1.7.0
`2020-12-16`
* `NEW` diagnostic: `undefined-field`
* `NEW` telemetry:
    + [What data will be sent](https://github.com/LuaLS/lua-language-server/blob/master/script/service/telemetry.lua)
    + [How to use this data](https://github.com/LuaLS/lua-telemetry-server/tree/master/method)
* `CHG` diagnostic: `unused-function` ignores function with `<close>`
* `CHG` semantic: not cover local call
* `CHG` language client: update to [7.0.0](https://github.com/microsoft/vscode-languageserver-node/commit/20681d7632bb129def0c751be73cf76bd01f2f3a)
* `FIX` semantic: tokens may not be updated correctly
* `FIX` completion: require path broken
* `FIX` hover: document uri
* `FIX` [#291](https://github.com/LuaLS/lua-language-server/issues/291)
* `FIX` [#294](https://github.com/LuaLS/lua-language-server/issues/294)

## 1.6.0
`2020-12-14`
* `NEW` completion: auto require local modules
* `NEW` completion: support delegate
* `NEW` hover: show function by keyword `function`
* `NEW` code action: swap params
* `CHG` standalone: unbind the relative path between binaries and scripts
* `CHG` hover: `LuaDoc` also catchs `--` (no need `---`)
* `CHG` rename: support doc
* `CHG` completion: keyword considers expression
* `FIX` [#297](https://github.com/LuaLS/lua-language-server/issues/297)

## 1.5.0
`2020-12-5`
* `NEW` setting `runtime.unicodeName`
* `NEW` fully supports `---@generic T`
* `FIX` [#274](https://github.com/LuaLS/lua-language-server/issues/274)
* `FIX` [#276](https://github.com/LuaLS/lua-language-server/issues/276)
* `FIX` [#279](https://github.com/LuaLS/lua-language-server/issues/279)
* `FIX` [#280](https://github.com/LuaLS/lua-language-server/issues/280)

## 1.4.0
`2020-12-3`
* `NEW` setting `hover.previewFields`: limit how many fields are shown in table hover
* `NEW` fully supports `---@type Object[]`
* `NEW` supports `---@see`
* `NEW` diagnostic `unbalanced-assignments`
* `CHG` resolves infer of `string|table`
* `CHG` `unused-local` ignores local with `---@class`
* `CHG` locale file format changes to `lua`

## 1.3.0
`2020-12-1`

* `NEW` provides change logs, I think it's good idea for people knowing what's new ~~(bugs)~~
* `NEW` meta files of LuaJIT
* `NEW` support completion of `type(o) == ?`
* `CHG` now I think it's a bad idea as it took me nearly an hour to complete the logs started from version `1.0.0`
* `FIX` closing ignored or library file dose not clean diagnostics
* `FIX` searching of `t.f1` when `t.f1 = t.f2`
* `FIX` missing signature help of global function

## 1.2.1
`2020-11-27`

* `FIX` syntaxes tokens: [#272](https://github.com/LuaLS/lua-language-server/issues/272)

## 1.2.0
`2020-11-27`

* `NEW` hover shows comments from `---@param` and `---@return`: [#135](https://github.com/LuaLS/lua-language-server/issues/135)
* `NEW` support `LuaDoc` as tail comment
* `FIX` `---@class` inheritance
* `FIX` missed syntaxes token: `punctuation.definition.parameters.finish.lua`

## 1.1.4
`2020-11-25`

* `FIX` wiered completion suggests for require paths in `Linux` and `macOS`: [#269](https://github.com/LuaLS/lua-language-server/issues/269)

## 1.1.3
`2020-11-25`

* `FIX` extension not works in `Ubuntu`: [#268](https://github.com/LuaLS/lua-language-server/issues/268)

## 1.1.2
`2020-11-24`

* `NEW` auto completion finds globals from `Lua.diagnostics.globals`
* `NEW` support tail `LuaDoc`
* `CHG` no more `Lua.intelliScense.fastGlobal`, now globals always fast and accurate
* `CHG` `LuaDoc` supports `--- @`
* `CHG` `find reference` uses extra `Lua.intelliSense.searchDepth`
* `CHG` diagnostics are limited by `100` in each file
* `FIX` library files are under limit of `Lua.workspace.maxPreload`: [#266](https://github.com/LuaLS/lua-language-server/issues/266)

## 1.1.1
`2020-11-23`

* `NEW` auto completion special marks deprecated items
* `FIX` diagnostics may push wrong uri in `Linux` and `macOS`
* `FIX` diagnostics not cleaned up when closing ignored lua file
* `FIX` reload workspace remains old caches
* `FIX` incorrect hover of local attribute

## 1.1.0
`2020-11-20`

* `NEW` no longer `BETA`
* `NEW` use `meta.lua` instead of `meta.lni`, now you can find the definition of builtin function
* `CHG` Lua files outside of workspace no longer launch a new server

## 1.0.6
`2020-11-20`

* `NEW` diagnostic `code-after-break`
* `CHG` optimize performance
* `CHG` updated language client
* `CHG` `unused-function` ignores global functions (may used out of Lua)
* `CHG` checks if client supports `Lua.completion.enable`: [#259](https://github.com/LuaLS/lua-language-server/issues/259)
* `FIX` support for single Lua file
* `FIX` [#257](https://github.com/LuaLS/lua-language-server/issues/257)

## 1.0.5
`2020-11-14`

* `NEW` `LuaDoc` supports more `EmmyLua`

## 1.0.4
`2020-11-12`

* `FIX` extension not works

## 1.0.3
`2020-11-12`

* `NEW` server kills itself when disconnecting
* `NEW` `LuaDoc` supports more `EmmyLua`
* `FIX` `Lua.diagnostics.enable` not works: [#251](https://github.com/LuaLS/lua-language-server/issues/251)

## 1.0.2
`2020-11-11`

* `NEW` supports `---|` after `doc.type`
* `CHG` `lowcase-global` ignores globals with `---@class`
* `FIX` endless loop
* `FIX` [#244](https://github.com/LuaLS/lua-language-server/issues/244)

## 1.0.1
`2020-11-10`

* `FIX` autocompletion not works.

## 1.0.0
`2020-11-9`

* `NEW` implementation, NEW start!

<!-- contributors -->
[lizho]: (https://github.com/lizho)
[fesily]: (https://github.com/fesily)
[Andreas Matthias]: (https://github.com/AndreasMatthias)
[Daniel Farrell]: (https://github.com/danpf)
[Paul Emmerich]: (https://github.com/emmericp)
[Artem Dzhemesiuk]: (https://github.com/zziger)
[clay-golem]: (https://github.com/clay-golem)<|MERGE_RESOLUTION|>--- conflicted
+++ resolved
@@ -3,13 +3,10 @@
 ## Unreleased
 <!-- Add all new changes here. They will be moved under a version at release -->
 * `FIX` cannot debug in Linux due to lua-debug expecting host process to have lua54 symbols available
-<<<<<<< HEAD
 * `NEW` support custom addons path for enhanced editor flexibility
-=======
 * `FIX` support hex color codes with `#` in `textDocument/documentColor`
 * `ADD` missing locale
 * `FIX` updates the EmmyLuaCodeStyle submodule reference to a newer commit, ensuring compatibility with GCC 15
->>>>>>> 22625e8f
 
 ## 3.14.0
 `2025-4-7`
