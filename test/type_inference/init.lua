local files  = require 'files'
local guide  = require 'parser.guide'
local config = require 'config'
local catch  = require 'catch'
local vm     = require 'vm'

rawset(_G, 'TEST', true)

local function getSource(pos)
    local state = files.getState(TESTURI)
    if not state then
        return
    end
    local result
    guide.eachSourceContain(state.ast, pos, function (source)
        if source.type == 'local'
        or source.type == 'getlocal'
        or source.type == 'setlocal'
        or source.type == 'setglobal'
        or source.type == 'getglobal'
        or source.type == 'field'
        or source.type == 'method'
        or source.type == 'function'
        or source.type == 'table'
        or source.type == 'doc.type.name' then
            result = source
        end
    end)
    return result
end

function TEST(wanted)
    return function (script)
        local newScript, catched = catch(script, '?')
        files.setText(TESTURI, newScript)
        local source = getSource(catched['?'][1][1])
        assert(source)
        local result = vm.getInfer(source):view(TESTURI)
        if wanted ~= result then
            vm.getInfer(source):view(TESTURI)
        end
        assert(wanted == result)
        files.remove(TESTURI)
    end
end

TEST 'string' [[
local <?var?> = '111'
]]

TEST 'boolean' [[
local <?var?> = true
]]

TEST 'integer' [[
local <?var?> = 1
]]

TEST 'number' [[
local <?var?> = 1.0
]]

TEST 'unknown' [[
local <?var?>
]]

TEST 'unknown' [[
local <?var?>
var = y
]]

TEST 'any' [[
function f(<?x?>)
    
end
]]

TEST 'any' [[
function f(<?x?>)
    x = 1
end
]]

TEST 'string' [[
local var = '111'
t.<?x?> = var
]]

TEST 'string' [[
local <?var?>
var = '111'
]]

TEST 'string' [[
local var
<?var?> = '111'
]]

TEST 'string' [[
local var
var = '111'
print(<?var?>)
]]

TEST 'function' [[
function <?xx?>()
end
]]

TEST 'function' [[
local function <?xx?>()
end
]]

TEST 'function' [[
local xx
<?xx?> = function ()
end
]]

TEST 'table' [[
local <?t?> = {}
]]

TEST 'unknown' [[
<?x?>()
]]

TEST 'boolean' [[
<?x?> = not y
]]

TEST 'integer' [[
<?x?> = #y
]]

TEST 'integer' [[
<?x?> = #'aaaa'
]]

TEST 'integer' [[
<?x?> = #{}
]]

TEST 'number' [[
<?x?> = - y
]]

TEST 'number' [[
<?x?> = - 1.0
]]

TEST 'integer' [[
<?x?> = ~ y
]]

TEST 'integer' [[
<?x?> = ~ 1
]]

TEST 'boolean' [[
<?x?> = 1 < 2
]]

TEST 'integer' [[
local a = true
local b = 1
<?x?> = a and b
]]

TEST 'integer' [[
local a = false
local b = 1
<?x?> = a or b
]]

TEST 'boolean' [[
<?x?> = a == b
]]

TEST 'unknown' [[
<?x?> = a << b
]]

TEST 'integer' [[
<?x?> = 1 << 2
]]

TEST 'unknown' [[
<?x?> = a .. b
]]

TEST 'string' [[
<?x?> = 'a' .. 'b'
]]

TEST 'string' [[
<?x?> = 'a' .. 1
]]

TEST 'string' [[
<?x?> = 'a' .. 1.0
]]

TEST 'unknown' [[
<?x?> = a + b
]]

TEST 'number' [[
<?x?> = 1 + 2.0
]]

TEST 'integer' [[
<?x?> = 1 + 2
]]

TEST 'integer' [[
---@type integer
local a

<?x?> = - a
]]

TEST 'number' [[
local a

<?x?> = - a
]]

TEST 'unknown' [[
<?x?> = 1 + X
]]

TEST 'unknown' [[
<?x?> = 1.0 + X
]]

TEST 'tablelib' [[
---@class tablelib
table = {}

<?table?>()
]]

TEST 'X' [[
---@class X

---@type X
local <?x?>
]]

TEST 'X' [[
---@class X<T>

---@type X
local <?x?>
]]

TEST 'X<string>' [[
---@class X<T>

---@type X<string>
local <?x?>
]]

TEST 'string' [[
_VERSION = 'Lua 5.4'

<?x?> = _VERSION
]]

TEST 'function' [[
---@class stringlib
local string

string.xxx = function () end

return ('x').<?xxx?>
]]

TEST 'function' [[
---@class stringlib
String = {}

String.xxx = function () end

return ('x').<?xxx?>
]]

TEST 'function' [[
---@class stringlib
local string

string.xxx = function () end

<?x?> = ('x').xxx
]]

TEST 'function' [[
---@class stringlib
local string

string.xxx = function () end

_VERSION = 'Lua 5.4'

<?x?> = _VERSION.xxx
]]

TEST 'table' [[
---@type table
local <?t?>
]]

TEST 'table' [[
<?x?> = setmetatable({})
]]

TEST 'integer' [[
local function x()
    return 1
end
<?y?> = x()
]]

TEST 'integer|nil' [[
local function x()
    return 1
    return nil
end
<?y?> = x()
]]

TEST 'unknown|nil' [[
local function x()
    return a
    return nil
end
<?y?> = x()
]]

TEST 'unknown|nil' [[
local function x()
    return nil
    return f()
end
<?y?> = x()
]]

TEST 'unknown|nil' [[
local function x()
    return nil
    return f()
end
_, <?y?> = x()
]]

TEST 'integer' [[
local function x()
    return 1
end
_, <?y?> = pcall(x)
]]

TEST 'integer' [[
function x()
    return 1
end
_, <?y?> = pcall(x)
]]

TEST 'integer' [[
local function x()
    return 1
end
_, <?y?> = xpcall(x)
]]

TEST 'A' [[
---@class A

---@return A
local function f2() end

local function f()
    return f2()
end

local <?x?> = f()
]]

-- 不根据调用者的输入参数来推测
--TEST 'number' [[
--local function x(a)
--    return <?a?>
--end
--x(1)
--]]

--TEST 'table' [[
--setmetatable(<?b?>)
--]]

-- 不根据对方函数内的使用情况来推测
TEST 'unknown' [[
local function x(a)
    _ = a + 1
end
local b
x(<?b?>)
]]

TEST 'unknown' [[
local function x(a, ...)
    local _, <?b?>, _ = ...
end
x(nil, 'xx', 1, true)
]]

-- 引用不跨越参数
TEST 'unknown' [[
local function x(a, ...)
    return true, 'ss', ...
end
local _, _, _, <?b?>, _ = x(nil, true, 1, 'yy')
]]

TEST 'unknown' [[
local <?x?> = next()
]]

TEST 'unknown' [[
local a, b
function a()
    return b()
end
function b()
    return a()
end
local <?x?> = a()
]]

TEST 'class' [[
---@class class
local <?x?>
]]

TEST 'string' [[
---@class string

---@type string
local <?x?>
]]

TEST '1' [[
---@type 1
local <?v?>
]]

TEST 'string[]' [[
---@class string

---@type string[]
local <?x?>
]]

TEST 'string|table' [[
---@class string
---@class table

---@type string | table
local <?x?>
]]

TEST [['enum1'|'enum2']] [[
---@type 'enum1' | 'enum2'
local <?x?>
]]

TEST [["enum1"|"enum2"]] [[
---@type "enum1" | "enum2"
local <?x?>
]]

config.set(nil, 'Lua.hover.expandAlias', false)
TEST 'A' [[
---@alias A 'enum1' | 'enum2'

---@type A
local <?x?>
]]

TEST 'A' [[
---@alias A 'enum1' | 'enum2' | A

---@type A
local <?x?>
]]

TEST 'A' [[
---@alias A 'enum1' | 'enum2' | B

---@type A
local <?x?>
]]
config.set(nil, 'Lua.hover.expandAlias', true)
TEST [['enum1'|'enum2']] [[
---@alias A 'enum1' | 'enum2'

---@type A
local <?x?>
]]

TEST [['enum1'|'enum2']] [[
---@alias A 'enum1' | 'enum2' | A

---@type A
local <?x?>
]]

TEST [['enum1'|'enum2'|B]] [[
---@alias A 'enum1' | 'enum2' | B

---@type A
local <?x?>
]]

TEST '1|true' [[
---@alias A 1 | true

---@type A
local <?x?>
]]

TEST 'fun()' [[
---@type fun()
local <?x?>
]]

TEST 'fun(a: string, b: any, ...any)' [[
---@type fun(a: string, b, ...)
local <?x?>
]]

TEST 'fun(a: string, b: any, c?: boolean, ...any):c, d?, ...unknown' [[
---@type fun(a: string, b, c?: boolean, ...):c, d?, ...
local <?x?>
]]

TEST '{ [string]: string }' [[
---@type { [string]: string }
local <?x?>
]]

TEST 'table<string, number>' [[
---@class string
---@class number

---@type table<string, number>
local <?x?>
]]

TEST 'A<string, number>' [[
---@class A

---@type A<string, number>
local <?x?>
]]

TEST 'string' [[
---@class string

---@type string[]
local x
local <?y?> = x[1]
]]

TEST 'string' [[
---@class string

---@return string[]
local function f() end
local x = f()
local <?y?> = x[1]
]]

TEST 'table' [[
local t = {}
local <?v?> = setmetatable(t)
]]

TEST 'CCC' [[
---@class CCC

---@type table<string, CCC>
local t = {}

print(t.<?a?>)
]]

TEST [['aaa'|'bbb']] [[
---@type table<string, 'aaa'|'bbb'>
local t = {}

print(t.<?a?>)
]]

TEST 'integer' [[
---@generic K
---@type fun(a?: K):K
local f

local <?n?> = f(1)
]]

TEST 'unknown' [[
---@generic K
---@type fun(a?: K):K
local f

local <?n?> = f(nil)
]]

TEST 'unknown' [[
---@generic K
---@type fun(a: K|integer):K
local f

local <?n?> = f(1)
]]

TEST 'integer' [[
---@class integer

---@generic T: table, V
---@param t T
---@return fun(table: V[], i?: integer):integer, V
---@return T
---@return integer i
local function ipairs() end

for <?i?> in ipairs() do
end
]]

TEST 'table<string, boolean>' [[
---@generic K, V
---@param t table<K, V>
---@return K
---@return V
local function next(t) end

---@type table<string, boolean>
local t
local k, v = next(<?t?>)
]]

TEST 'string' [[
---@class string

---@generic KK, VV
---@param t table<KK, VV>
---@return KK
---@return VV
local function next(t) end

---@type table<string, boolean>
local t
local <?k?>, v = next(t)
]]

TEST 'boolean' [[
---@class boolean

---@generic K, V
---@param t table<K, V>
---@return K
---@return V
local function next(t) end

---@type table<string, boolean>
local t
local k, <?v?> = next(t)
]]

TEST 'boolean' [[
---@generic K
---@type fun(arg: K):K
local f

local <?r?> = f(true)
]]

TEST 'string' [[
---@class string

---@generic K, V
---@type fun(arg: table<K, V>):K, V
local f

---@type table<string, boolean>
local t

local <?k?>, v = f(t)
]]

TEST 'boolean' [[
---@class boolean

---@generic K, V
---@type fun(arg: table<K, V>):K, V
local f

---@type table<string, boolean>
local t

local k, <?v?> = f(t)
]]

TEST 'fun()' [[
---@return fun()
local function f() end

local <?r?> = f()
]]

TEST 'table<string, boolean>' [[
---@return table<string, boolean>
local function f() end

local <?r?> = f()
]]

TEST 'string' [[
---@class string

---@generic K, V
---@return fun(arg: table<K, V>):K, V
local function f() end

local f2 = f()

---@type table<string, boolean>
local t

local <?k?>, v = f2(t)
]]

TEST 'fun(a: <V>):integer, <V>' [[
---@generic K, V
---@param a K
---@return fun(a: V):K, V
local function f(a) end

local <?f2?> = f(1)
]]

TEST 'integer' [[
---@generic K, V
---@param a K
---@return fun(a: V):K, V
local function f(a) end

local f2 = f(1)
local <?i?>, v = f2(true)
]]

TEST 'boolean' [[
---@generic K, V
---@param a K
---@return fun(a: V):K, V
local function f(a) end

local f2 = f(1)
local i, <?v?> = f2(true)
]]

TEST 'fun(table: table<<K>, <V>>, index?: <K>):<K>, <V>' [[
---@generic T: table, K, V
---@param t T
---@return fun(table: table<K, V>, index?: K):K, V
---@return T
---@return nil
local function pairs(t) end

local <?next?> = pairs(dummy)
]]

TEST 'string' [[
---@generic T: table, K, V
---@param t T
---@return fun(table: table<K, V>, index?: K):K, V
---@return T
---@return nil
local function pairs(t) end

local next = pairs(dummy)

---@type table<string, boolean>
local t
local <?k?>, v = next(t)
]]

TEST 'boolean' [[
---@generic T: table, K, V
---@param t T
---@return fun(table: table<K, V>, index?: K):K, V
---@return T
---@return nil
local function pairs(t) end

local next = pairs(dummy)

---@type table<string, boolean>
local t
local k, <?v?> = next(t)
]]

TEST 'string' [[
---@generic T: table, K, V
---@param t T
---@return fun(table: table<K, V>, index?: K):K, V
---@return T
---@return nil
local function pairs(t) end

local next = pairs(dummy)

---@type table<string, boolean>
local t
local <?k?>, v = next(t, nil)
]]

TEST 'boolean' [[
---@generic T: table, K, V
---@param t T
---@return fun(table: table<K, V>, index?: K):K, V
---@return T
---@return nil
local function pairs(t) end

local next = pairs(dummy)

---@type table<string, boolean>
local t
local k, <?v?> = next(t, nil)
]]

TEST 'string' [[
---@generic T: table, K, V
---@param t T
---@return fun(table: table<K, V>, index?: K):K, V
---@return T
---@return nil
local function pairs(t) end

local next = pairs(dummy)

---@type table<string, boolean>
local t

for <?k?>, v in next, t do
end
]]

TEST 'boolean' [[
---@class boolean

---@generic T: table, K, V
---@param t T
---@return fun(table: table<K, V>, index?: K):K, V
---@return T
local function pairs(t) end

local f = pairs(t)

---@type table<string, boolean>
local t

for k, <?v?> in f, t do
end
]]

TEST 'string' [[
---@generic T: table, K, V
---@param t T
---@return fun(table: table<K, V>, index?: K):K, V
---@return T
local function pairs(t) end

---@type table<string, boolean>
local t

for <?k?>, v in pairs(t) do
end
]]

TEST 'boolean' [[
---@generic T: table, K, V
---@param t T
---@return fun(table: table<K, V>, index: K):K, V
---@return T
---@return nil
local function pairs(t) end

---@type table<string, boolean>
local t

for k, <?v?> in pairs(t) do
end
]]

TEST 'boolean' [[
---@generic T: table, V
---@param t T
---@return fun(table: V[], i?: integer):integer, V
---@return T
---@return integer i
local function ipairs(t) end

---@type boolean[]
local t

for _, <?v?> in ipairs(t) do
end
]]

TEST 'boolean' [[
---@generic T: table, V
---@param t T
---@return fun(table: V[], i?: integer):integer, V
---@return T
---@return integer i
local function ipairs(t) end

---@type table<integer, boolean>
local t

for _, <?v?> in ipairs(t) do
end
]]

TEST 'boolean' [[
---@generic T: table, V
---@param t T
---@return fun(table: V[], i?: integer):integer, V
---@return T
---@return integer i
local function ipairs(t) end

---@class MyClass
---@field [integer] boolean
local t

for _, <?v?> in ipairs(t) do
end
]]

TEST 'boolean' [[
---@generic T: table, K, V
---@param t T
---@return fun(table: table<K, V>, index: K):K, V
---@return T
---@return nil
local function pairs(t) end

---@type boolean[]
local t

for k, <?v?> in pairs(t) do
end
]]

TEST 'integer' [[
---@generic T: table, K, V
---@param t T
---@return fun(table: table<K, V>, index?: K):K, V
---@return T
local function pairs(t) end

---@type boolean[]
local t

for <?k?>, v in pairs(t) do
end
]]

TEST 'E' [[
---@class A
---@class B: A
---@class C: B
---@class D: C

---@class E: D
local m

function m:f()
    return <?self?>
end
]]

TEST 'Cls' [[
---@class Cls
local Cls = {}

---@generic T
---@param self T
---@return T
function Cls.new(self) return self end

local <?test?> = Cls:new()
]]

TEST 'Cls' [[
---@class Cls
local Cls = {}

---@generic T
---@param self T
---@return T
function Cls:new() return self end

local <?test?> = Cls:new()
]]

TEST 'Cls' [[
---@class Cls
local Cls = {}

---@generic T
---@param self T
---@return T
function Cls.new(self) return self end

local <?test?> = Cls.new(Cls)
]]

TEST 'Cls' [[
---@class Cls
local Cls = {}

---@generic T
---@param self T
---@return T
function Cls:new() return self end

local <?test?> = Cls.new(Cls)
]]

TEST 'Rct' [[
---@class Obj
local Obj = {}

---@generic T
---@param self T
---@return T
function Obj.new(self) return self end


---@class Pnt:Obj
local Pnt = {x = 0, y = 0}


---@class Rct:Pnt
local Rct = {w = 0, h = 0}


local <?test?> = Rct.new(Rct)

-- local test = Rct:new()

return test
]]

TEST 'function' [[
string.gsub():gsub():<?gsub?>()
]]

config.set(nil, 'Lua.hover.enumsLimit', 5)
TEST [['a'|'b'|'c'|'d'|'e'...(+5)]] [[
---@type 'a'|'b'|'c'|'d'|'e'|'f'|'g'|'h'|'i'|'j'
local <?t?>
]]

config.set(nil, 'Lua.hover.enumsLimit', 1)
TEST [['a'...(+9)]] [[
---@type 'a'|'b'|'c'|'d'|'e'|'f'|'g'|'h'|'i'|'j'
local <?t?>
]]

config.set(nil, 'Lua.hover.enumsLimit', 0)
TEST '...(+10)' [[
---@type 'a'|'b'|'c'|'d'|'e'|'f'|'g'|'h'|'i'|'j'
local <?t?>
]]

config.set(nil, 'Lua.hover.enumsLimit', 5)

TEST 'string|fun():string' [[
---@type string | fun(): string
local <?t?>
]]

TEST 'string' [[
local valids = {
    ['Lua 5.1'] = false,
    ['Lua 5.2'] = false,
    ['Lua 5.3'] = false,
    ['Lua 5.4'] = false,
    ['LuaJIT']  = false,
}

for <?k?>, v in pairs(valids) do
end
]]

TEST 'boolean' [[
local valids = {
    ['Lua 5.1'] = false,
    ['Lua 5.2'] = false,
    ['Lua 5.3'] = false,
    ['Lua 5.4'] = false,
    ['LuaJIT']  = false,
}

for k, <?v?> in pairs(valids) do
end
]]

TEST 'string' [[
local t = {
    a = 1,
    b = 1,
}

for <?k?>, v in pairs(t) do
end
]]

TEST 'integer' [[
local t = {'a', 'b'}

for <?k?>, v in pairs(t) do
end
]]

TEST 'string' [[
local t = {'a', 'b'}

for k, <?v?> in pairs(t) do
end
]]

TEST 'fun():number, boolean' [[
---@type fun():number, boolean
local <?t?>
]]


TEST 'fun(value: Class)' [[
---@class Class

---@param callback fun(value: Class)
function work(callback)
end

work(<?function?> (value)
end)
]]

TEST 'Class' [[
---@class Class

---@param callback fun(value: Class)
function work(callback)
end

work(function (<?value?>)
end)
]]

TEST 'fun(value: Class)' [[
---@class Class

---@param callback fun(value: Class)
function work(callback)
end

pcall(work, <?function?> (value)
end)
]]

TEST 'Class' [[
---@class Class

---@param callback fun(value: Class)
function work(callback)
end

xpcall(work, debug.traceback, function (<?value?>)
end)
]]

TEST 'string' [[
---@generic T
---@param x T
---@return { x: T }
local function f(x) end

local t = f('')

print(t.<?x?>)
]]

TEST 'string' [[
---@generic T
---@param t T[]
---@param callback fun(v: T)
local function f(t, callback) end

---@type string[]
local t

f(t, function (<?v?>) end)
]]

TEST 'unknown' [[
---@generic T
---@param t T[]
---@param callback fun(v: T)
local function f(t, callback) end

local t = {}

f(t, function (<?v?>) end)
]]

TEST 'table' [[
local <?t?> = setmetatable({}, { __index = function () end })
]]

TEST 'player' [[
---@class player
local t

<?t?>:getOwner()
]]

TEST 'string[][]' [[
---@type string[][]
local <?t?>
]]

TEST 'table' [[
---@type {}[]
local t

local <?v?> = t[1]
]]

TEST 'string' [[
---@type string[][]
local v = {}

for _, a in ipairs(v) do
    for i, <?b?> in ipairs(a) do
    end
end
]]

--TEST 'number' [[
-----@param x number
--local f
--
--f = function (<?x?>) end
--]]

TEST 'fun(i: integer)' [[
--- @class Emit
--- @field on fun(eventName: string, cb: function)
--- @field on fun(eventName: 'died', cb: fun(i: integer))
--- @field on fun(eventName: 'won', cb: fun(s: string))
local emit = {}

emit.on("died", <?function?> (i)
end)
]]

TEST 'integer' [[
--- @class Emit
--- @field on fun(eventName: string, cb: function)
--- @field on fun(eventName: 'died', cb: fun(i: integer))
--- @field on fun(eventName: 'won', cb: fun(s: string))
local emit = {}

emit.on("died", function (<?i?>)
end)
]]

TEST 'integer' [[
--- @class Emit
--- @field on fun(self: Emit, eventName: string, cb: function)
--- @field on fun(self: Emit, eventName: 'died', cb: fun(i: integer))
--- @field on fun(self: Emit, eventName: 'won', cb: fun(s: string))
local emit = {}

emit:on("died", function (<?i?>)
end)
]]

TEST 'integer' [[
--- @class Emit
--- @field on fun(self: Emit, eventName: string, cb: function)
--- @field on fun(self: Emit, eventName: '"died"', cb: fun(i: integer))
--- @field on fun(self: Emit, eventName: '"won"', cb: fun(s: string))
local emit = {}

emit.on(self, "died", function (<?i?>)
end)
]]

TEST '👍' [[
---@class 👍
local <?x?>
]]

TEST 'integer' [[
---@type boolean
local x

<?x?> = 1
]]

TEST 'integer' [[
---@class Class
local x

<?x?> = 1
]]

TEST 'unknown' [[
---@return number
local function f(x)
    local <?y?> = x()
end
]]

TEST 'unknown' [[
local mt

---@return number
function mt:f() end

local <?v?> = mt()
]]

TEST 'unknown' [[
local <?mt?>

---@class X
function mt:f(x) end
]]

TEST 'any' [[
local mt

---@class X
function mt:f(<?x?>) end
]]

TEST 'unknown' [[
local <?mt?>

---@type number
function mt:f(x) end
]]

TEST 'any' [[
local mt

---@type number
function mt:f(<?x?>) end
]]

TEST 'Test' [[
---@class Test
_G.<?Test?> = {}
]]

TEST 'integer' [[
local mt = {}

---@param callback fun(i: integer)
function mt:loop(callback) end

mt:loop(function (<?i?>)
    
end)
]]

TEST 'C' [[
---@class D
---@field y integer # D comment

---@class C
---@field x integer # C comment
---@field d D

---@param c C
local function f(c) end

f <?{?>
    x = ,
}
]]

TEST 'integer' [[
---@class D
---@field y integer # D comment

---@class C
---@field x integer # C comment
---@field d D

---@param c C
local function f(c) end

f {
    <?x?> = ,
}
]]

TEST 'integer' [[
---@class D
---@field y integer # D comment

---@class C
---@field x integer # C comment
---@field d D

---@param c C
local function f(c) end

f {
    d = {
        <?y?> = ,
    }
}
]]

TEST 'integer' [[
for <?i?> = a, b, c do end
]]

TEST 'number' [[
---@param x number
function F(<?x?>) end

---@param x boolean
function F(x) end
]]

TEST 'B' [[
---@class A
local A

---@return A
function A:x() end

---@class B: A
local B

---@return B
function B:x() end

---@type B
local t

local <?v?> = t.x()
]]

TEST 'function' [[
---@overload fun()
function <?f?>() end
]]

TEST 'integer' [[
---@type table<string, integer>
local t

t.<?a?>
]]

TEST '"a"|"b"|"c"' [[
---@type table<string, "a"|"b"|"c">
local t

t.<?a?>
]]

TEST 'integer' [[
---@class A
---@field x integer

---@type A
local t
t.<?x?>
]]

TEST 'boolean' [[
local <?var?> = true
var = 1
var = 1.0
]]

TEST 'unknown' [[
---@return ...
local function f() end

local <?x?> = f()
]]

TEST 'unknown' [[
---@return ...
local function f() end

local _, <?x?> = f()
]]

TEST 'unknown' [[
local t = {
    x = 1,
    y = 2,
}

local <?x?> = t[#t]
]]

TEST 'string' [[
local t = {
    x   = 1,
    [1] = 'x',
}

local <?x?> = t[#t]
]]

TEST 'string' [[
local t = { 'x' }

local <?x?> = t[#t]
]]

TEST '(string|integer)[]' [[
---@type (string|integer)[]
local <?x?>
]]

TEST 'boolean' [[
---@type table<string, boolean>
local t

---@alias uri string

---@type string
local uri

local <?v?> = t[uri]
]]

TEST 'A' [[
---@class A
G = {}

<?G?>:A()
]]

TEST 'A' [[
---@type A
local <?x?> = nil
]]

TEST 'A' [[
---@class A
---@field b B
local mt

function mt:f()
    self.b:x()
    print(<?self?>)
end
]]

TEST 'string?' [[
---@return string?
local function f() end

local <?x?> = f()
]]

TEST 'AA' [[
---@class AA
---@overload fun():AA
local AAA


local <?x?> = AAA()
]]

TEST 'AA' [[
---@class AA
---@overload fun():AA
AAA = {}


local <?x?> = AAA()
]]

TEST 'string' [[
local <?x?>
x = '1'
x = 1
]]

TEST 'string' [[
local x
<?x?> = '1'
x = 1
]]

TEST 'integer' [[
local x
x = '1'
<?x?> = 1
]]

TEST 'unknown' [[
local x
print(<?x?>)
x = '1'
x = 1
]]

TEST 'string' [[
local x
x = '1'
print(<?x?>)
x = 1
]]

TEST 'integer' [[
local x
x = '1'
x = 1
print(<?x?>)
]]

TEST 'unknown' [[
local x

function A()
    print(<?x?>)
end
]]

TEST 'string' [[
local x

function A()
    print(<?x?>)
end

x = '1'
x = 1
]]

TEST 'string' [[
local x

x = '1'

function A()
    print(<?x?>)
end

x = 1
]]

TEST 'integer' [[
local x

x = '1'
x = 1

function A()
    print(<?x?>)
end

]]

TEST 'boolean' [[
local x

function A()
    x = true
    print(<?x?>)
end

x = '1'
x = 1
]]

TEST 'unknown' [[
local x

function A()
    x = true
end

print(<?x?>)
x = '1'
x = 1
]]

TEST 'boolean' [[
local x

function A()
    x = true
    function B()
        print(<?x?>)
    end
end

x = '1'
x = 1
]]

TEST 'table' [[
local x

function A()
    x = true
    function B()
        x = {}
        print(<?x?>)
    end
end

x = '1'
x = 1
]]

TEST 'boolean' [[
local x

function A()
    x = true
    function B()
        x = {}
    end
    print(<?x?>)
end

x = '1'
x = 1
]]

TEST 'unknown' [[
local x

function A()
    x = true
    function B()
        x = {}
    end
end

function C()
    print(<?x?>)
end

x = '1'
x = 1
]]

TEST 'integer' [[
local x
x = true
do
    x = 1
end
print(<?x?>)
]]

TEST 'boolean' [[
local x
x = true
function XX()
    do
        x = 1
    end
end
print(<?x?>)
]]

TEST 'integer?' [[
---@type integer?
local <?x?>
]]

TEST 'integer?' [[
---@type integer?
local x

if <?x?> then
    print(x)
end
]]
--[[
context 0 integer?

save copy 'block'
save copy 'out'
push 'block'
get
push copy
truthy
falsy ref 'out'
get
save HEAD 'final'
push 'out'

push copy HEAD
merge 'final'
]]

TEST 'integer' [[
---@type integer?
local x

if x then
    print(<?x?>)
end
]]

TEST 'integer?' [[
---@type integer?
local x

if x then
    print(x)
end

print(<?x?>)
]]

TEST 'nil' [[
---@type integer?
local x

if not x then
    print(<?x?>)
end

print(x)
]]

TEST 'integer' [[
---@type integer?
local x

if not x then
    x = 1
end

print(<?x?>)
]]

TEST 'integer' [[
---@type integer?
local x

if not x then
    return
end

print(<?x?>)
]]

TEST 'integer' [[
---@type integer?
local x

if xxx and x then
    print(<?x?>)
end
]]

TEST 'unknown' [[
---@type integer?
local x

if not x and x then
    print(<?x?>)
end
]]

TEST 'integer' [[
---@type integer?
local x

if x and not mark[x] then
    print(<?x?>)
end
]]

TEST 'integer?' [[
---@type integer?
local x

if xxx and x then
end

print(<?x?>)
]]

TEST 'integer?' [[
---@type integer?
local x

if xxx and x then
    return
end

print(<?x?>)
]]

TEST 'integer' [[
---@type integer?
local x

if x ~= nil then
    print(<?x?>)
end

print(x)
]]

TEST 'integer|nil' [[
---@type integer?
local x

if x ~= nil then
    print(x)
end

print(<?x?>)
]]

TEST 'nil' [[
---@type integer?
local x

if x == nil then
    print(<?x?>)
end

print(x)
]]

TEST 'integer|nil' [[
---@type integer?
local x

if x == nil then
    print(x)
end

print(<?x?>)
]]

TEST 'integer' [[
---@type integer?
local x

<?x?> = x or 1
]]

TEST 'integer' [[
---@type integer?
local x

<?x?> = x or y
]]

TEST 'integer' [[
---@type integer?
local x

if not x then
    return
end

print(<?x?>)
]]

TEST 'integer' [[
---@type integer?
local x

if not x then
    goto ANYWHERE
end

print(<?x?>)
]]

TEST 'integer' [=[
local x

print(<?x?>--[[@as integer]])
]=]

TEST 'integer' [=[
print(<?io?>--[[@as integer]])
]=]

TEST 'integer' [=[
print(io.<?open?>--[[@as integer]])
]=]

TEST 'integer' [=[
local <?x?> = io['open']--[[@as integer]])
]=]

TEST 'integer' [=[
local <?x?> = 1 + 1--[[@as integer]])
]=]

TEST 'integer' [=[
local <?x?> = not 1--[[@as integer]])
]=]

TEST 'integer' [=[
local <?x?> = ()--[[@as integer]])
]=]

TEST 'integer?' [[
---@param x? integer
local function f(<?x?>)

end
]]

TEST 'integer' [[
local x = 1
x = <?x?>
]]

TEST 'integer?' [[
---@class A
---@field x? integer
local t

t.<?x?>
]]

TEST 'integer?' [[
---@type { x?: integer }
local t

t.<?x?>
]]

TEST 'boolean' [[
---@class A
---@field [integer] boolean
local t

local <?x?> = t[1]
]]

TEST 'unknown' [[
local <?x?> = y and z
]]

TEST 'integer' [[
---@type integer?
local x

assert(x)

print(<?x?>)
]]

TEST 'integer' [[
---@type integer?
local x

assert(x ~= nil)

print(<?x?>)
]]

TEST 'integer' [[
---@type integer | nil
local x

assert(x)

print(<?x?>)
]]

TEST 'integer' [[
---@type integer | nil
local x

assert(x ~= nil)

print(<?x?>)
]]

TEST 'integer' [[
local x

assert(x == 1)

print(<?x?>)
]]

TEST 'integer' [[
---@type integer?
local x

if x and <?x?>.y then
end
]]

TEST 'integer?' [[
---@type integer?
local x

if x and x.y then
end

print(<?x?>)
]]

TEST 'integer?' [[
---@type integer?
local x

if x and x.y then
    return
end

print(<?x?>)
]]

TEST 'integer' [[
---@type integer?
local x

if not x or <?x?>.y then
end
]]

TEST 'integer?' [[
---@type integer?
local x

if not x or x.y then
    print(<?x?>)
end
]]

TEST 'integer?' [[
---@type integer?
local x

if x or x.y then
    print(<?x?>)
end
]]

TEST 'integer?' [[
---@type integer?
local x

if x.y or x then
    print(<?x?>)
end
]]

TEST 'integer?' [[
---@type integer?
local x

if x.y or not x then
    print(<?x?>)
end
]]

TEST 'integer' [[
---@type integer?
local x

if not x or not y then
    return
end

print(<?x?>)
]]

TEST 'integer' [[
---@type integer?
local x

if not y or not x then
    return
end

print(<?x?>)
]]

TEST 'integer' [[
---@type integer?
local x

while true do
    if not x then
        break
    end
    print(<?x?>)
end
]]

TEST 'integer?' [[
---@type integer?
local x

while true do
    if not x then
        break
    end
end

print(<?x?>)
]]

TEST 'integer' [[
---@type integer?
local x

while x do
    print(<?x?>)
end
]]

TEST 'integer' [[
---@type fun():integer?
local iter

for <?x?> in iter do
end
]]

TEST 'integer' [[
local x

---@type integer
<?x?> = XXX
]]

TEST 'unknown' [[
for _ = 1, 999 do
    local <?x?>
end
]]

TEST 'integer' [[
local x

---@cast x integer

print(<?x?>)
]]

TEST 'unknown' [[
local x

---@cast x integer

local x
print(<?x?>)
]]

TEST 'unknown' [[
local x

if true then
    local x
    ---@cast x integer
    print(x)
end

print(<?x?>)
]]

TEST 'boolean|integer' [[
local x = 1

---@cast x +boolean

print(<?x?>)
]]

TEST 'boolean' [[
---@type integer|boolean
local x

---@cast x -integer

print(<?x?>)
]]

TEST 'boolean?' [[
---@type boolean
local x

---@cast x +?

print(<?x?>)
]]

TEST 'boolean' [[
---@type boolean?
local x

---@cast x -?

print(<?x?>)
]]

TEST 'nil' [[
---@type string?
local x

if x then
    return
else
    print(<?x?>)
end

print(x)
]]

TEST 'string' [[
---@type string?
local x

if not x then
    return
else
    print(<?x?>)
end

print(x)
]]

TEST 'string' [[
---@type string?
local x

if not x then
    return
else
    print(x)
end

print(<?x?>)
]]

TEST 'true' [[
---@type boolean | nil
local x

if not x then
    return
end

print(<?x?>)
]]

TEST 'true' [[
---@type boolean
local t

if t then
    print(<?t?>)
    return
end

print(t)
]]

TEST 'false' [[
---@type boolean
local t

if t then
    print(t)
    return
end

print(<?t?>)
]]

TEST 'nil' [[
---@type integer?
local t

if t then
else
    print(<?t?>)
end

print(t)
]]

TEST 'table' [[
local function f()
    if x then
        return y
    end
    return {}
end

local <?z?> = f()
]]

TEST 'integer|table' [[
local function returnI()
    return 1
end

local function f()
    if x then
        return returnI()
    end
    return {}
end

local <?z?> = f()
]]

TEST 'number' [[
for _ in _ do
    ---@type number
    local <?x?>
end
]]

TEST 'unknown' [[
for _ in _ do
    ---@param x number
    local <?x?>
end
]]

TEST 'unknown' [[
---@type number
for <?x?> in _ do
end
]]

TEST 'number' [[
---@param x number
for <?x?> in _ do
end
]]

TEST 'table' [[
---@alias tp table

---@type tp
local <?x?>
]]

TEST '{ name: boolean }' [[
---@alias tp {name: boolean}

---@type tp
local <?x?>
]]

TEST 'boolean|{ name: boolean }' [[
---@alias tp boolean | {name: boolean}

---@type tp
local <?x?>
]]

TEST '`1`|`true`' [[
---@type `1` | `true`
local <?x?>
]]

TEST 'function' [[
local x

function x() end

print(<?x?>)
]]

TEST 'unknown' [[
local x

if x.field == 'haha' then
    print(<?x?>)
end
]]

TEST 'string' [[
---@type string?
local t

if not t or xxx then
    return
end

print(<?t?>)
]]

TEST 'table' [[
---@type table|nil
local t

return function ()
    if not t then
        return
    end
    
    print(<?t?>)
end
]]

TEST 'table' [[
---@type table|nil
local t

f(function ()
    if not t then
        return
    end
    
    print(<?t?>)
end)
]]

TEST 'table' [[
---@type table?
local t

t = t or {}

print(<?t?>)
]]

TEST 'unknown|nil' [[
local x

if x == nil then
end

print(<?x?>)
]]

TEST 'table<xxx, true>' [[
---@alias xxx table<xxx, true>

---@type xxx
local <?t?>
]]

TEST 'xxx[][]' [[
---@alias xxx xxx[]

---@type xxx
local <?t?>
]]

TEST 'fun(x: fun(x: xxx))' [[
---@alias xxx fun(x: xxx)

---@type xxx
local <?t?>
]]

TEST 'table' [[
---@type table|nil
local t

while t do
    print(<?t?>)
end
]]

TEST 'table|nil' [[
---@type table|nil
local t

while <?t?> do
    print(t)
end
]]

TEST 'table' [[
---@type table|nil
local t

while t ~= nil do
    print(<?t?>)
end
]]

TEST 'table|nil' [[
---@type table|nil
local t

while <?t?> ~= nil do
    print(t)
end
]]

TEST 'integer' [[
---@type integer?
local n

if not n then
    error('n is nil')
end

print(<?n?>)
]]

TEST 'integer' [[
---@type integer?
local n

if not n then
    os.exit()
end

print(<?n?>)
]]

TEST 'table' [[
---@type table?
local n

print((n and <?n?>.x))
]]

TEST 'table' [[
---@type table?
local n

n = n and <?n?>.x or 1
]]

TEST 'table' [[
---@type table?
local n

n = ff[n and <?n?>.x]
]]

TEST 'integer' [[
local x

if type(x) == 'integer' then
    print(<?x?>)
end
]]

TEST 'boolean|integer' [[
local x

if type(x) == 'integer'
or type(x) == 'boolean' then
    print(<?x?>)
end
]]

TEST 'fun()' [[
---@type fun()?
local x

if type(x) == 'function' then
    print(<?x?>)
end
]]

TEST 'function' [[
local x

if type(x) == 'function' then
    print(<?x?>)
end
]]

TEST 'integer' [[
local x
local tp = type(x)

if tp == 'integer' then
    print(<?x?>)
end
]]

TEST 'integer' [[
---@type integer?
local x

if (x == nil) then
else
    print(<?x?>)
end
]]

TEST 'B' [[
---@class A
---@class B

---@type A
local x

---@type B
x = call(x)

print(<?x?>)
]]

TEST 'nil' [[
local function f()
end

local <?x?> = f()
]]

TEST 'integer[]' [[
---@type integer[]
local x
if not x then
    return
end

print(<?x?>)
]]

TEST 'unknown' [[
---@type string[]
local t

local <?x?> = t.x
]]

TEST 'integer|unknown' [[
local function f()
    return GG
end

local t

t.x = 1
t.x = f()

print(t.<?x?>)
]]

TEST 'integer' [[
local function f()
    if X then
        return X
    else
        return 1
    end
end

local <?n?> = f()
]]

TEST 'unknown' [[
local function f()
    return t[k]
end

local <?n?> = f()
]]

TEST 'integer|nil' [[
local function f()
    if x then
        return
    else
        return 1
    end
end

local <?n?> = f()
]]

TEST 'integer' [[
---@class A
---@field x integer
local m

m.<?x?> = true

print(m.x)
]]

TEST 'integer' [[
---@class A
---@field x integer
local m

m.x = true

print(m.<?x?>)
]]

TEST 'integer' [[
---@class A
---@field x integer --> 1st
local m = {
    x = '' --> 2nd
}

---@type boolean
m.x = true --> 3rd (with ---@type above)

m.x = {} --> 4th

print(m.<?x?>)
]]

TEST 'string' [[
---@class A
----@field x integer --> 1st
local m = {
    x = '' --> 2nd
}

---@type boolean
m.x = true --> 3rd (with ---@type above)

m.x = {} --> 4th

print(m.<?x?>)
]]

TEST 'boolean' [[
---@class A
----@field x integer --> 1st
local m = {
    --x = '' --> 2nd
}

---@type boolean
m.x = true --> 3rd (with ---@type above)

m.x = {} --> 4th

print(m.<?x?>)
]]

TEST 'table' [[
---@class A
----@field x integer --> 1st
local m = {
    --x = '' --> 2nd
}

---@type boolean
--m.x = true --> 3rd (with ---@type above)

m.x = {} --> 4th

print(m.<?x?>)
]]

TEST 'boolean?' [[
---@generic T
---@param x T
---@return T
local function echo(x) end

---@type boolean?
local b

local <?x?> = echo(b)
]]

TEST 'boolean' [[
---@generic T
---@param x T?
---@return T
local function echo(x) end

---@type boolean?
local b

local <?x?> = echo(b)
]]

TEST 'boolean' [[
---@generic T
---@param x? T
---@return T
local function echo(x) end

---@type boolean?
local b

local <?x?> = echo(b)
]]

TEST 'boolean' [[
---@overload fun():boolean
---@param x integer
---@return number
function f(x)
end

local <?x?> = f()
]]

TEST 'number' [[
---@overload fun():boolean
---@param x integer
---@return number
function f(x)
end

local <?x?> = f(1)
]]

TEST 'boolean' [[
---@overload fun():boolean
---@param x integer
---@return number
function f(x)
end

function r0()
    return
end

local <?x?> = f(r0())
]]

TEST 'number' [[
---@overload fun():boolean
---@param x integer
---@return number
function f(x)
end

function r1()
    return 1
end

local <?x?> = f(r1())
]]

TEST 'boolean' [[
---@overload fun():boolean
---@param x integer
---@return number
function f(x)
end

---@type fun()
local r0

local <?x?> = f(r0())
]]

TEST 'number' [[
---@overload fun():boolean
---@param x integer
---@return number
function f(x)
end

---@type fun():integer
local r1

local <?x?> = f(r1())
]]

TEST 'boolean' [[
---@overload fun(x: number, y: number):string
---@overload fun(x: number):number
---@return boolean
local function f() end

local <?n1?> = f()
local n2 = f(0)
local n3 = f(0, 0)
]]

TEST 'number' [[
---@overload fun(x: number, y: number):string
---@overload fun(x: number):number
---@return boolean
local function f() end

local n1 = f()
local <?n2?> = f(0)
local n3 = f(0, 0)
]]

TEST 'string' [[
---@overload fun(x: number, y: number):string
---@overload fun(x: number):number
---@return boolean
local function f() end

local n1 = f()
local n2 = f(0)
local <?n3?> = f(0, 0)
]]

TEST 'boolean' [[
---@type {[integer]: boolean, xx: integer}
local t

local <?n?> = t[1]
]]

TEST 'boolean' [[
---@type integer
local i

---@type {[integer]: boolean, xx: integer}
local t

local <?n?> = t[i]
]]

TEST 'string' [=[
local x = true
local y = x--[[@as integer]] --is `integer` here
local z = <?x?>--[[@as string]] --is `true` here
]=]

TEST 'integer' [[
---@type integer
local x

if type(x) == 'number' then
    print(<?x?>)
end
]]

TEST 'boolean' [[
---@class A
---@field [integer] boolean
local mt

function mt:f()
    ---@type integer
    local index
    local <?x?> = self[index]
end
]]

TEST 'boolean' [[
---@class A
---@field [B] boolean

---@class B

---@type A
local a

---@type B
local b

local <?x?> = a[b]
]]

TEST 'number' [[
---@type {x: string ; y: boolean; z: number}
local t

local <?z?> = t.z
]]

TEST 'fun():number, boolean' [[
---@type {f: fun():number, boolean}
local t

local <?f?> = t.f
]]

TEST 'fun():number' [[
---@type {(f: fun():number), x: boolean}
local t

local <?f?> = t.f
]]

TEST 'boolean' [[
---@param ... boolean
local function f(...)
    local <?n?> = ...
end
]]

TEST 'boolean' [[
---@param ... boolean
local function f(...)
    local _, <?n?> = ...
end
]]

TEST 'boolean' [[
---@return boolean ...
local function f() end

local <?n?> = f()
]]

TEST 'boolean' [[
---@return boolean ...
local function f() end

local _, <?n?> = f()
]]

TEST 'boolean' [[
---@type fun():name1: boolean, name2:number
local f

local <?n?> = f()
]]

TEST 'number' [[
---@type fun():name1: boolean, name2:number
local f

local _, <?n?> = f()
]]
TEST 'boolean' [[
---@type fun():(name1: boolean, name2:number)
local f

local <?n?> = f()
]]

TEST 'number' [[
---@type fun():(name1: boolean, name2:number)
local f

local _, <?n?> = f()
]]

TEST 'boolean' [[
---@type fun():...: boolean
local f

local _, <?n?> = f()
]]

TEST 'string' [[
local s
while true do
    s = ''
end
print(<?s?>)
]]

TEST 'string' [[
local s
for _ in _ do
    s = ''
end
print(<?s?>)
]]

TEST 'A' [[
---@class A: string

---@type A
local <?s?> = ''
]]

TEST 'number' [[
---@return number
local function f() end
local x, <?y?> = 1, f()
]]

TEST 'boolean' [[
---@return number, boolean
local function f() end
local x, y, <?z?> = 1, f()
]]

TEST 'number' [[
---@return number, boolean
local function f() end
local x, y, <?z?> = 1, 2, f()
]]

TEST 'unknown' [[
local f

print(<?f?>)

function f() end
]]

TEST 'unknown' [[
local f

do
    print(<?f?>)
end

function f() end
]]

TEST 'function' [[
local f

function A()
    print(<?f?>)
end

function f() end
]]

TEST 'number' [[
---@type number|nil
local n

local t = {
    x = n and <?n?>,
}
]]

TEST 'table' [[
---@type table?
local n

if not n or not <?n?>.x then
end
]]

TEST 'table' [[
---@type table?
local n

if not n or not <?n?>[1] then
end
]]

TEST 'number' [[
---@type number|false
local n

---@cast n -false

print(<?n?>)
]]

TEST 'table' [[
---@type number|table
local n

if  n
---@cast n table
and <?n?>.type == 'xxx' then
end
]]

TEST 'integer' [[
---@type integer?
local n
if true then
    n = 0
end
local <?x?> = n or 0
]]

TEST 'number' [=[
local <?x?> = F()--[[@as number]]
]=]

TEST 'number' [=[
local function f()
    return F()--[[@as number]]
end

local <?x?> = f()
]=]

TEST 'number' [=[
local <?x?> = X --[[@as number]]
]=]

TEST 'number' [[
---@return number?, number?
local function f() end

for <?x?>, y in f do
end
]]

TEST 'number' [[
---@return number?, number?
local function f() end

for x, <?y?> in f do
end
]]

TEST 'number|nil' [[
---@type table|nil
local a

---@type number|nil
local b

local <?c?> = a and b
]]

TEST 'number|table|nil' [[
---@type table|nil
local a

---@type number|nil
local b

local <?c?> = a or b
]]

TEST 'number|table|nil' [[
---@type table|nil
local a

---@type number|nil
local b

local c = a and b
local <?d?> = a or b
]]

TEST 'number' [[
local x

---@return number
local function f()
end

x = f()

print(<?x?>)
]]

TEST 'number' [[
local x

---@return number
local function f()
end

_, x = pcall(f)

print(<?x?>)
]]

TEST 'string' [[
---@type table<string|number, string>
local t

---@type number
local n
---@type string
local s

local <?test?>  = t[n] 
local test2 = t[s] --test and test2 are unknow
]]

TEST 'string' [[
---@type table<string|number, string>
local t

---@type number
local n
---@type string
local s

local test  = t[n] 
local <?test2?> = t[s] --test and test2 are unknow
]]

TEST 'table<number, boolean>' [[
---@type table<number, boolean>
local t

<?t?> = {}
]]

TEST 'integer' [[
---@type integer[]|A
local t

local <?x?> = t[1]
]]

TEST 'integer' [[
---@type integer
---@diagnostic disable
local <?t?>
]]

TEST 'A' [[
---@class A
---@diagnostic disable
local <?t?>
]]

TEST '{ [string]: number, [true]: string, [1]: boolean, tag: integer }' [[
---@type {[string]: number, [true]: string, [1]: boolean, tag: integer}
local <?t?>
]]

TEST 'unknown' [[
local mt = {}
mt.<?x?> = nil
]]

TEST 'unknown' [[
mt = {}
mt.<?x?> = nil
]]

TEST 'A' [[
---@class A
---@operator unm: A

---@type A
local a
local <?b?> = -a
]]

TEST 'A' [[
---@class A
---@operator bnot: A

---@type A
local a
local <?b?> = ~a
]]

TEST 'A' [[
---@class A
---@operator len: A

---@type A
local a
local <?b?> = #a
]]

TEST 'A' [[
---@class A
---@operator add: A

---@type A
local a
local <?b?> = a + 1
]]

TEST 'A' [[
---@class A
---@operator sub: A

---@type A
local a
local <?b?> = a - 1
]]

TEST 'A' [[
---@class A
---@operator mul: A

---@type A
local a
local <?b?> = a * 1
]]

TEST 'A' [[
---@class A
---@operator div: A

---@type A
local a
local <?b?> = a / 1
]]

TEST 'A' [[
---@class A
---@operator mod: A

---@type A
local a
local <?b?> = a % 1
]]

TEST 'A' [[
---@class A
---@operator pow: A

---@type A
local a
local <?b?> = a ^ 1
]]

TEST 'A' [[
---@class A
---@operator idiv: A

---@type A
local a
local <?b?> = a // 1
]]

TEST 'A' [[
---@class A
---@operator band: A

---@type A
local a
local <?b?> = a & 1
]]

TEST 'A' [[
---@class A
---@operator bor: A

---@type A
local a
local <?b?> = a | 1
]]

TEST 'A' [[
---@class A
---@operator bxor: A

---@type A
local a
local <?b?> = a ~ 1
]]

TEST 'A' [[
---@class A
---@operator shl: A

---@type A
local a
local <?b?> = a << 1
]]

TEST 'A' [[
---@class A
---@operator shr: A

---@type A
local a
local <?b?> = a >> 1
]]

TEST 'A' [[
---@class A
---@operator concat: A

---@type A
local a
local <?b?> = a .. 1
]]

TEST 'A' [[
---@class A
---@operator add(boolean): boolean
---@operator add(integer): A

---@type A
local a
local <?b?> = a + 1
]]

TEST 'boolean' [[
---@class A
---@operator add(boolean): boolean
---@operator add(integer): A

---@type A
local a
local <?b?> = a + true
]]

TEST 'A' [[
---@class A
---@operator call: A

---@type A
local a
local <?b?> = a()
]]

TEST 'A' [[
---@class A
---@operator call: A

---@type A
local a

local t = {
    <?x?> = a(),
}
]]

TEST 'boolean' [[
---@class A
---@field n number
---@field [string] boolean
local t

local <?x?> = t.xx
]]

TEST 'number' [[
---@class A
---@field n number
---@field [string] boolean
local t

local <?x?> = t.n
]]

TEST 'string' [[
---@class string
---@operator mod: string

local <?b?> = '' % 1
]]

TEST 'string|integer' [[
---@type boolean
local bool

local <?x?> = bool and '' or 0
]]

TEST 'string|integer' [[
local bool

if X then
    bool = true
else
    bool = false
end

local <?x?> = bool and '' or 0
]]

TEST 'boolean' [[
---@type boolean|true|false
local <?b?>
]]

TEST 'integer|false' [[
local <?b?> = X == 1 and X == 1 and 1
]]

TEST 'unknown|nil' [[
local function f()
    if X then
        return ({})[1]
    end
    return nil
end

local <?n?> = f()
]]

TEST 'integer' [[
---@generic T
---@vararg T # ERROR
---@return T
local function test(...)
    return ...
end

local <?n?> = test(1)
]]

TEST 'boolean' [[
---@type boolean, number
local <?x?>, y
]]

TEST 'number' [[
---@type boolean, number
local x, <?y?>
]]

TEST 'unknown' [[
---@type _, number
local <?x?>, y
]]

TEST 'number[]' [[
local t
---@cast t number[]?

local x = t and <?t?>[i]
]]

TEST 'number?' [[
---@type number[]?
local t

local <?x?> = t and t[i]
]]

TEST 'number' [[
---@type number
local x

if not <?x?>.y then
    x = nil
end
]]

TEST 'number' [[
---@type number|nil
local x
while x == nil do
    if x == nil then
        return
    end

    x = nil
end

print(<?x?>)
]]

TEST 'integer' [[
local A = {
    ---@class XXX
    B = {}
}

A.B.C = 1

print(A.B.<?C?>)
]]

TEST '-2|-3|1' [[
---@type 1|-2|-3
local <?n?>
]]

TEST 'table' [[
---@enum A
local m = {}

print(<?m?>)
]]

TEST 'A' [[
---@class A
---@overload fun():A
local m = {}

---@return A
function m:init()
    return <?self?>
end
]]

TEST 'string' [[
---@vararg string
function F(...)
    local t = {...}
    for k, <?v?> in pairs(t) do
    end
end
]]

TEST 'string' [[
---@vararg string
function F(...)
    local t = {...}
    for k, <?v?> in ipairs(t) do
    end
end
]]

TEST 'integerA' [[
---@type integerA
for <?i?> = 1, 10 do
end
]]

TEST 'string' [[
---@class A
---@field x string

---@class B : A
local t = {}

t.x = t.x

print(t.<?x?>)
]]

TEST 'unknown' [[
local t = {
    x = 1,
}

local x

local <?v?> = t[x]
]]

TEST 'A|B' [[
---@class A
---@class B: A

---@type A|B
local <?t?>
]]

TEST 'function' [[
---@class myClass
local myClass = { has = { nested = {} } }

function myClass.has.nested.fn() end

---@type myClass
local class

class.has.nested.<?fn?>()
]]

TEST 'integer[]' [[
---@generic T
---@param f fun(x: T)
---@return T[]
local function x(f) end

---@param y integer
local <?arr?> = x(function (y) end)
]]

TEST 'integer[]' [[
---@generic T
---@param f fun():T
---@return T[]
local function x(f) end

local <?arr?> = x(function ()
    return 1
end)
]]

TEST 'integer[]' [[
---@generic T
---@param f fun():T
---@return T[]
local function x(f) end

---@return integer
local <?arr?> = x(function () end)
]]

TEST 'integer[]' [[
---@generic T
---@param f fun(x: T)
---@return T[]
local function x(f) end

---@type fun(x: integer)
local cb

local <?arr?> = x(cb)
]]

TEST 'integer[]' [[
---@generic T
---@param f fun():T
---@return T[]
local function x(f) end

---@type fun(): integer
local cb

local <?arr?> = x(cb)
]]

TEST 'integer' [[
---@return fun(x: integer)
local function f()
    return function (<?x?>)
    end
end
]]

TEST 'string' [[
---@class A
---@field f fun(x: string)

---@type A
local t = {
    f = function (<?x?>) end
}
]]

config.set(nil, 'Lua.runtime.special', {
    ['xx.assert'] = 'assert'
})

TEST 'number' [[
---@type number?
local t

xx.assert(t)

print(<?t?>)
]]

config.set(nil, 'Lua.runtime.special', nil)

TEST 'A' [[
---@class A
local mt

---@return <?self?>
function mt:init()
end
]]

TEST 'A' [[
---@class A
local mt

---@return self
function mt:init()
end

local <?o?> = mt:init()
]]

TEST 'A' [[
---@class A
---@field x <?self?>
]]

TEST 'A' [[
---@class A
---@field x self

---@type A
local o

print(o.<?x?>)
]]

TEST 'A' [[
---@class A
---@overload fun(): self
local A

local <?o?> = A()
]]

TEST 'number' [[
---@type table<'Test1', fun(x: number)>
local t = {
    ["Test1"] = function(<?x?>) end,
}
]]

TEST 'number' [[
---@type table<5, fun(x: number)>
local t = {
    [5] = function(<?x?>) end,
}
]]

TEST 'number' [[
---@type fun(x: number)
local function f(<?x?>) end
]]

TEST 'boolean' [[
---@generic T: string | boolean | table
---@param x T
---@return T
local function f(x)
    return x
end

local <?x?> = f(true)
]]

TEST 'number' [[
---@class A
---@field [1] number
---@field [2] boolean
local t

local <?n?> = t[1]
]]

TEST 'boolean' [[
---@class A
---@field [1] number
---@field [2] boolean
local t

local <?n?> = t[2]
]]

TEST 'N' [[
---@class N: number
local x

if x == 0.1 then
    print(<?x?>)
end
]]

TEST 'vec3' [[
---@class mat4
---@operator mul(vec3): vec3 -- matrix * vector
---@operator mul(number): mat4 -- matrix * constant

---@class vec3: number

---@type mat4, vec3
local m, v

local <?r?> = m * v
]]

TEST 'mat4' [[
---@class mat4
---@operator mul(number): mat4 -- matrix * constant
---@operator mul(vec3): vec3 -- matrix * vector

---@class vec3: number

---@type mat4, vec3
local m, v

local <?r?> = m * v
]]

TEST 'A|B' [[
---@class A
---@class B

---@type A|B
local t

if x then
    ---@cast t A
else
    print(<?t?>)
end
]]

TEST 'A|B' [[
---@class A
---@class B

---@type A|B
local t

if x then
    ---@cast t A
elseif <?t?> then
end
]]

TEST 'A|B' [[
---@class A
---@class B

---@type A|B
local t

if x then
    ---@cast t A
    print(t)
elseif <?t?> then
end
]]

TEST 'A|B' [[
---@class A
---@class B

---@type A|B
local t

if x then
    ---@cast t A
    print(t)
elseif <?t?> then
    ---@cast t A
    print(t)
end
]]

TEST 'function' [[
local function x()
    print(<?x?>)
end
]]

TEST 'number' [[
---@type number?
local x

do
    if not x then
        return
    end
end

print(<?x?>)
]]

TEST 'number' [[
---@type number[]
local xs

---@type fun(x): number?
local f

for _, <?x?> in ipairs(xs) do
    x = f(x)
end
]]

TEST 'number' [[
---@type number?
X = Y

if X then
    print(<?X?>)
end
]]

TEST 'number' [[
---@type number|boolean
X = Y

if type(X) == 'number' then
    print(<?X?>)
end
]]

TEST 'boolean' [[
---@type number|boolean
X = Y

if type(X) ~= 'number' then
    print(<?X?>)
end
]]

TEST 'boolean' [[
---@type number
X = Y

---@cast X boolean

print(<?X?>)
]]

TEST 'number' [[
---@type number
local t

if xxx == <?t?> then
    print(t)
end
]]

TEST 'V' [[
---@class V
X = 1

print(<?X?>)
]]

TEST 'V' [[
---@class V
X.Y = 1

print(X.<?Y?>)
]]

TEST 'integer' [[
local x = {}

x.y = 1
local y = x.y
x.y = nil

print(<?y?>)
]]

TEST 'function' [[
function X()
    <?Y?>()
end

function Y()
end
]]

TEST 'A_Class' [[
---@class A_Class
local A = { x = 5 }

function A:func()
    for i = 1, <?self?>.x do
        print(i)
    end

    self.y = 3
    self.y = self.y + 3
end
]]

TEST 'number' [[
---@type number?
local n
local <?v?> = n or error('')
]]

TEST 'Foo' [[
---@class Foo
---@operator mul(Foo): Foo
---@operator mul(Bar): Foo
---@class Bar

---@type Foo
local foo

---@type Foo|Bar
local fooOrBar

local <?b?> = foo * fooOrBar
]]

TEST 'number' [[
local a = 4;
local b = 2;

local <?c?> = a / b;
]]

TEST 'string' [[
local a = '4';
local b = '2';

local <?c?> = a .. b;
]]

<<<<<<< HEAD
TEST 'integer' [[
---@generic A, B, C
---@type fun(x: A, y: B, z: C):C, B, A
local f

local <?x?>, y, z = f(true, '', 1)
]]

TEST 'string' [[
---@generic A, B, C
---@type fun(x: A, y: B, z: C):C, B, A
local f

local x, <?y?>, z = f(true, '', 1)
]]

TEST 'boolean' [[
---@generic A, B, C
---@type fun(x: A, y: B, z: C):C, B, A
local f

local x, y, <?z?> = f(true, '', 1)
]]

TEST '<A>[]' [[
---@generic A
---@param x A[]
local function f(x)
    local v = <?x?>[1]
end
]]

TEST '<A>' [[
---@generic A
---@param x A[]
local function f(x)
    local <?v?> = x[1]
end
]]

TEST '<A>' [[
---@generic A
---@param x A[]
local function f(x)
    ---@generic B
    ---@param y B[]
    ---@return B
    local function g(y) end

    local <?v?> = g(x)
end
]]

TEST 'unknown' [[
local t = setmetatable({}, {})

local <?v?> = t[x]
=======
TEST 'number|{ [1]: string }' [[
---@alias Some
---| { [1]: string }
---| number

local x ---@type Some

print(<?x?>)
>>>>>>> eeffd146
]]<|MERGE_RESOLUTION|>--- conflicted
+++ resolved
@@ -4295,7 +4295,16 @@
 local <?c?> = a .. b;
 ]]
 
-<<<<<<< HEAD
+TEST 'number|{ [1]: string }' [[
+---@alias Some
+---| { [1]: string }
+---| number
+
+local x ---@type Some
+
+print(<?x?>)
+]]
+
 TEST 'integer' [[
 ---@generic A, B, C
 ---@type fun(x: A, y: B, z: C):C, B, A
@@ -4353,14 +4362,4 @@
 local t = setmetatable({}, {})
 
 local <?v?> = t[x]
-=======
-TEST 'number|{ [1]: string }' [[
----@alias Some
----| { [1]: string }
----| number
-
-local x ---@type Some
-
-print(<?x?>)
->>>>>>> eeffd146
 ]]