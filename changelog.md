--- conflicted
+++ resolved
@@ -4,11 +4,8 @@
 <!-- Add all new changes here. They will be moved under a version at release -->
 * `NEW` Custom documentation exporter
 * `NEW` Setting: `Lua.docScriptPath`: Path to a script that overrides `cli.doc.export`, allowing user-specified documentation exporting.
-<<<<<<< HEAD
 * `FIX` Fix `VM.OnCompileFunctionParam` function in plugins
-=======
 * `FIX` Lua 5.1: fix incorrect warning when using setfenv with an int as first parameter
->>>>>>> 5083f1cd
 
 ## 3.10.5
 `2024-8-19`
