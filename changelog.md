# changelog

## Unreleased
<!-- Add all new changes here. They will be moved under a version at release -->
<<<<<<< HEAD
* `FIX` missing-fields diagnostic now warns about missing inherited fields
=======
`2024-11-26`
* `CHG` Update Love2d version
>>>>>>> 2d4176fe

## 3.13.2
`2024-11-21`
* `CHG` fulfill zh-cn translations
* `FIX` Add missing `errs ~= nil` checks to script/vm/type checkTableShape

## 3.13.1
`2024-11-13`
* `FIX` Incorrect type check in some case

## 3.13.0
`2024-11-13`
* `NEW` Setting: `Lua.type.inferTableSize`: A Small Table array can be infered
* `NEW` Add custom repository support for addonManager. New configuration setting: `Lua.addonManager.repositoryBranch` and `Lua.addonManager.repositoryPath`
* `NEW` Infer function parameter types when the function is used as an callback argument and that argument has a `fun()` annotation. Enable with `Lua.type.inferParamType` setting. [#2695](https://github.com/LuaLS/lua-language-server/pull/2695)
  ```lua
  ---@param callback fun(a: integer)
  function register(callback) end

  local function callback(a) end  --> a: integer
  register(callback)
  ```
* `CHG` Basic types allow contravariance
  ```lua
  ---@class int32: integer

  ---@type integer
  local n

  ---@type int32
  local a = n
  ```
* `FIX` Improve type narrow with **literal alias type** during completion and signature help

## 3.12.0
`2024-10-30`
* `NEW` Support importing `enum` through class name suffix matching in quick fixes, allowing the import of `enum` from `table.table.enum; return table`.
* `NEW` Support limited multiline annotations
  ```lua
  ---@type {
  --- x: number,
  --- y: number,
  --- z: number,
  ---}
  local point --> local point: { x: number, y: number, z: number }
  ```
* `FIX` A regression related to type narrow and generic param introduced since `v3.10.1`
* `FIX` Parse storagePath to improve reliability of resolving ${addons} placeholder
* `FIX` Reference should also look in tablefield
* `FIX` Determine that the index of `{...}` is an integer when iterating

## 3.11.1
`2024-10-9`
* `FIX` Fixed an issue preventing to set the locale to Japanese
* `FIX` Preserve newlines between function comment and @see
* `FIX` Accept storagePath option from client to resolve addon directory not found

## 3.11.0
`2024-9-30`
* `NEW` Added support for Japanese locale
* `NEW` Infer function parameter types when overriding the same-named class function in an instance of that class [#2158](https://github.com/LuaLS/lua-language-server/issues/2158)
* `NEW` Types with literal fields can be narrowed.
* `NEW` Reference addons installed via the addon manager with `${addons}` [#2866](https://github.com/LuaLS/lua-language-server/pull/2866).
* `NEW` Support using `---@class` on `rawset(_G, ...)` to annotate the created global variable [#2862](https://github.com/LuaLS/lua-language-server/issues/2862)
* `NEW` Settings:
  + `Lua.language.fixIndent`
  + `Lua.language.completeAnnotation`
* `FIX` Eliminate floating point error in test benchmark output
* `FIX` Remove luamake install from make scripts
* `FIX` Incorrect `table` type injected to the global variable created by `rawset(_G, ...)` [#2863](https://github.com/LuaLS/lua-language-server/issues/2863)

## 3.10.6
`2024-9-10`
* `NEW` Custom documentation exporter
* `NEW` Setting: `Lua.docScriptPath`: Path to a script that overrides `cli.doc.export`, allowing user-specified documentation exporting.
* `NEW` Infer the parameter types of a same-named function in the subclass based on the parameter types in the superclass function.
* `FIX` Fix `VM.OnCompileFunctionParam` function in plugins
* `FIX` Lua 5.1: fix incorrect warning when using setfenv with an int as first parameter
* `FIX` Improve type narrow by checking exact match on literal type params
* `FIX` Correctly list enums for function overload arguments [#2840](https://github.com/LuaLS/lua-language-server/pull/2840)
* `FIX` Incorrect function params' type infer when there is only `@overload` [#2509](https://github.com/LuaLS/lua-language-server/issues/2509) [#2708](https://github.com/LuaLS/lua-language-server/issues/2708) [#2709](https://github.com/LuaLS/lua-language-server/issues/2709)
* `FIX` Only call workspace/configuration when available [#981](https://github.com/LuaLS/lua-language-server/issues/981), [#2318](https://github.com/LuaLS/lua-language-server/issues/2318), [2336](https://github.com/LuaLS/lua-language-server/issues/2336) [#2843](https://github.com/LuaLS/lua-language-server/pull/2843)

## 3.10.5
`2024-8-19`
* `NEW` using `enum (partial)`, it suggests all fields with the same `enum` type rather than just the fields from the current table.
* `NEW` When using `enum["<key>" or <index>]`, undefined fields will raise an 'undefined' error.
* `FIX` Renaming files in the directory leads to the auto-correction in "require" adding extra characters.
* `FIX` Performance issue
* `FIX` Fix incorrect indent fixing for `for`

## 3.10.4
`2024-8-16`
* `NEW` Setting: `Lua.type.checkTableShape`: Add matching checks between the shape of tables and classes, during type checking. [#2768](https://github.com/LuaLS/lua-language-server/pull/2768)
* `NEW` `undefined-field` supports `enum`
* `CHG` Show enumed table as `enum X` instead of `table`
* `FIX` Error `attempt to index a nil value` when `Lua.hint.semicolon == 'All'` [#2788](https://github.com/LuaLS/lua-language-server/issues/2788)
* `FIX` Incorrect LuaCats parsing for `"'"`
* `FIX` Incorrect indent fixings

## 3.10.3
`2024-8-8`
* `FIX` Memory leak with `---@enum(partical)`

## 3.10.2
`2024-8-7`
* `NEW` Add support for binary metamethod on right operand [#2777](https://github.com/LuaLS/lua-language-server/pull/2777)
* `FIX` Incorrect indentation fixing in some case

## 3.10.1
`2024-8-2`
* `FIX` Runtime error
* `FIX` Disable indentation fixing for Non-VSCode

## 3.10.0
`2024-8-1`
* `NEW` Add postfix snippet for `unpack`
* `NEW` Add support for lambda style functions, `|paramList| expr` is syntactic sugar for `function(paramList) return expr end`
* `NEW` Added lua regular expression support for `Lua.doc.<scope>Name` [#2753](https://github.com/LuaLS/lua-language-server/pull/2753)
* `NEW` You can now click on "References" in CodeLen to display the reference list（VSCode）
* `NEW` Improved behavior for inserting new lines:
  + When inside an annotation, an annotation tag will be added at the beginning of the line (VSCode).
  + When between `function () end` or similar constructs, the format will be adjusted to a more reasonable one (VSCode) and leading/trailing spaces will be removed (generic).
  + Attempts to semantically fix improper indentation (generic).
* `CHG` Improve performance of multithreaded `--check` and `undefined-field` diagnostic
* `CHG` Change spacing of parameter inlay hints to match other LSPs, like `rust-analyzer`
* `FIX` `diagnostics.severity` defaulting to "Warning" when run using `--check` [#2730](https://github.com/LuaLS/lua-language-server/issues/2730)
* `FIX` Respect `completion.showParams` config for local function completion
* `FIX` Addons can now self-recommend as expected. Fixed by correcting the `wholeMatch` function
* `FIX` Now correctly evaluates the visibility of fields in a class when they are defined directly in the object. use for completion and invisible dianostic. [#2752](https://github.com/LuaLS/lua-language-server/issues/2752)
* `FIX` Bad triggering of the `inject-field` diagnostic, when the fields are declared at the creation of the object [#2746](https://github.com/LuaLS/lua-language-server/issues/2746)
* `FIX` Inconsistent type narrow behavior of function call args [#2758](https://github.com/LuaLS/lua-language-server/issues/2758)
* `FIX` Improve the `missing-fields` logic to be able to correctly handle classes defined several times [#22770](https://github.com/LuaLS/lua-language-server/pull/2770)
* `FIX` Typos in annotation descriptions
* `FIX` incorrect `CompletionItemKind` for postfix snippets [#2773](https://github.com/LuaLS/lua-language-server/pull/2773)

## 3.9.3
`2024-6-11`
* `FIX` Sometimes providing incorrect autocompletion when chaining calls

## 3.9.2
`2024-6-6`
* `NEW` Reference workspace symbols in comments using `[some text](lua://symbolName)` syntax
* `FIX` Don't do diagnostics when the workspace is not ready
* `FIX` Autocompletion for enum values ​​is not available in some cases

## 3.9.1
`2024-5-14`
* revert extension runtime

## 3.9.0
`2024-5-11`
* `NEW` goto implementation
* `NEW` narrow the function prototype based on the parameter type
  ```lua
  ---@overload fun(a: boolean): A
  ---@overload fun(a: number): B
  local function f(...) end

  local r1 = f(true) --> r1 is `A`
  local r2 = f(10) --> r2 is `B`
  ```

## 3.8.3
`2024-4-23`
* `FIX` server may crash when the workspace is using a non-English path.

## 3.8.2
`2024-4-23`
* This is a fake version only for the new version of VSCode, with a core of 3.8.0.

## 3.8.1
`2024-4-23`
* This is a fake version only for the old version of VSCode, with a core of `3.7.4`. Starting from the next minor version, the version requirement for VSCode will be raised to prevent users still using the old version of VSCode from updating to the new version and experiencing compatibility issues.

## 3.8.0
`2024-4-22`
* `NEW` supports tuple type (@[lizho])
  ```lua
  ---@type [string, number, boolean]
  local t

  local x = t[1] --> x is `string`
  local y = t[2] --> y is `number`
  local z = t[3] --> z is `boolean`
  ```
* `NEW` generic pattern (@[fesily])
  ```lua
  ---@generic T
  ---@param t Cat.`T`
  ---@return T
  local function f(t) end

  local t = f('Smile') --> t is `Cat.Smile`
  ```
* `NEW` alias and enums supports attribute `partial`
  ```lua
  ---@alias Animal Cat

  ---@alias(partial) Animal Dog

  ---@type Animal
  local animal --> animal is `Cat|Dog` here
  ```

  ```lua
  ---@enum(key) ErrorCodes
  local codes1 = {
      OK = 0,
      ERROR = 1,
      FATAL = 2,
  }

  ---@enum(key, partial) ErrorCodes
  local codes2 = {
      WARN = 3,
      INFO = 4,
  }

  ---@type ErrorCodes
  local code

  code = 'ERROR' --> OK
  code = 'WARN'  --> OK

  ```
* `NEW` plugin: add `OnTransFormAst` interface (@[fesily])
* `NEW` plugin: add `OnNodeCompileFunctionParam` interface (@[fesily])
* `NEW` plugin: add `ResolveRequire` interface (@[Artem Dzhemesiuk])
* `NEW` plugin: support multi plugins (@[fesily])
  + setting: `Lua.runtime.plugin` can be `string|string[]`
  + setting: `Lua.runtime.pluginArgs` can be `string[]|table<string, string>`
* `NEW` CLI: `--doc` add option `--doc_out_path <PATH>` (@[Andreas Matthias])
* `NEW` CLI: `--doc_update`, update an existing `doc.json` without using `--doc` again (@[Andreas Matthias])
* `NEW` CLI: `--trust_all_plugins`, this is potentially unsafe for normal use and meant for usage in CI environments only (@[Paul Emmerich])
* `CHG` CLI: `--check` will run plugins (@[Daniel Farrell])
* `FIX` diagnostic: `discard-returns` not works in some blocks (@clay-golem)
* `FIX` rename in library files

## 3.7.4
`2024-1-5`
* `FIX` rename to unicode with `Lua.runtime.unicodeName = true`

## 3.7.3
`2023-11-14`
* `FIX` can not infer arg type in some cases.

## 3.7.2
`2023-11-9`
* `FIX` [#2407]

[#2407]: https://github.com/LuaLS/lua-language-server/issues/2407

## 3.7.1
`2023-11-7`
* `FIX` [#2299]
* `FIX` [#2335]

[#2299]: https://github.com/LuaLS/lua-language-server/issues/2299
[#2335]: https://github.com/LuaLS/lua-language-server/issues/2335

## 3.7.0
`2023-8-24`
* `NEW` support `---@type` and `--[[@as]]` for return statement
* `NEW` commandline parameter `--force-accept-workspace`: allowing the use of the root directory or home directory as the workspace
* `NEW` diagnostic: `inject-field`
* `NEW` `---@enum` supports attribute `key`
  ```lua
  ---@enum (key) AnimalType
  local enum = {
    Cat = 1,
    Dog = 2,
  }

  ---@param animal userdata
  ---@param atp AnimalType
  ---@return boolean
  local function isAnimalType(animal, atp)
    return API.isAnimalType(animal, enum[atp])
  end

  assert(isAnimalType(animal, 'Cat'))
  ```
* `NEW` `---@class` supports attribute `exact`
  ```lua
  ---@class (exact) Point
  ---@field x number
  ---@field y number
  local m = {}
  m.x = 1 -- OK
  m.y = 2 -- OK
  m.z = 3 -- Warning
  ```

* `FIX` wrong hover and signature for method with varargs and overloads
* `FIX` [#2155]
* `FIX` [#2224]
* `FIX` [#2252]
* `FIX` [#2267]

[#2155]: https://github.com/LuaLS/lua-language-server/issues/2155
[#2224]: https://github.com/LuaLS/lua-language-server/issues/2224
[#2252]: https://github.com/LuaLS/lua-language-server/issues/2252
[#2267]: https://github.com/LuaLS/lua-language-server/issues/2267

## 3.6.25
`2023-7-26`
* `FIX` [#2214]

[#2214]: https://github.com/LuaLS/lua-language-server/issues/2214

## 3.6.24
`2023-7-21`
* `NEW` diagnostic: `missing-fields`
* `FIX` shake of `codeLens`
* `FIX` [#2145]

[#2145]: https://github.com/LuaLS/lua-language-server/issues/2145

## 3.6.23
`2023-7-7`
* `CHG` signature: narrow by inputed literal

## 3.6.22
`2023-6-14`
* `FIX` [#2038]
* `FIX` [#2042]
* `FIX` [#2062]
* `FIX` [#2083]
* `FIX` [#2088]
* `FIX` [#2110]
* `FIX` [#2129]

[#2038]: https://github.com/LuaLS/lua-language-server/issues/2038
[#2042]: https://github.com/LuaLS/lua-language-server/issues/2042
[#2062]: https://github.com/LuaLS/lua-language-server/issues/2062
[#2083]: https://github.com/LuaLS/lua-language-server/issues/2083
[#2088]: https://github.com/LuaLS/lua-language-server/issues/2088
[#2110]: https://github.com/LuaLS/lua-language-server/issues/2110
[#2129]: https://github.com/LuaLS/lua-language-server/issues/2129

## 3.6.21
`2023-5-24`
* `FIX` disable ffi plugin

## 3.6.20
`2023-5-23`
* `NEW` support connecting by socket with `--socket=PORT`
* `FIX` [#2113]

[#2113]: https://github.com/LuaLS/lua-language-server/issues/2113

## 3.6.19
`2023-4-26`
* `FIX` commandline parameter `checklevel` may not work
* `FIX` [#2036]
* `FIX` [#2037]
* `FIX` [#2056]
* `FIX` [#2077]
* `FIX` [#2081]

[#2036]: https://github.com/LuaLS/lua-language-server/issues/2036
[#2037]: https://github.com/LuaLS/lua-language-server/issues/2037
[#2056]: https://github.com/LuaLS/lua-language-server/issues/2056
[#2077]: https://github.com/LuaLS/lua-language-server/issues/2077
[#2081]: https://github.com/LuaLS/lua-language-server/issues/2081

## 3.6.18
`2023-3-23`
* `FIX` [#1943]
* `FIX` [#1996]
* `FIX` [#2004]
* `FIX` [#2013]

[#1943]: https://github.com/LuaLS/lua-language-server/issues/1943
[#1996]: https://github.com/LuaLS/lua-language-server/issues/1996
[#2004]: https://github.com/LuaLS/lua-language-server/issues/2004
[#2013]: https://github.com/LuaLS/lua-language-server/issues/2013

## 3.6.17
`2023-3-9`
* `CHG` export documents: export global variables
* `FIX` [#1715]
* `FIX` [#1753]
* `FIX` [#1914]
* `FIX` [#1922]
* `FIX` [#1924]
* `FIX` [#1928]
* `FIX` [#1945]
* `FIX` [#1955]
* `FIX` [#1978]

[#1715]: https://github.com/LuaLS/lua-language-server/issues/1715
[#1753]: https://github.com/LuaLS/lua-language-server/issues/1753
[#1914]: https://github.com/LuaLS/lua-language-server/issues/1914
[#1922]: https://github.com/LuaLS/lua-language-server/issues/1922
[#1924]: https://github.com/LuaLS/lua-language-server/issues/1924
[#1928]: https://github.com/LuaLS/lua-language-server/issues/1928
[#1945]: https://github.com/LuaLS/lua-language-server/issues/1945
[#1955]: https://github.com/LuaLS/lua-language-server/issues/1955
[#1978]: https://github.com/LuaLS/lua-language-server/issues/1978

## 3.6.13
`2023-3-2`
* `FIX` setting: `Lua.addonManager.enable` should be `true` by default
* `FIX` failed to publish to Windows

## 3.6.12
`2023-3-2`
* `NEW` [Addon Manager](https://github.com/LuaLS/lua-language-server/discussions/1607), try it with command `lua.addon_manager.open`. Thanks to [carsakiller](https://github.com/carsakiller)!

## 3.6.11
`2023-2-13`
* `CHG` completion: don't show loading process
* `FIX` [#1886]
* `FIX` [#1887]
* `FIX` [#1889]
* `FIX` [#1895]
* `FIX` [#1902]

[#1886]: https://github.com/LuaLS/lua-language-server/issues/1886
[#1887]: https://github.com/LuaLS/lua-language-server/issues/1887
[#1889]: https://github.com/LuaLS/lua-language-server/issues/1889
[#1895]: https://github.com/LuaLS/lua-language-server/issues/1895
[#1902]: https://github.com/LuaLS/lua-language-server/issues/1902

## 3.6.10
`2023-2-7`
* `FIX` [#1869]
* `FIX` [#1872]

[#1869]: https://github.com/LuaLS/lua-language-server/issues/1869
[#1872]: https://github.com/LuaLS/lua-language-server/issues/1872

## 3.6.9
`2023-2-2`
* `FIX` [#1864]
* `FIX` [#1868]
* `FIX` [#1869]
* `FIX` [#1871]

[#1864]: https://github.com/LuaLS/lua-language-server/issues/1864
[#1868]: https://github.com/LuaLS/lua-language-server/issues/1868
[#1869]: https://github.com/LuaLS/lua-language-server/issues/1869
[#1871]: https://github.com/LuaLS/lua-language-server/issues/1871

## 3.6.8
`2023-1-31`
* `NEW` command `lua.exportDocument` . VSCode will display this command in the right-click menu
* `CHG` setting `Lua.workspace.supportScheme` has been removed. All schemes are supported if the language id is `lua`
* `FIX` [#1831]
* `FIX` [#1838]
* `FIX` [#1841]
* `FIX` [#1851]
* `FIX` [#1855]
* `FIX` [#1857]

[#1831]: https://github.com/LuaLS/lua-language-server/issues/1831
[#1838]: https://github.com/LuaLS/lua-language-server/issues/1838
[#1841]: https://github.com/LuaLS/lua-language-server/issues/1841
[#1851]: https://github.com/LuaLS/lua-language-server/issues/1851
[#1855]: https://github.com/LuaLS/lua-language-server/issues/1855
[#1857]: https://github.com/LuaLS/lua-language-server/issues/1857

## 3.6.7
`2023-1-20`
* `FIX` [#1810]
* `FIX` [#1829]

[#1810]: https://github.com/LuaLS/lua-language-server/issues/1810
[#1829]: https://github.com/LuaLS/lua-language-server/issues/1829

## 3.6.6
`2023-1-17`
* `FIX` [#1825]
* `FIX` [#1826]

[#1825]: https://github.com/LuaLS/lua-language-server/issues/1825
[#1826]: https://github.com/LuaLS/lua-language-server/issues/1826

## 3.6.5
`2023-1-16`
* `NEW` support casting global variables
* `NEW` code lens: this feature is disabled by default.
* `NEW` settings:
  * `Lua.codeLens.enable`: Enable code lens.
* `CHG` improve memory usage for large libraries
* `CHG` definition: supports finding definitions for `@class` and `@alias`, since they may be defined multi times
* `CHG` rename: supports `@field`
* `CHG` improve patch for `.luarc.json`
* `CHG` `---@meta [name]`: once declared `name`, user can only require this file by declared name. meta file can not be required with name `_`
* `CHG` remove telemetry
* `FIX` [#831]
* `FIX` [#1729]
* `FIX` [#1737]
* `FIX` [#1751]
* `FIX` [#1767]
* `FIX` [#1796]
* `FIX` [#1805]
* `FIX` [#1808]
* `FIX` [#1811]
* `FIX` [#1824]

[#831]:  https://github.com/LuaLS/lua-language-server/issues/831
[#1729]: https://github.com/LuaLS/lua-language-server/issues/1729
[#1737]: https://github.com/LuaLS/lua-language-server/issues/1737
[#1751]: https://github.com/LuaLS/lua-language-server/issues/1751
[#1767]: https://github.com/LuaLS/lua-language-server/issues/1767
[#1796]: https://github.com/LuaLS/lua-language-server/issues/1796
[#1805]: https://github.com/LuaLS/lua-language-server/issues/1805
[#1808]: https://github.com/LuaLS/lua-language-server/issues/1808
[#1811]: https://github.com/LuaLS/lua-language-server/issues/1811
[#1824]: https://github.com/LuaLS/lua-language-server/issues/1824

## 3.6.4
`2022-11-29`
* `NEW` modify `require` after renaming files
* `FIX` circulation reference in process analysis
  ```lua
  ---@type number
  local x

  ---@type number
  local y

  x = y

  y = x --> Can not infer `y` before
  ```
* `FIX` [#1698]
* `FIX` [#1704]
* `FIX` [#1717]

[#1698]: https://github.com/LuaLS/lua-language-server/issues/1698
[#1704]: https://github.com/LuaLS/lua-language-server/issues/1704
[#1717]: https://github.com/LuaLS/lua-language-server/issues/1717

## 3.6.3
`2022-11-14`
* `FIX` [#1684]
* `FIX` [#1692]

[#1684]: https://github.com/LuaLS/lua-language-server/issues/1684
[#1692]: https://github.com/LuaLS/lua-language-server/issues/1692

## 3.6.2
`2022-11-10`
* `FIX` incorrect type check for generic with nil
* `FIX` [#1676]
* `FIX` [#1677]
* `FIX` [#1679]
* `FIX` [#1680]

[#1676]: https://github.com/LuaLS/lua-language-server/issues/1676
[#1677]: https://github.com/LuaLS/lua-language-server/issues/1677
[#1679]: https://github.com/LuaLS/lua-language-server/issues/1679
[#1680]: https://github.com/LuaLS/lua-language-server/issues/1680

## 3.6.1
`2022-11-8`
* `FIX` wrong diagnostics for `pcall` and `xpcall`
* `FIX` duplicate fields in table hover
* `FIX` description disapeared for overloaded function
* `FIX` [#1675]

[#1675]: https://github.com/LuaLS/lua-language-server/issues/1675

## 3.6.0
`2022-11-8`
* `NEW` supports `private`/`protected`/`public`/`package`
  * mark in `doc.field`
    ```lua
    ---@class unit
    ---@field private uuid integer
    ```
  * mark with `---@private`, `---@protected`, `---@public` and `---@package`
    ```lua
    ---@class unit
    local mt = {}

    ---@private
    function mt:init()
    end

    ---@protected
    function mt:update()
    end
    ```
  * mark by settings `Lua.doc.privateName`, `Lua.doc.protectedName` and `Lua.doc.packageName`
    ```lua
    ---@class unit
    ---@field _uuid integer --> treat as private when `Lua.doc.privateName` has `"_*"`
    ```
* `NEW` settings:
  * `Lua.misc.executablePath`: [#1557] specify the executable path in VSCode
  * `Lua.diagnostics.workspaceEvent`: [#1626] set the time to trigger workspace diagnostics.
  * `Lua.doc.privateName`: treat matched fields as private
  * `Lua.doc.protectedName`: treat matched fields as protected
  * `Lua.doc.packageName`: treat matched fields as package
* `NEW` CLI `--doc [path]` to make docs.
server will generate `doc.json` and `doc.md` in `LOGPATH`.
`doc.md` is generated by `doc.json` by example code `script/cli/doc2md.lua`.
* `CHG` [#1558] detect multi libraries
* `CHG` [#1458] `semantic-tokens`: global variable is setted to `variable.global`
  ```jsonc
  // color global variables to red
  "editor.semanticTokenColorCustomizations": {
      "rules": {
          "variable.global": "#ff0000"
      }
  }
  ```
* `CHG` [#1177] re-support for symlinks, users need to maintain the correctness of symlinks themselves
* `CHG` [#1561] infer definitions and types across chain expression
  ```lua
  ---@class myClass
  local myClass = {}

  myClass.a.b.c.e.f.g = 1

  ---@type myClass
  local class

  print(class.a.b.c.e.f.g) --> inferred as integer
  ```
* `CHG` [#1582] the following diagnostics consider `overload`
  * `missing-return`
  * `missing-return-value`
  * `redundant-return-value`
  * `return-type-mismatch`
* `CHG` workspace-symbol: supports chain fields based on global variables and types. try `io.open` or `iolib.open`
* `CHG` [#1641] if a function only has varargs and has `---@overload`, the varargs will be ignored
* `CHG` [#1575] search definitions by first argument of `setmetatable`
  ```lua
  ---@class Object
  local obj = setmetatable({
    initValue = 1,
  }, mt)

  print(obj.initValue) --> `obj.initValue` is integer
  ```
* `CHG` [#1153] infer type by generic parameters or returns of function
  ```lua
  ---@generic T
  ---@param f fun(x: T)
  ---@return T[]
  local function x(f) end

  ---@type fun(x: integer)
  local cb

  local arr = x(cb) --> `arr` is inferred as `integer[]`
  ```
* `CHG` [#1201] infer parameter type by expected returned function of parent function
  ```lua
  ---@return fun(x: integer)
  local function f()
      return function (x) --> `x` is inferred as `integer`
      end
  end
  ```
* `CHG` [#1332] infer parameter type when function in table
  ```lua
  ---@class A
  ---@field f fun(x: string)

  ---@type A
  local t = {
      f = function (x) end --> `x` is inferred as `string`
  }
  ```
* `CHG` find reference: respect `includeDeclaration` (although I don't know how to turn off this option in VSCode)
* `CHG` [#1344] improve `---@see`
* `CHG` [#1484] setting `runtime.special` supports fields
  ```jsonc
  {
    "runtime.special": {
      "sandbox.require": "require"
    }
  }
  ```
* `CHG` [#1533] supports completion with table field of function
* `CHG` [#1457] infer parameter type by function type
  ```lua
  ---@type fun(x: number)
  local function f(x) --> `x` is inferred as `number`
  end
  ```
* `CHG` [#1663] check parameter types of generic extends
  ```lua
  ---@generic T: string | boolean
  ---@param x T
  ---@return T
  local function f(x)
      return x
  end

  local x = f(1) --> Warning: Cannot assign `integer` to parameter `<T:boolean|string>`.
  ```
* `CHG` [#1434] type check: check the fields in table:
  ```lua
  ---@type table<string, string>
  local x

  ---@type table<string, number>
  local y

  x = y --> Warning: Cannot assign `<string, number>` to `<string, string>`
  ```
* `CHG` [#1374] type check: supports array part in literal table
  ```lua
  ---@type boolean[]
  local t = { 1, 2, 3 } --> Warning: Cannot assign `integer` to `boolean`
  ```
* `CHG` `---@enum` supports runtime values
* `FIX` [#1479]
* `FIX` [#1480]
* `FIX` [#1567]
* `FIX` [#1593]
* `FIX` [#1595]
* `FIX` [#1599]
* `FIX` [#1606]
* `FIX` [#1608]
* `FIX` [#1637]
* `FIX` [#1640]
* `FIX` [#1642]
* `FIX` [#1662]
* `FIX` [#1672]

[#1153]: https://github.com/LuaLS/lua-language-server/issues/1153
[#1177]: https://github.com/LuaLS/lua-language-server/issues/1177
[#1201]: https://github.com/LuaLS/lua-language-server/issues/1201
[#1202]: https://github.com/LuaLS/lua-language-server/issues/1202
[#1332]: https://github.com/LuaLS/lua-language-server/issues/1332
[#1344]: https://github.com/LuaLS/lua-language-server/issues/1344
[#1374]: https://github.com/LuaLS/lua-language-server/issues/1374
[#1434]: https://github.com/LuaLS/lua-language-server/issues/1434
[#1457]: https://github.com/LuaLS/lua-language-server/issues/1457
[#1458]: https://github.com/LuaLS/lua-language-server/issues/1458
[#1479]: https://github.com/LuaLS/lua-language-server/issues/1479
[#1480]: https://github.com/LuaLS/lua-language-server/issues/1480
[#1484]: https://github.com/LuaLS/lua-language-server/issues/1484
[#1533]: https://github.com/LuaLS/lua-language-server/issues/1533
[#1557]: https://github.com/LuaLS/lua-language-server/issues/1557
[#1558]: https://github.com/LuaLS/lua-language-server/issues/1558
[#1561]: https://github.com/LuaLS/lua-language-server/issues/1561
[#1567]: https://github.com/LuaLS/lua-language-server/issues/1567
[#1575]: https://github.com/LuaLS/lua-language-server/issues/1575
[#1582]: https://github.com/LuaLS/lua-language-server/issues/1582
[#1593]: https://github.com/LuaLS/lua-language-server/issues/1593
[#1595]: https://github.com/LuaLS/lua-language-server/issues/1595
[#1599]: https://github.com/LuaLS/lua-language-server/issues/1599
[#1606]: https://github.com/LuaLS/lua-language-server/issues/1606
[#1608]: https://github.com/LuaLS/lua-language-server/issues/1608
[#1626]: https://github.com/LuaLS/lua-language-server/issues/1626
[#1637]: https://github.com/LuaLS/lua-language-server/issues/1637
[#1640]: https://github.com/LuaLS/lua-language-server/issues/1640
[#1641]: https://github.com/LuaLS/lua-language-server/issues/1641
[#1642]: https://github.com/LuaLS/lua-language-server/issues/1642
[#1662]: https://github.com/LuaLS/lua-language-server/issues/1662
[#1663]: https://github.com/LuaLS/lua-language-server/issues/1663
[#1670]: https://github.com/LuaLS/lua-language-server/issues/1670
[#1672]: https://github.com/LuaLS/lua-language-server/issues/1672

## 3.5.6
`2022-9-16`
* `FIX` [#1439](https://github.com/LuaLS/lua-language-server/issues/1439)
* `FIX` [#1467](https://github.com/LuaLS/lua-language-server/issues/1467)
* `FIX` [#1506](https://github.com/LuaLS/lua-language-server/issues/1506)
* `FIX` [#1537](https://github.com/LuaLS/lua-language-server/issues/1537)

## 3.5.5
`2022-9-7`
* `FIX` [#1529](https://github.com/LuaLS/lua-language-server/issues/1529)
* `FIX` [#1530](https://github.com/LuaLS/lua-language-server/issues/1530)

## 3.5.4
`2022-9-6`
* `NEW` `type-formatting`: fix wrong indentation of VSCode
* `CHG` `document-symbol`: redesigned to better support for `Sticky Scroll` feature of VSCode
* `FIX` `diagnostics.workspaceDelay` can not prevent first workspace diagnostic
* `FIX` [#1476](https://github.com/LuaLS/lua-language-server/issues/1476)
* `FIX` [#1490](https://github.com/LuaLS/lua-language-server/issues/1490)
* `FIX` [#1493](https://github.com/LuaLS/lua-language-server/issues/1493)
* `FIX` [#1499](https://github.com/LuaLS/lua-language-server/issues/1499)
* `FIX` [#1526](https://github.com/LuaLS/lua-language-server/issues/1526)

## 3.5.3
`2022-8-13`
* `FIX` [#1409](https://github.com/LuaLS/lua-language-server/issues/1409)
* `FIX` [#1422](https://github.com/LuaLS/lua-language-server/issues/1422)
* `FIX` [#1425](https://github.com/LuaLS/lua-language-server/issues/1425)
* `FIX` [#1428](https://github.com/LuaLS/lua-language-server/issues/1428)
* `FIX` [#1430](https://github.com/LuaLS/lua-language-server/issues/1430)
* `FIX` [#1431](https://github.com/LuaLS/lua-language-server/issues/1431)
* `FIX` [#1446](https://github.com/LuaLS/lua-language-server/issues/1446)
* `FIX` [#1451](https://github.com/LuaLS/lua-language-server/issues/1451)
* `FIX` [#1461](https://github.com/LuaLS/lua-language-server/issues/1461)
* `FIX` [#1463](https://github.com/LuaLS/lua-language-server/issues/1463)

## 3.5.2
`2022-8-1`
* `FIX` [#1395](https://github.com/LuaLS/lua-language-server/issues/1395)
* `FIX` [#1403](https://github.com/LuaLS/lua-language-server/issues/1403)
* `FIX` [#1405](https://github.com/LuaLS/lua-language-server/issues/1405)
* `FIX` [#1406](https://github.com/LuaLS/lua-language-server/issues/1406)
* `FIX` [#1418](https://github.com/LuaLS/lua-language-server/issues/1418)

## 3.5.1
`2022-7-26`
* `NEW` supports [color](https://github.com/LuaLS/lua-language-server/pull/1379)
* `NEW` setting `Lua.runtime.pluginArgs`
* `CHG` setting `type.castNumberToInteger` default by `true`
* `CHG` improve supports for multi-workspace
* `FIX` [#1354](https://github.com/LuaLS/lua-language-server/issues/1354)
* `FIX` [#1355](https://github.com/LuaLS/lua-language-server/issues/1355)
* `FIX` [#1363](https://github.com/LuaLS/lua-language-server/issues/1363)
* `FIX` [#1365](https://github.com/LuaLS/lua-language-server/issues/1365)
* `FIX` [#1367](https://github.com/LuaLS/lua-language-server/issues/1367)
* `FIX` [#1368](https://github.com/LuaLS/lua-language-server/issues/1368)
* `FIX` [#1370](https://github.com/LuaLS/lua-language-server/issues/1370)
* `FIX` [#1375](https://github.com/LuaLS/lua-language-server/issues/1375)
* `FIX` [#1391](https://github.com/LuaLS/lua-language-server/issues/1391)

## 3.5.0
`2022-7-19`
* `NEW` `LuaDoc`: `---@operator`:
  ```lua
  ---@class fspath
  ---@operator div(string|fspath): fspath

  ---@type fspath
  local root

  local fileName = root / 'script' / 'main.lua' -- `fileName` is `fspath` here
  ```
* `NEW` `LuaDoc`: `---@source`:
  ```lua
  -- Also supports absolute path or relative path (based on current file path)
  ---@source file:///xxx.c:50:20
  XXX = 1 -- when finding definitions of `XXX`, returns `file:///xxx.c:50:20` instead here.
  ```
* `NEW` `LuaDoc`: `---@enum`:
  ```lua
  ---@enum animal
  Animal = {
    Cat = 1,
    Dog = 2,
  }

  ---@param x animal
  local function f(x) end

  f() -- suggests `Animal.Cat`, `Animal.Dog`, `1`, `2` as the first parameter
  ```
* `NEW` diagnostics:
  * `unknown-operator`
  * `unreachable-code`
* `NEW` settings:
  * `diagnostics.unusedLocalExclude`
* `NEW` VSCode: add support for [EmmyLuaUnity](https://marketplace.visualstudio.com/items?itemName=CppCXY.emmylua-unity)
* `CHG` support multi-type:
  ```lua
  ---@type number, _, boolean
  local a, b, c -- `a` is `number`, `b` is `unknown`, `c` is `boolean`
  ```
* `CHG` treat `_ENV = XXX` as `local _ENV = XXX`
  * `_ENV = nil`: disable all globals
  * `_ENV = {}`: allow all globals
  * `_ENV = {} ---@type mathlib`: only allow globals in `mathlib`
* `CHG` hover: dose not show unknown `---@XXX` as description
* `CHG` contravariance is allowed at the class declaration
  ```lua
  ---@class BaseClass
  local BaseClass

  ---@class MyClass: BaseClass
  local MyClass = BaseClass -- OK!
  ```
* `CHG` hover: supports path in link
  ```lua
  --![](image.png) --> will convert to `--![](file:///xxxx/image.png)`
  local x
  ```
* `CHG` signature: only show signatures matching the entered parameters
* `FIX` [#880](https://github.com/LuaLS/lua-language-server/issues/880)
* `FIX` [#1284](https://github.com/LuaLS/lua-language-server/issues/1284)
* `FIX` [#1292](https://github.com/LuaLS/lua-language-server/issues/1292)
* `FIX` [#1294](https://github.com/LuaLS/lua-language-server/issues/1294)
* `FIX` [#1306](https://github.com/LuaLS/lua-language-server/issues/1306)
* `FIX` [#1311](https://github.com/LuaLS/lua-language-server/issues/1311)
* `FIX` [#1317](https://github.com/LuaLS/lua-language-server/issues/1317)
* `FIX` [#1320](https://github.com/LuaLS/lua-language-server/issues/1320)
* `FIX` [#1330](https://github.com/LuaLS/lua-language-server/issues/1330)
* `FIX` [#1345](https://github.com/LuaLS/lua-language-server/issues/1345)
* `FIX` [#1346](https://github.com/LuaLS/lua-language-server/issues/1346)
* `FIX` [#1348](https://github.com/LuaLS/lua-language-server/issues/1348)

## 3.4.2
`2022-7-6`
* `CHG` diagnostic: `type-check` ignores `nil` in `getfield`
* `CHG` diagnostic: `---@diagnostic disable: <ERR_NAME>` can suppress syntax errors
* `CHG` completion: `completion.callSnippet` no longer generate parameter types
* `CHG` hover: show `---@type {x: number, y: number}` as detail instead of `table`
* `CHG` dose not infer as `nil` by `t.field = nil`
* `FIX` [#1278](https://github.com/LuaLS/lua-language-server/issues/1278)
* `FIX` [#1288](https://github.com/LuaLS/lua-language-server/issues/1288)

## 3.4.1
`2022-7-5`
* `NEW` settings:
  * `type.weakNilCheck`
* `CHG` allow type contravariance for `setmetatable` when initializing a class
  ```lua
  ---@class A
  local a = {}

  ---@class B: A
  local b = setmetatable({}, { __index = a }) -- OK!
  ```
* `FIX` [#1256](https://github.com/LuaLS/lua-language-server/issues/1256)
* `FIX` [#1257](https://github.com/LuaLS/lua-language-server/issues/1257)
* `FIX` [#1267](https://github.com/LuaLS/lua-language-server/issues/1267)
* `FIX` [#1269](https://github.com/LuaLS/lua-language-server/issues/1269)
* `FIX` [#1273](https://github.com/LuaLS/lua-language-server/issues/1273)
* `FIX` [#1275](https://github.com/LuaLS/lua-language-server/issues/1275)
* `FIX` [#1279](https://github.com/LuaLS/lua-language-server/issues/1279)

## 3.4.0
`2022-6-29`
* `NEW` diagnostics:
  * `cast-local-type`
  * `assign-type-mismatch`
  * `param-type-mismatch`
  * `unknown-cast-variable`
  * `cast-type-mismatch`
  * `missing-return-value`
  * `redundant-return-value`
  * `missing-return`
  * `return-type-mismatch`
* `NEW` settings:
  * `diagnostics.groupSeverity`
  * `diagnostics.groupFileStatus`
  * `type.castNumberToInteger`
  * `type.weakUnionCheck`
  * `hint.semicolon`
* `CHG` infer `nil` as redundant return value
  ```lua
  local function f() end
  local x = f() -- `x` is `nil` instead of `unknown`
  ```
* `CHG` infer called function by params num
  ```lua
  ---@overload fun(x: number, y: number):string
  ---@overload fun(x: number):number
  ---@return boolean
  local function f() end

  local n1 = f()     -- `n1` is `boolean`
  local n2 = f(0)    -- `n2` is `number`
  local n3 = f(0, 0) -- `n3` is `string`
  ```
* `CHG` semicolons and parentheses can be used in `DocTable`
  ```lua
  ---@type { (x: number); (y: boolean) }
  ```
* `CHG` return names and parentheses can be used in `DocFunction`
  ```lua
  ---@type fun():(x: number, y: number, ...: number)
  ```
* `CHG` supports `---@return boolean ...`
* `CHG` improve experience for diagnostics and semantic-tokens
* `FIX` diagnostics flash when opening a file
* `FIX` sometimes workspace diagnostics are not triggered
* `FIX` [#1228](https://github.com/LuaLS/lua-language-server/issues/1228)
* `FIX` [#1229](https://github.com/LuaLS/lua-language-server/issues/1229)
* `FIX` [#1242](https://github.com/LuaLS/lua-language-server/issues/1242)
* `FIX` [#1243](https://github.com/LuaLS/lua-language-server/issues/1243)
* `FIX` [#1249](https://github.com/LuaLS/lua-language-server/issues/1249)

## 3.3.1
`2022-6-17`
* `FIX` [#1213](https://github.com/LuaLS/lua-language-server/issues/1213)
* `FIX` [#1215](https://github.com/LuaLS/lua-language-server/issues/1215)
* `FIX` [#1217](https://github.com/LuaLS/lua-language-server/issues/1217)
* `FIX` [#1218](https://github.com/LuaLS/lua-language-server/issues/1218)
* `FIX` [#1220](https://github.com/LuaLS/lua-language-server/issues/1220)
* `FIX` [#1223](https://github.com/LuaLS/lua-language-server/issues/1223)

## 3.3.0
`2022-6-15`
* `NEW` `LuaDoc` supports `` `CODE` ``
  ```lua
  ---@type `CONST.X` | `CONST.Y`
  local x

  if x == -- suggest `CONST.X` and `CONST.Y` here
  ```
* `CHG` infer type by `error`
  ```lua
  ---@type integer|nil
  local n

  if not n then
      error('n is nil')
  end

  print(n) -- `n` is `integer` here
  ```
* `CHG` infer type by `t and t.x`
  ```lua
  ---@type table|nil
  local t

  local s = t and t.x or 1 -- `t` in `t.x` is `table`
  ```
* `CHG` infer type by `type(x)`
  ```lua
  local x

  if type(x) == 'string' then
      print(x) -- `x` is `string` here
  end

  local tp = type(x)

  if tp == 'boolean' then
      print(x) -- `x` is `boolean` here
  end
  ```
* `CHG` infer type by `>`/`<`/`>=`/`<=`
* `FIX` with clients that support LSP 3.17 (VSCode), workspace diagnostics are triggered every time when opening a file.
* `FIX` [#1204](https://github.com/LuaLS/lua-language-server/issues/1204)
* `FIX` [#1208](https://github.com/LuaLS/lua-language-server/issues/1208)

## 3.2.5
`2022-6-9`
* `NEW` provide config docs in `LUA_LANGUAGE_SERVER/doc/`
* `FIX` [#1148](https://github.com/LuaLS/lua-language-server/issues/1148)
* `FIX` [#1149](https://github.com/LuaLS/lua-language-server/issues/1149)
* `FIX` [#1192](https://github.com/LuaLS/lua-language-server/issues/1192)

## 3.2.4
`2022-5-25`
* `NEW` settings:
  + `workspace.supportScheme`: `["file", "untitled", "git"]`
  + `diagnostics.disableScheme`: `["git"]`
* `NEW` folding: support folding `---@alias`
* `CHG` if `rootUri` or `workspaceFolder` is set to `ROOT` or `HOME`, this extension will refuse to load these directories and show an error message.
* `CHG` show warning message when scanning more than 100,000 files.
* `CHG` upgrade [LSP](https://microsoft.github.io/language-server-protocol/specifications/lsp/3.17/specification/) to `3.17`
* `FIX` hover: can not union `table` with other basic types
* `FIX` [#1125](https://github.com/LuaLS/lua-language-server/issues/1125)
* `FIX` [#1131](https://github.com/LuaLS/lua-language-server/issues/1131)
* `FIX` [#1134](https://github.com/LuaLS/lua-language-server/issues/1134)
* `FIX` [#1141](https://github.com/LuaLS/lua-language-server/issues/1141)
* `FIX` [#1144](https://github.com/LuaLS/lua-language-server/issues/1144)
* `FIX` [#1150](https://github.com/LuaLS/lua-language-server/issues/1150)
* `FIX` [#1155](https://github.com/LuaLS/lua-language-server/issues/1155)

## 3.2.3
`2022-5-16`
* `CHG` parse `.luarc.json` as jsonc. In order to please the editor, it also supports `.luarc.jsonc` as the file name.
* `CHG` dose not load files in symbol links
* `FIX` memory leak with symbol links
* `FIX` diagnostic: send empty results to every file after startup
* `FIX` [#1103](https://github.com/LuaLS/lua-language-server/issues/1103)
* `FIX` [#1107](https://github.com/LuaLS/lua-language-server/issues/1107)

## 3.2.2
`2022-4-26`
* `FIX` diagnostic: `unused-function` cannot handle recursion correctly
* `FIX` [#1092](https://github.com/LuaLS/lua-language-server/issues/1092)
* `FIX` [#1093](https://github.com/LuaLS/lua-language-server/issues/1093)
* `FIX` runtime errors reported by telemetry, see [#1091](https://github.com/LuaLS/lua-language-server/issues/1091)

## 3.2.1
`2022-4-25`
* `FIX` broken in VSCode

## 3.2.0
`2022-4-25`
* `NEW` supports infer of callback parameter
  ```lua
  ---@type string[]
  local t

  table.sort(t, function (a, b)
      -- `a` and `b` is `string` here
  end)
  ```
* `NEW` using `---@overload` as class constructor
  ```lua
  ---@class Class
  ---@overload fun():Class
  local mt

  local x = mt() --> x is `Class` here
  ```
* `NEW` add `--[[@as type]]`
  ```lua
  local x = true
  local y = x--[[@as integer]] -- y is `integer` here
  ```
* `NEW` add `---@cast`
  * `---@cast localname type`
  * `---@cast localname +type`
  * `---@cast localname -type`
  * `---@cast localname +?`
  * `---@cast localname -?`
* `NEW` generic: resolve `T[]` by `table<integer, type>` or `---@field [integer] type`
* `NEW` resolve `class[1]` by `---@field [integer] type`
* `NEW` diagnostic: `missing-parameter`
* `NEW` diagnostic: `need-check-nil`
* `CHG` diagnostic: no longer mark `redundant-parameter` as `Unnecessary`
* `FIX` diagnostic: `unused-function` does not recognize recursion
* `FIX` [#1051](https://github.com/LuaLS/lua-language-server/issues/1051)
* `FIX` [#1072](https://github.com/LuaLS/lua-language-server/issues/1072)
* `FIX` [#1077](https://github.com/LuaLS/lua-language-server/issues/1077)
* `FIX` [#1088](https://github.com/LuaLS/lua-language-server/issues/1088)
* `FIX` runtime errors

## 3.1.0
`2022-4-17`
* `NEW` support find definition in method
* `CHG` hint: move to LSP. Its font is now controlled by the client.
* `CHG` hover: split `local` into `local` / `parameter` / `upvalue` / `self`.
* `CHG` hover: added parentheses to some words, such as `global` / `field` / `class`.
* `FIX` definition of `table<k, v>`
* `FIX` [#994](https://github.com/LuaLS/lua-language-server/issues/994)
* `FIX` [#1057](https://github.com/LuaLS/lua-language-server/issues/1057)
* `FIX` runtime errors reported by telemetry, see [#1058](https://github.com/LuaLS/lua-language-server/issues/1058)

## 3.0.2
`2022-4-15`
* `FIX` `table<string, boolean>[string] -> boolean`
* `FIX` goto `type definition`
* `FIX` [#1050](https://github.com/LuaLS/lua-language-server/issues/1050)

## 3.0.1
`2022-4-11`
* `FIX` [#1033](https://github.com/LuaLS/lua-language-server/issues/1033)
* `FIX` [#1034](https://github.com/LuaLS/lua-language-server/issues/1034)
* `FIX` [#1035](https://github.com/LuaLS/lua-language-server/issues/1035)
* `FIX` [#1036](https://github.com/LuaLS/lua-language-server/issues/1036)
* `FIX` runtime errors reported by telemetry, see [#1037](https://github.com/LuaLS/lua-language-server/issues/1037)

## 3.0.0
`2022-4-10`
* `CHG` [break changes](https://github.com/LuaLS/lua-language-server/issues/980)
* `CHG` diagnostic:
  + `type-check`: removed for now
  + `no-implicit-any`: renamed to `no-unknown`
* `CHG` formatter: no longer need` --preview`
* `CHG` `LuaDoc`: supports `---@type (string|integer)[]`
* `FIX` semantic: color of `function`
* `FIX` [#1027](https://github.com/LuaLS/lua-language-server/issues/1027)
* `FIX` [#1028](https://github.com/LuaLS/lua-language-server/issues/1028)

## 2.6.8
`2022-4-9`
* `CHG` completion: call snippet shown as `Function` instead of `Snippet` when `Lua.completion.callSnippet` is `Replace`
* `FIX` [#976](https://github.com/LuaLS/lua-language-server/issues/976)
* `FIX` [#995](https://github.com/LuaLS/lua-language-server/issues/995)
* `FIX` [#1004](https://github.com/LuaLS/lua-language-server/issues/1004)
* `FIX` [#1008](https://github.com/LuaLS/lua-language-server/issues/1008)
* `FIX` [#1009](https://github.com/LuaLS/lua-language-server/issues/1009)
* `FIX` [#1011](https://github.com/LuaLS/lua-language-server/issues/1011)
* `FIX` [#1014](https://github.com/LuaLS/lua-language-server/issues/1014)
* `FIX` [#1016](https://github.com/LuaLS/lua-language-server/issues/1016)
* `FIX` [#1017](https://github.com/LuaLS/lua-language-server/issues/1017)
* `FIX` runtime errors reported by telemetry

## 2.6.7
`2022-3-9`
* `NEW` diagnosis report, [read more](https://luals.github.io/wiki/diagnosis-report/)
* `CHG` `VSCode`: 1.65 has built in new `Lua` syntax files, so this extension no longer provides syntax files, which means you can install other syntax extensions in the marketplace. If you have any suggestions or issues, please [open issues here](https://github.com/LuaLS/lua.tmbundle).
* `CHG` telemetry: the prompt will only appear in VSCode to avoid repeated prompts in other platforms due to the inability to automatically modify the settings.
* `FIX` [#965](https://github.com/LuaLS/lua-language-server/issues/965)
* `FIX` [#975](https://github.com/LuaLS/lua-language-server/issues/975)

## 2.6.6
`2022-2-21`
* `NEW` formatter preview, use `--preview` to enable this feature, [read more](https://github.com/LuaLS/lua-language-server/issues/960)
* `FIX` [#958](https://github.com/LuaLS/lua-language-server/issues/958)
* `FIX` runtime errors

## 2.6.5
`2022-2-17`
* `FIX` telemetry is not disabled by default (since 2.6.0)
* `FIX` [#934](https://github.com/LuaLS/lua-language-server/issues/934)
* `FIX` [#952](https://github.com/LuaLS/lua-language-server/issues/952)

## 2.6.4
`2022-2-9`
* `CHG` completion: reduced sorting priority for postfix completion
* `FIX` [#936](https://github.com/LuaLS/lua-language-server/issues/936)
* `FIX` [#937](https://github.com/LuaLS/lua-language-server/issues/937)
* `FIX` [#940](https://github.com/LuaLS/lua-language-server/issues/940)
* `FIX` [#941](https://github.com/LuaLS/lua-language-server/issues/941)
* `FIX` [#941](https://github.com/LuaLS/lua-language-server/issues/942)
* `FIX` [#943](https://github.com/LuaLS/lua-language-server/issues/943)
* `FIX` [#946](https://github.com/LuaLS/lua-language-server/issues/946)

## 2.6.3
`2022-1-25`
* `FIX` new files are not loaded correctly
* `FIX` [#923](https://github.com/LuaLS/lua-language-server/issues/923)
* `FIX` [#926](https://github.com/LuaLS/lua-language-server/issues/926)

## 2.6.2
`2022-1-25`
* `FIX` [#925](https://github.com/LuaLS/lua-language-server/issues/925)

## 2.6.1
`2022-1-24`
* `CHG` default values of settings:
  + `Lua.diagnostics.workspaceDelay`: `0` sec -> `3` sec
  + `Lua.workspace.maxPreload`: `1000` -> `5000`
  + `Lua.workspace.preloadFileSize`: `100` KB -> `500` KB
* `CHG` improve performance
* `FIX` modify luarc failed
* `FIX` library files not recognized correctly
* `FIX` [#903](https://github.com/LuaLS/lua-language-server/issues/903)
* `FIX` [#906](https://github.com/LuaLS/lua-language-server/issues/906)
* `FIX` [#920](https://github.com/LuaLS/lua-language-server/issues/920)

## 2.6.0
`2022-1-13`
* `NEW` supports multi-workspace in server side, for developers of language clients, please [read here](https://luals.github.io/wiki/developing/#multiple-workspace-support) to learn more.
* `NEW` setting:
  + `Lua.hint.arrayIndex`
  + `Lua.semantic.enable`
  + `Lua.semantic.variable`
  + `Lua.semantic.annotation`
  + `Lua.semantic.keyword`
* `CHG` completion: improve response speed
* `CHG` completion: can be triggered in `LuaDoc` and strings
* `CHG` diagnostic: smoother
* `CHG` settings `Lua.color.mode` removed
* `FIX` [#876](https://github.com/LuaLS/lua-language-server/issues/876)
* `FIX` [#879](https://github.com/LuaLS/lua-language-server/issues/879)
* `FIX` [#884](https://github.com/LuaLS/lua-language-server/issues/884)
* `FIX` [#885](https://github.com/LuaLS/lua-language-server/issues/885)
* `FIX` [#886](https://github.com/LuaLS/lua-language-server/issues/886)
* `FIX` [#902](https://github.com/LuaLS/lua-language-server/issues/902)

## 2.5.6
`2021-12-27`
* `CHG` diagnostic: now syntax errors in `LuaDoc` are shown as `Warning`
* `FIX` [#863](https://github.com/LuaLS/lua-language-server/issues/863)
* `FIX` return type of `math.floor`
* `FIX` runtime errors

## 2.5.5
`2021-12-16`
* `FIX` dose not work in VSCode

## 2.5.4
`2021-12-16`
* `FIX` [#847](https://github.com/LuaLS/lua-language-server/issues/847)
* `FIX` [#848](https://github.com/LuaLS/lua-language-server/issues/848)
* `FIX` completion: incorrect cache
* `FIX` hover: always view string

## 2.5.3
`2021-12-6`
* `FIX` [#842](https://github.com/LuaLS/lua-language-server/issues/844)
* `FIX` [#844](https://github.com/LuaLS/lua-language-server/issues/844)

## 2.5.2
`2021-12-2`
* `FIX` [#815](https://github.com/LuaLS/lua-language-server/issues/815)
* `FIX` [#825](https://github.com/LuaLS/lua-language-server/issues/825)
* `FIX` [#826](https://github.com/LuaLS/lua-language-server/issues/826)
* `FIX` [#827](https://github.com/LuaLS/lua-language-server/issues/827)
* `FIX` [#831](https://github.com/LuaLS/lua-language-server/issues/831)
* `FIX` [#837](https://github.com/LuaLS/lua-language-server/issues/837)
* `FIX` [#838](https://github.com/LuaLS/lua-language-server/issues/838)
* `FIX` postfix
* `FIX` runtime errors

## 2.5.1
`2021-11-29`
* `FIX` incorrect syntax error

## 2.5.0
`2021-11-29`
* `NEW` settings:
  + `Lua.runtime.pathStrict`: not check subdirectories when using `runtime.path`
  + `Lua.hint.await`: display `await` when calling a function marked as async
  + `Lua.completion.postfix`: the symbol that triggers postfix, default is `@`
* `NEW` add supports for `lovr`
* `NEW` file encoding supports `utf16le` and `utf16be`
* `NEW` full IntelliSense supports for literal tables, see [#720](https://github.com/LuaLS/lua-language-server/issues/720) and [#727](https://github.com/LuaLS/lua-language-server/issues/727)
* `NEW` `LuaDoc` annotations:
  + `---@async`: mark a function as async
  + `---@nodiscard`: the return value of the marking function cannot be discarded
* `NEW` diagnostics:
  + `await-in-sync`: check whether calls async function in sync function. disabled by default.
  + `not-yieldable`: check whether the function supports async functions as parameters. disabled by default.
  + `discard-returns`: check whether the return value is discarded.
* `NEW` locale `pt-br`, thanks [Jeferson Ferreira](https://github.com/jefersonf)
* `NEW` supports [utf-8-offsets](https://clangd.llvm.org/extensions#utf-8-offsets)
* `NEW` supports quickfix for `.luarc.json`
* `NEW` completion postifx: `@function`, `@method`, `@pcall`, `@xpcall`, `@insert`, `@remove`, `@concat`, `++`, `++?`
* `CHG` `LuaDoc`:
  + `---@class` can be re-declared
  + supports unicode
  + supports `---@param ... number`, equivalent to `---@vararg number`
  + supports `fun(...: string)`
  + supports `fun(x, y, ...)`, equivalent to `fun(x: any, y: any, ...: any)`
* `CHG` settings from `--configpath`, `.luarc.json`, `client` no longer prevent subsequent settings, instead they are merged in order
* `CHG` no longer asks to trust plugin in VSCode, because VSCode already provides the workspace trust feature
* `CHG` skip huge files (>= 10 MB)
* `CHG` after using `Lua.runtime.nonstandardSymbol` to treat `//` as a comment, `//` is no longer parsed as an operator

## 2.4.11
`2021-11-25`
* `FIX` [#816](https://github.com/LuaLS/lua-language-server/issues/816)
* `FIX` [#817](https://github.com/LuaLS/lua-language-server/issues/817)
* `FIX` [#818](https://github.com/LuaLS/lua-language-server/issues/818)
* `FIX` [#820](https://github.com/LuaLS/lua-language-server/issues/820)

## 2.4.10
`2021-11-23`
* `FIX` [#790](https://github.com/LuaLS/lua-language-server/issues/790)
* `FIX` [#798](https://github.com/LuaLS/lua-language-server/issues/798)
* `FIX` [#804](https://github.com/LuaLS/lua-language-server/issues/804)
* `FIX` [#805](https://github.com/LuaLS/lua-language-server/issues/805)
* `FIX` [#806](https://github.com/LuaLS/lua-language-server/issues/806)
* `FIX` [#807](https://github.com/LuaLS/lua-language-server/issues/807)
* `FIX` [#809](https://github.com/LuaLS/lua-language-server/issues/809)

## 2.4.9
`2021-11-18`
* `CHG` for performance reasons, some of the features that are not cost-effective in IntelliSense have been disabled by default, and you can re-enable them through the following settings:
  + `Lua.IntelliSense.traceLocalSet`
  + `Lua.IntelliSense.traceReturn`
  + `Lua.IntelliSense.traceBeSetted`
  + `Lua.IntelliSense.traceFieldInject`

  [read more](https://github.com/LuaLS/lua-language-server/wiki/IntelliSense-optional-features)

## 2.4.8
`2021-11-15`
* `FIX` incorrect IntelliSense in specific situations
* `FIX` [#777](https://github.com/LuaLS/lua-language-server/issues/777)
* `FIX` [#778](https://github.com/LuaLS/lua-language-server/issues/778)
* `FIX` [#779](https://github.com/LuaLS/lua-language-server/issues/779)
* `FIX` [#780](https://github.com/LuaLS/lua-language-server/issues/780)

## 2.4.7
`2021-10-27`
* `FIX` [#762](https://github.com/LuaLS/lua-language-server/issues/762)

## 2.4.6
`2021-10-26`
* `NEW` diagnostic: `redundant-return`
* `FIX` [#744](https://github.com/LuaLS/lua-language-server/issues/744)
* `FIX` [#748](https://github.com/LuaLS/lua-language-server/issues/748)
* `FIX` [#749](https://github.com/LuaLS/lua-language-server/issues/749)
* `FIX` [#752](https://github.com/LuaLS/lua-language-server/issues/752)
* `FIX` [#753](https://github.com/LuaLS/lua-language-server/issues/753)
* `FIX` [#756](https://github.com/LuaLS/lua-language-server/issues/756)
* `FIX` [#758](https://github.com/LuaLS/lua-language-server/issues/758)
* `FIX` [#760](https://github.com/LuaLS/lua-language-server/issues/760)

## 2.4.5
`2021-10-18`
* `FIX` accidentally load lua files from user workspace

## 2.4.4
`2021-10-15`
* `CHG` improve `.luarc.json`
* `FIX` [#722](https://github.com/LuaLS/lua-language-server/issues/722)

## 2.4.3
`2021-10-13`
* `FIX` [#713](https://github.com/LuaLS/lua-language-server/issues/713)
* `FIX` [#718](https://github.com/LuaLS/lua-language-server/issues/718)
* `FIX` [#719](https://github.com/LuaLS/lua-language-server/issues/719)
* `FIX` [#725](https://github.com/LuaLS/lua-language-server/issues/725)
* `FIX` [#729](https://github.com/LuaLS/lua-language-server/issues/729)
* `FIX` [#730](https://github.com/LuaLS/lua-language-server/issues/730)
* `FIX` runtime errors

## 2.4.2
`2021-10-8`
* `FIX` [#702](https://github.com/LuaLS/lua-language-server/issues/702)
* `FIX` [#706](https://github.com/LuaLS/lua-language-server/issues/706)
* `FIX` [#707](https://github.com/LuaLS/lua-language-server/issues/707)
* `FIX` [#709](https://github.com/LuaLS/lua-language-server/issues/709)
* `FIX` [#712](https://github.com/LuaLS/lua-language-server/issues/712)

## 2.4.1
`2021-10-2`
* `FIX` broken with single file
* `FIX` [#698](https://github.com/LuaLS/lua-language-server/issues/698)
* `FIX` [#699](https://github.com/LuaLS/lua-language-server/issues/699)

## 2.4.0
`2021-10-1`
* `NEW` loading settings from `.luarc.json`
* `NEW` settings:
  + `Lua.diagnostics.libraryFiles`
  + `Lua.diagnostics.ignoredFiles`
  + `Lua.completion.showWord`
  + `Lua.completion.requireSeparator`
* `NEW` diagnostics:
  + `different-requires`
* `NEW` `---@CustomClass<string, number>`
* `NEW` supports `$/cancelRequest`
* `NEW` `EventEmitter`
    ```lua
    --- @class Emit
    --- @field on fun(eventName: string, cb: function)
    --- @field on fun(eventName: '"died"', cb: fun(i: integer))
    --- @field on fun(eventName: '"won"', cb: fun(s: string))
    local emit = {}

    emit:on(--[[support autocomplete fr "died" and "won"]])

    emit:on("died", function (i)
        -- should be i: integer
    end)

    emit:on('won', function (s)
        -- should be s: string
    end)
    ```
* `NEW` `---@module 'moduleName'`
    ```lua
    ---@module 'mylib'
    local lib -- the same as `local lib = require 'mylib'`
    ```
* `NEW` add supports of `skynet`
* `CHG` hover: improve showing multi defines
* `CHG` hover: improve showing multi comments at enums
* `CHG` hover: shows method
* `CHG` hint: `Lua.hint.paramName` now supports `Disable`, `Literal` and `All`
* `CHG` only search first file by `require`
* `CHG` no longer infer by usage
* `CHG` no longer ignore file names case in Windows
* `CHG` watching library changes
* `CHG` completion: improve misspelling results
* `CHG` completion: `Lua.completion.displayContext` default to `0`
* `CHG` completion: `autoRequire` has better inserting position
* `CHG` diagnostics:
  + `redundant-parameter` default severity to `Warning`
  + `redundant-value` default severity to `Warning`
* `CHG` infer: more strict of calculation results
* `CHG` [#663](https://github.com/LuaLS/lua-language-server/issues/663)
* `FIX` runtime errors
* `FIX` hint: may show param-2 as `self`
* `FIX` semantic: may fail when scrolling
* `FIX` [#647](https://github.com/LuaLS/lua-language-server/issues/647)
* `FIX` [#660](https://github.com/LuaLS/lua-language-server/issues/660)
* `FIX` [#673](https://github.com/LuaLS/lua-language-server/issues/673)

## 2.3.7
`2021-8-17`
* `CHG` improve performance
* `FIX` [#244](https://github.com/LuaLS/lua-language-server/issues/244)

## 2.3.6
`2021-8-9`
* `FIX` completion: can not find global fields
* `FIX` globals and class may lost

## 2.3.5
`2021-8-9`
* `CHG` improve memory usage
* `CHG` completion: call snip triggers signature (VSCode only)
* `FIX` completion: may not find results

## 2.3.4
`2021-8-6`
* `CHG` improve performance
* `FIX` [#625](https://github.com/LuaLS/lua-language-server/issues/625)

## 2.3.3
`2021-7-26`
* `NEW` config supports prop
* `FIX` [#612](https://github.com/LuaLS/lua-language-server/issues/612)
* `FIX` [#613](https://github.com/LuaLS/lua-language-server/issues/613)
* `FIX` [#618](https://github.com/LuaLS/lua-language-server/issues/618)
* `FIX` [#620](https://github.com/LuaLS/lua-language-server/issues/620)

## 2.3.2
`2021-7-21`
* `NEW` `LuaDoc`: supports `['string']` as field:
    ```lua
    ---@class keyboard
    ---@field ['!'] number
    ---@field ['?'] number
    ---@field ['#'] number
    ```
* `NEW` add supports of `love2d`
* `FIX` gitignore pattern `\` broken initialization
* `FIX` runtime errors

## 2.3.1
`2021-7-19`
* `NEW` setting `Lua.workspace.userThirdParty`, add private user [third-parth](https://github.com/LuaLS/lua-language-server/tree/master/meta/3rd) by this setting
* `CHG` path in config supports `~/xxxx`
* `FIX` `autoRequire` inserted incorrect code
* `FIX` `autoRequire` may provide dumplicated options
* `FIX` [#606](https://github.com/LuaLS/lua-language-server/issues/606)
* `FIX` [#607](https://github.com/LuaLS/lua-language-server/issues/607)

## 2.3.0
`2021-7-16`
* `NEW` `VSCode`: click the status bar icon to operate:
    * run workspace diagnostics
* `NEW` `LuaDoc`: supports `[1]` as field:
    ```lua
    ---@class position
    ---@field [1] number
    ---@field [2] number
    ---@field [3] number
    ```
* `NEW` hover: view array `local array = {'a', 'b', 'c'}`:
    ```lua
    local array: {
        [1]: string = "a",
        [2]: string = "b",
        [3]: string = "c",
    }
    ```
* `NEW` completion: supports enums in `fun()`
    ```lua
    ---@type fun(x: "'aaa'"|"'bbb'")
    local f

    f(--[[show `'aaa'` and `'bbb'` here]])
    ```
* `FIX` loading workspace may hang
* `FIX` `debug.getuservalue` and `debug.setuservalue` should not exist in `Lua 5.1`
* `FIX` infer of `---@type class[][]`
* `FIX` infer of `---@type {}[]`
* `FIX` completion: displaying `@fenv` in `Lua 5.1`
* `FIX` completion: incorrect at end of line
* `FIX` when a file is renamed, the file will still be loaded even if the new file name has been set to ignore
* `FIX` [#596](https://github.com/LuaLS/lua-language-server/issues/596)
* `FIX` [#597](https://github.com/LuaLS/lua-language-server/issues/597)
* `FIX` [#598](https://github.com/LuaLS/lua-language-server/issues/598)
* `FIX` [#601](https://github.com/LuaLS/lua-language-server/issues/601)

## 2.2.3
`2021-7-9`
* `CHG` improve `auto require`
* `CHG` will not sleep anymore
* `FIX` incorrect doc: `debug.getlocal`
* `FIX` completion: incorrect callback
* `FIX` [#592](https://github.com/LuaLS/lua-language-server/issues/592)

## 2.2.2
`2021-7-9`
* `FIX` incorrect syntax color
* `FIX` incorrect type infer

## 2.2.1
`2021-7-8`
* `FIX` change setting may failed

## 2.2.0
`2021-7-8`
* `NEW` detect and apply third-party libraries, including:
  * OpenResty
  * Cocos4.0
  * Jass
* `NEW` `LuaDoc`: supports literal table:
    ```lua
    ---@generic T
    ---@param x T
    ---@return { x: number, y: T, z?: boolean}
    local function f(x) end

    local t = f('str')
    -- hovering "t" shows:
    local t: {
        x: number,
        y: string,
        z?: boolean,
    }
    ```
* `CHG` improve changing config from server side
* `CHG` improve hover color
* `CHG` improve performance
* `CHG` telemetry: sends version of this extension
* `FIX` supports for file with LF
* `FIX` may infer a custom class as a string

## 2.1.0
`2021-7-2`
* `NEW` supports local config file, using `--configpath="config.json"`, [learn more here](https://luals.github.io/wiki/usage/#--configpath)
* `NEW` goto `type definition`
* `NEW` infer type by callback param:
    ```lua
    ---@param callback fun(value: string)
    local function work(callback)
    end

    work(function (value)
        -- value is string here
    end)
    ```
* `NEW` optional field `---@field name? type`
* `CHG` [#549](https://github.com/LuaLS/lua-language-server/issues/549)
* `CHG` diagnostics: always ignore the ignored files even if they are opened
* `FIX` completion: `type() ==` may does not work

## 2.0.5
`2021-7-1`
* `NEW` `hover` and `completion` reports initialization progress
* `CHG` `class field` consider implicit definition
    ```lua
    ---@class Class
    local mt = {}

    function mt:init()
        self.xxx = 1
    end

    function mt:func()
        print(self.xxx) -- self.xxx is defined
    end
    ```
* `CHG` improve performance
* `FIX` [#580](https://github.com/LuaLS/lua-language-server/issues/580)

## 2.0.4
`2021-6-25`
* `FIX` [#550](https://github.com/LuaLS/lua-language-server/issues/550)
* `FIX` [#555](https://github.com/LuaLS/lua-language-server/issues/555)
* `FIX` [#574](https://github.com/LuaLS/lua-language-server/issues/574)

## 2.0.3
`2021-6-24`
* `CHG` improve memory usage
* `FIX` some dialog boxes block the initialization process
* `FIX` diagnostics `undefined-field`: blocks main thread
* `FIX` [#565](https://github.com/LuaLS/lua-language-server/issues/565)

## 2.0.2
`2021-6-23`
* `NEW` supports literal table in `pairs`
    ```lua
    local t = { a = 1, b = 2, c = 3 }
    for k, v in pairs(t) do
        -- `k` is string and `v` is integer here
    end
    ```
* `CHG` view `local f ---@type fun(x:number):boolean`
    ```lua
    ---before
    function f(x: number)
      -> boolean
    ---after
    local f: fun(x: number): boolean
    ```
* `FIX` [#558](https://github.com/LuaLS/lua-language-server/issues/558)
* `FIX` [#567](https://github.com/LuaLS/lua-language-server/issues/567)
* `FIX` [#568](https://github.com/LuaLS/lua-language-server/issues/568)
* `FIX` [#570](https://github.com/LuaLS/lua-language-server/issues/570)
* `FIX` [#571](https://github.com/LuaLS/lua-language-server/issues/571)

## 2.0.1
`2021-6-21`
* `FIX` [#566](https://github.com/LuaLS/lua-language-server/issues/566)

## 2.0.0
`2021-6-21`
* `NEW` implement
* `CHG` diagnostics `undefined-field`, `deprecated`: default by `Opened` instead of `None`
* `CHG` setting `Lua.runtime.plugin`: default by `""` instead of `".vscode/lua/plugin.lua"` (for security)
* `CHG` setting `Lua.intelliSense.searchDepth`: removed
* `CHG` setting `Lua.misc.parameters`: `string array` instead of `string`
* `CHG` setting `Lua.develop.enable`, `Lua.develop.debuggerPort`, `Lua.develop.debuggerWait`: removed, use `Lua.misc.parameters` instead
* `FIX` [#441](https://github.com/LuaLS/lua-language-server/issues/441)
* `FIX` [#493](https://github.com/LuaLS/lua-language-server/issues/493)
* `FIX` [#531](https://github.com/LuaLS/lua-language-server/issues/531)
* `FIX` [#542](https://github.com/LuaLS/lua-language-server/issues/542)
* `FIX` [#543](https://github.com/LuaLS/lua-language-server/issues/543)
* `FIX` [#553](https://github.com/LuaLS/lua-language-server/issues/553)
* `FIX` [#562](https://github.com/LuaLS/lua-language-server/issues/562)
* `FIX` [#563](https://github.com/LuaLS/lua-language-server/issues/563)

## 1.21.3
`2021-6-17`
* `NEW` supports `untrusted workspaces`
* `FIX` performance issues, thanks to [folke](https://github.com/folke)

## 1.21.2
`2021-5-18`
* `FIX` loaded new file with ignored filename
* `FIX` [#536](https://github.com/LuaLS/lua-language-server/issues/536)
* `FIX` [#537](https://github.com/LuaLS/lua-language-server/issues/537)
* `FIX` [#538](https://github.com/LuaLS/lua-language-server/issues/538)
* `FIX` [#539](https://github.com/LuaLS/lua-language-server/issues/539)

## 1.21.1
`2021-5-8`
* `FIX` [#529](https://github.com/LuaLS/lua-language-server/issues/529)

## 1.21.0
`2021-5-7`
* `NEW` setting: `completion.showParams`
* `NEW` `LuaDoc`: supports multiline comments
* `NEW` `LuaDoc`: tail comments support lua string

## 1.20.5
`2021-4-30`
* `NEW` setting: `completion.autoRequire`
* `NEW` setting: `hover.enumsLimit`
* `CHG` folding: supports `-- #region`
* `FIX` completion: details may be suspended
* `FIX` [#522](https://github.com/LuaLS/lua-language-server/issues/522)
* `FIX` [#523](https://github.com/LuaLS/lua-language-server/issues/523)

## 1.20.4
`2021-4-13`
* `NEW` diagnostic: `deprecated`
* `FIX` [#464](https://github.com/LuaLS/lua-language-server/issues/464)
* `FIX` [#497](https://github.com/LuaLS/lua-language-server/issues/497)
* `FIX` [#502](https://github.com/LuaLS/lua-language-server/issues/502)

## 1.20.3
`2021-4-6`
* `FIX` [#479](https://github.com/LuaLS/lua-language-server/issues/479)
* `FIX` [#483](https://github.com/LuaLS/lua-language-server/issues/483)
* `FIX` [#485](https://github.com/LuaLS/lua-language-server/issues/485)
* `FIX` [#487](https://github.com/LuaLS/lua-language-server/issues/487)
* `FIX` [#488](https://github.com/LuaLS/lua-language-server/issues/488)
* `FIX` [#490](https://github.com/LuaLS/lua-language-server/issues/490)
* `FIX` [#495](https://github.com/LuaLS/lua-language-server/issues/495)

## 1.20.2
`2021-4-2`
* `CHG` `LuaDoc`: supports `---@param self TYPE`
* `CHG` completion: does not show suggests after `\n`, `{` and `,`, unless your setting `editor.acceptSuggestionOnEnter` is `off`
* `FIX` [#482](https://github.com/LuaLS/lua-language-server/issues/482)

## 1.20.1
`2021-3-27`
* `FIX` telemetry window blocks initializing
* `FIX` [#468](https://github.com/LuaLS/lua-language-server/issues/468)

## 1.20.0
`2021-3-27`
* `CHG` telemetry: change to opt-in, see [#462](https://github.com/LuaLS/lua-language-server/issues/462) and [Privacy-Policy](https://luals.github.io/privacy/#language-server)
* `FIX` [#467](https://github.com/LuaLS/lua-language-server/issues/467)

## 1.19.1
`2021-3-22`
* `CHG` improve performance
* `FIX` [#457](https://github.com/LuaLS/lua-language-server/issues/457)
* `FIX` [#458](https://github.com/LuaLS/lua-language-server/issues/458)

## 1.19.0
`2021-3-18`
* `NEW` VSCode: new setting `Lua.misc.parameters`
* `NEW` new setting `Lua.runtime.builtin`, used to disable some built-in libraries
* `NEW` quick fix: disable diagnostic in line/file
* `NEW` setting: `Lua.runtime.path` supports absolute path
* `NEW` completion: field in table
```lua
---@class A
---@field x number
---@field y number
---@field z number

---@type A
local t = {
    -- provide `x`, `y` and `z` here
}
```
* `NEW` `LuaDoc`: supports multi-line comment before resume
```lua
---this is
---a multi line
---comment
---@alias XXXX
---comment 1
---comment 1
---| '1'
---comment 2
---comment 2
---| '2'

---@param x XXXX
local function f(x)
end

f( -- view comments of `1` and `2` in completion
```
* `CHG` intelli-scense: search from generic param to return
* `CHG` intelli-scense: search across vararg
* `CHG` text-document-synchronization: refactored
* `CHG` diagnostic: improve `newline-call`
* `CHG` completion: improve `then .. end`
* `CHG` improve initialization speed
* `CHG` improve performance
* `FIX` missed syntax error `function m['x']() end`
* `FIX` [#452](https://github.com/LuaLS/lua-language-server/issues/452)

## 1.18.1
`2021-3-10`
* `CHG` semantic-tokens: improve colors of `const` and `close`
* `CHG` type-formating: improve execution conditions
* `FIX` [#444](https://github.com/LuaLS/lua-language-server/issues/444)

## 1.18.0
`2021-3-9`
* `NEW` `LuaDoc`: supports `---@diagnostic disable`
* `NEW` code-action: convert JSON to Lua
* `NEW` completion: provide `then .. end` snippet
* `NEW` type-formating:
    ```lua
    -- press `enter` at $
    local function f() $ end
    -- formating result:
    local function f()
        $
    end

    -- as well as
    do $ end
    -- formating result
    do
        $
    end
    ```
* `CHG` `Windows`: dose not provide `ucrt` any more
* `CHG` `Lua.workspace.library`: use `path[]` instead of `<path, true>`
* `FIX` missed syntax error `local a <const>= 1`
* `FIX` workspace: preload blocked when hitting `Lua.workspace.maxPreload`
* `FIX` [#443](https://github.com/LuaLS/lua-language-server/issues/443)
* `FIX` [#445](https://github.com/LuaLS/lua-language-server/issues/445)

## 1.17.4
`2021-3-4`
* `FIX` [#437](https://github.com/LuaLS/lua-language-server/issues/437) again
* `FIX` [#438](https://github.com/LuaLS/lua-language-server/issues/438)

## 1.17.3
`2021-3-3`
* `CHG` intelli-scense: treat `V[]` as `table<integer, V>` in `pairs`
* `FIX` completion: `detail` disappears during continuous input
* `FIX` [#435](https://github.com/LuaLS/lua-language-server/issues/435)
* `FIX` [#436](https://github.com/LuaLS/lua-language-server/issues/436)
* `FIX` [#437](https://github.com/LuaLS/lua-language-server/issues/437)

## 1.17.2
`2021-3-2`
* `FIX` running in Windows

## 1.17.1
`2021-3-1`
* `CHG` intelli-scense: improve infer across `table<K, V>` and `V[]`.
* `CHG` intelli-scense: improve infer across `pairs` and `ipairs`
* `FIX` hover: shows nothing when hovering unknown function
* `FIX` [#398](https://github.com/LuaLS/lua-language-server/issues/398)
* `FIX` [#421](https://github.com/LuaLS/lua-language-server/issues/421)
* `FIX` [#422](https://github.com/LuaLS/lua-language-server/issues/422)

## 1.17.0
`2021-2-24`
* `NEW` diagnostic: `duplicate-set-field`
* `NEW` diagnostic: `no-implicit-any`, disabled by default
* `CHG` completion: improve field and table
* `CHG` improve infer cross `ipairs`
* `CHG` cache globals when loading
* `CHG` completion: remove trigger character `\n` for now, see [#401](https://github.com/LuaLS/lua-language-server/issues/401)
* `FIX` diagnositc: may open file with wrong uri case
* `FIX` [#406](https://github.com/LuaLS/lua-language-server/issues/406)

## 1.16.1
`2021-2-22`
* `FIX` signature: parameters may be misplaced
* `FIX` completion: interface in nested table
* `FIX` completion: interface not show after `,`
* `FIX` [#400](https://github.com/LuaLS/lua-language-server/issues/400)
* `FIX` [#402](https://github.com/LuaLS/lua-language-server/issues/402)
* `FIX` [#403](https://github.com/LuaLS/lua-language-server/issues/403)
* `FIX` [#404](https://github.com/LuaLS/lua-language-server/issues/404)
* `FIX` runtime errors

## 1.16.0
`2021-2-20`
* `NEW` file encoding supports `ansi`
* `NEW` completion: supports interface, see [#384](https://github.com/LuaLS/lua-language-server/issues/384)
* `NEW` `LuaDoc`: supports multiple class inheritance: `---@class Food: Burger, Pizza, Pie, Pasta`
* `CHG` rename `table*` to `tablelib`
* `CHG` `LuaDoc`: revert compatible with `--@`, see [#392](https://github.com/LuaLS/lua-language-server/issues/392)
* `CHG` improve performance
* `FIX` missed syntax error `f() = 1`
* `FIX` missed global `bit` in `LuaJIT`
* `FIX` completion: may insert error text when continuous inputing
* `FIX` completion: may insert error text after resolve
* `FIX` [#349](https://github.com/LuaLS/lua-language-server/issues/349)
* `FIX` [#396](https://github.com/LuaLS/lua-language-server/issues/396)

## 1.15.1
`2021-2-18`
* `CHG` diagnostic: `unused-local` excludes `doc.param`
* `CHG` definition: excludes values, see [#391](https://github.com/LuaLS/lua-language-server/issues/391)
* `FIX` not works on Linux and macOS

## 1.15.0
`2021-2-9`
* `NEW` LUNAR YEAR, BE HAPPY!
* `CHG` diagnostic: when there are too many errors, the main errors will be displayed first
* `CHG` main thread no longer loop sleeps, see [#329](https://github.com/LuaLS/lua-language-server/issues/329) [#386](https://github.com/LuaLS/lua-language-server/issues/386)
* `CHG` improve performance

## 1.14.3
`2021-2-8`
* `CHG` hint: disabled by default, see [#380](https://github.com/LuaLS/lua-language-server/issues/380)
* `FIX` [#381](https://github.com/LuaLS/lua-language-server/issues/381)
* `FIX` [#382](https://github.com/LuaLS/lua-language-server/issues/382)
* `FIX` [#388](https://github.com/LuaLS/lua-language-server/issues/388)

## 1.14.2
`2021-2-4`
* `FIX` [#356](https://github.com/LuaLS/lua-language-server/issues/356)
* `FIX` [#375](https://github.com/LuaLS/lua-language-server/issues/375)
* `FIX` [#376](https://github.com/LuaLS/lua-language-server/issues/376)
* `FIX` [#377](https://github.com/LuaLS/lua-language-server/issues/377)
* `FIX` [#378](https://github.com/LuaLS/lua-language-server/issues/378)
* `FIX` [#379](https://github.com/LuaLS/lua-language-server/issues/379)
* `FIX` a lot of runtime errors

## 1.14.1
`2021-2-2`
* `FIX` [#372](https://github.com/LuaLS/lua-language-server/issues/372)

## 1.14.0
`2021-2-2`
* `NEW` `VSCode` hint
* `NEW` flush cache after 5 min
* `NEW` `VSCode` help semantic color with market theme
* `CHG` create/delete/rename files no longer reload workspace
* `CHG` `LuaDoc`: compatible with `--@`
* `FIX` `VSCode` settings
* `FIX` [#368](https://github.com/LuaLS/lua-language-server/issues/368)
* `FIX` [#371](https://github.com/LuaLS/lua-language-server/issues/371)

## 1.13.0
`2021-1-28`
* `NEW` `VSCode` status bar
* `NEW` `VSCode` options in some window
* `CHG` performance optimization
* `FIX` endless loop

## 1.12.2
`2021-1-27`
* `CHG` performance optimization
* `FIX` modifying the code before loading finish makes confusion
* `FIX` signature: not works

## 1.12.1
`2021-1-27`
* `FIX` endless loop

## 1.12.0
`2021-1-26`
* `NEW` progress
* `NEW` [#340](https://github.com/LuaLS/lua-language-server/pull/340): supports `---@type table<string, number>`
* `FIX` [#355](https://github.com/LuaLS/lua-language-server/pull/355)
* `FIX` [#359](https://github.com/LuaLS/lua-language-server/issues/359)
* `FIX` [#361](https://github.com/LuaLS/lua-language-server/issues/361)

## 1.11.2
`2021-1-7`
* `FIX` [#345](https://github.com/LuaLS/lua-language-server/issues/345): not works with unexpect args
* `FIX` [#346](https://github.com/LuaLS/lua-language-server/issues/346): dont modify the cache

## 1.11.1
`2021-1-5`
* `CHG` performance optimization

## 1.11.0
`2021-1-5`
* `NEW` `Lua.runtime.plugin`
* `NEW` intelli-scense: improved `m.f = function (self) end` from `self` to `m`
* `CHG` performance optimization
* `CHG` completion: improve performance of workspace words
* `FIX` hover: tail comments may be cutted
* `FIX` runtime errors

## 1.10.0
`2021-1-4`
* `NEW` workspace: supports `.dll`(`.so`) in `require`
* `NEW` folding: `---@class`, `--#region` and docs of function
* `NEW` diagnostic: `count-down-loop`
* `CHG` supports `~` in command line
* `CHG` completion: improve workspace words
* `CHG` completion: show words in string
* `CHG` completion: split `for .. in` to `for .. ipairs` and `for ..pairs`
* `CHG` diagnostic: `unused-function` checks recursive
* `FIX` [#339](https://github.com/LuaLS/lua-language-server/issues/339)

## 1.9.0
`2020-12-31`
* `NEW` YEAR! Peace and love!
* `NEW` specify path of `log` and `meta` by `--logpath=xxx` and `--metapath=XXX` in command line
* `NEW` completion: worksapce word
* `NEW` completion: show words in comment
* `NEW` completion: generate function documentation
* `CHG` got arg after script name: `lua-language-server.exe main.lua --logpath=D:\log --metapath=D:\meta --develop=false`
* `FIX` runtime errors

## 1.8.2
`2020-12-29`
* `CHG` performance optimization

## 1.8.1
`2020-12-24`
* `FIX` telemetry: connect failed caused not working

## 1.8.0
`2020-12-23`
* `NEW` runtime: support nonstandard symbol
* `NEW` diagnostic: `close-non-object`
* `FIX` [#318](https://github.com/LuaLS/lua-language-server/issues/318)

## 1.7.4
`2020-12-20`
* `FIX` workspace: preload may failed

## 1.7.3
`2020-12-20`
* `FIX` luadoc: typo of `package.config`
* `FIX` [#310](https://github.com/LuaLS/lua-language-server/issues/310)

## 1.7.2
`2020-12-17`
* `CHG` completion: use custom tabsize
* `FIX` [#307](https://github.com/LuaLS/lua-language-server/issues/307)
* `FIX` a lot of runtime errors

## 1.7.1
`2020-12-16`
* `NEW` setting: `diagnostics.neededFileStatus`
* `FIX` scan workspace may fails
* `FIX` quickfix: `newline-call` failed
* `FIX` a lot of other runtime errors

## 1.7.0
`2020-12-16`
* `NEW` diagnostic: `undefined-field`
* `NEW` telemetry:
    + [What data will be sent](https://github.com/LuaLS/lua-language-server/blob/master/script/service/telemetry.lua)
    + [How to use this data](https://github.com/LuaLS/lua-telemetry-server/tree/master/method)
* `CHG` diagnostic: `unused-function` ignores function with `<close>`
* `CHG` semantic: not cover local call
* `CHG` language client: update to [7.0.0](https://github.com/microsoft/vscode-languageserver-node/commit/20681d7632bb129def0c751be73cf76bd01f2f3a)
* `FIX` semantic: tokens may not be updated correctly
* `FIX` completion: require path broken
* `FIX` hover: document uri
* `FIX` [#291](https://github.com/LuaLS/lua-language-server/issues/291)
* `FIX` [#294](https://github.com/LuaLS/lua-language-server/issues/294)

## 1.6.0
`2020-12-14`
* `NEW` completion: auto require local modules
* `NEW` completion: support delegate
* `NEW` hover: show function by keyword `function`
* `NEW` code action: swap params
* `CHG` standalone: unbind the relative path between binaries and scripts
* `CHG` hover: `LuaDoc` also catchs `--` (no need `---`)
* `CHG` rename: support doc
* `CHG` completion: keyword considers expression
* `FIX` [#297](https://github.com/LuaLS/lua-language-server/issues/297)

## 1.5.0
`2020-12-5`
* `NEW` setting `runtime.unicodeName`
* `NEW` fully supports `---@generic T`
* `FIX` [#274](https://github.com/LuaLS/lua-language-server/issues/274)
* `FIX` [#276](https://github.com/LuaLS/lua-language-server/issues/276)
* `FIX` [#279](https://github.com/LuaLS/lua-language-server/issues/279)
* `FIX` [#280](https://github.com/LuaLS/lua-language-server/issues/280)

## 1.4.0
`2020-12-3`
* `NEW` setting `hover.previewFields`: limit how many fields are shown in table hover
* `NEW` fully supports `---@type Object[]`
* `NEW` supports `---@see`
* `NEW` diagnostic `unbalanced-assignments`
* `CHG` resolves infer of `string|table`
* `CHG` `unused-local` ignores local with `---@class`
* `CHG` locale file format changes to `lua`

## 1.3.0
`2020-12-1`

* `NEW` provides change logs, I think it's good idea for people knowing what's new ~~(bugs)~~
* `NEW` meta files of LuaJIT
* `NEW` support completion of `type(o) == ?`
* `CHG` now I think it's a bad idea as it took me nearly an hour to complete the logs started from version `1.0.0`
* `FIX` closing ignored or library file dose not clean diagnostics
* `FIX` searching of `t.f1` when `t.f1 = t.f2`
* `FIX` missing signature help of global function

## 1.2.1
`2020-11-27`

* `FIX` syntaxes tokens: [#272](https://github.com/LuaLS/lua-language-server/issues/272)

## 1.2.0
`2020-11-27`

* `NEW` hover shows comments from `---@param` and `---@return`: [#135](https://github.com/LuaLS/lua-language-server/issues/135)
* `NEW` support `LuaDoc` as tail comment
* `FIX` `---@class` inheritance
* `FIX` missed syntaxes token: `punctuation.definition.parameters.finish.lua`

## 1.1.4
`2020-11-25`

* `FIX` wiered completion suggests for require paths in `Linux` and `macOS`: [#269](https://github.com/LuaLS/lua-language-server/issues/269)

## 1.1.3
`2020-11-25`

* `FIX` extension not works in `Ubuntu`: [#268](https://github.com/LuaLS/lua-language-server/issues/268)

## 1.1.2
`2020-11-24`

* `NEW` auto completion finds globals from `Lua.diagnostics.globals`
* `NEW` support tail `LuaDoc`
* `CHG` no more `Lua.intelliScense.fastGlobal`, now globals always fast and accurate
* `CHG` `LuaDoc` supports `--- @`
* `CHG` `find reference` uses extra `Lua.intelliSense.searchDepth`
* `CHG` diagnostics are limited by `100` in each file
* `FIX` library files are under limit of `Lua.workspace.maxPreload`: [#266](https://github.com/LuaLS/lua-language-server/issues/266)

## 1.1.1
`2020-11-23`

* `NEW` auto completion special marks deprecated items
* `FIX` diagnostics may push wrong uri in `Linux` and `macOS`
* `FIX` diagnostics not cleaned up when closing ignored lua file
* `FIX` reload workspace remains old caches
* `FIX` incorrect hover of local attribute

## 1.1.0
`2020-11-20`

* `NEW` no longer `BETA`
* `NEW` use `meta.lua` instead of `meta.lni`, now you can find the definition of builtin function
* `CHG` Lua files outside of workspace no longer launch a new server

## 1.0.6
`2020-11-20`

* `NEW` diagnostic `code-after-break`
* `CHG` optimize performance
* `CHG` updated language client
* `CHG` `unused-function` ignores global functions (may used out of Lua)
* `CHG` checks if client supports `Lua.completion.enable`: [#259](https://github.com/LuaLS/lua-language-server/issues/259)
* `FIX` support for single Lua file
* `FIX` [#257](https://github.com/LuaLS/lua-language-server/issues/257)

## 1.0.5
`2020-11-14`

* `NEW` `LuaDoc` supports more `EmmyLua`

## 1.0.4
`2020-11-12`

* `FIX` extension not works

## 1.0.3
`2020-11-12`

* `NEW` server kills itself when disconnecting
* `NEW` `LuaDoc` supports more `EmmyLua`
* `FIX` `Lua.diagnostics.enable` not works: [#251](https://github.com/LuaLS/lua-language-server/issues/251)

## 1.0.2
`2020-11-11`

* `NEW` supports `---|` after `doc.type`
* `CHG` `lowcase-global` ignores globals with `---@class`
* `FIX` endless loop
* `FIX` [#244](https://github.com/LuaLS/lua-language-server/issues/244)

## 1.0.1
`2020-11-10`

* `FIX` autocompletion not works.

## 1.0.0
`2020-11-9`

* `NEW` implementation, NEW start!

<!-- contributors -->
[lizho]: (https://github.com/lizho)
[fesily]: (https://github.com/fesily)
[Andreas Matthias]: (https://github.com/AndreasMatthias)
[Daniel Farrell]: (https://github.com/danpf)
[Paul Emmerich]: (https://github.com/emmericp)
[Artem Dzhemesiuk]: (https://github.com/zziger)
[clay-golem]: (https://github.com/clay-golem)<|MERGE_RESOLUTION|>--- conflicted
+++ resolved
@@ -2,12 +2,8 @@
 
 ## Unreleased
 <!-- Add all new changes here. They will be moved under a version at release -->
-<<<<<<< HEAD
 * `FIX` missing-fields diagnostic now warns about missing inherited fields
-=======
-`2024-11-26`
 * `CHG` Update Love2d version
->>>>>>> 2d4176fe
 
 ## 3.13.2
 `2024-11-21`
