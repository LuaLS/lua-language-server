local lclient   = require 'lclient'()
local furi      = require 'file-uri'
local ws        = require 'workspace'
local files     = require 'files'
local diag      = require 'provider.diagnostic'
local util      = require 'utility'
local jsonb     = require 'json-beautify'
local lang      = require 'language'
local define    = require 'proto.define'
local protoDiag = require 'proto.diagnostic'
local config    = require 'config.config'
local fs        = require 'bee.filesystem'
local provider  = require 'provider'
local await     = require 'await'
require 'plugin'
require 'vm'

local export = {}

local colors

if not os.getenv('NO_COLOR') then
    colors = {
        red = '\27[31m',
        green = '\27[32m',
        yellow = '\27[33m',
        blue = '\27[34m',
        magenta = '\27[35m',
        white = '\27[37m',
        grey = '\27[90m',
        reset = '\27[0m'
    }
else
    colors = {
        red = '',
        green = '',
        yellow = '',
        blue = '',
        magenta = '',
        white = '',
        grey = '',
        reset = ''
    }
end

--- @type table<DiagnosticSeverity, string>
local severity_colors = {
    Error = colors.red,
    Warning = colors.yellow,
    Information = colors.white,
    Hint = colors.white,
}

local severity_str = {} --- @type table<integer,DiagnosticSeverity>
for k, v in pairs(define.DiagnosticSeverity) do
    severity_str[v] = k
end

local pwd

---@param path string
---@return string
local function relpath(path)
    if not pwd then
        pwd = furi.decode(furi.encode(fs.current_path():string()))
    end
    if pwd and path:sub(1, #pwd) == pwd then
        path = path:sub(#pwd + 2)
    end
    return path
end

local function report_pretty(uri, diags)
    local path = relpath(furi.decode(uri))

    local lines = {} --- @type string[]
    pcall(function()
        for line in io.lines(path) do
            table.insert(lines, line)
        end
    end)

    for _, d in ipairs(diags) do
        local rstart = d.range.start
        local rend = d.range['end']
        local severity = severity_str[d.severity]
        print(
            ('%s%s:%s:%s%s [%s%s%s] %s %s(%s)%s'):format(
                colors.blue,
                path,
                rstart.line + 1, -- Use 1-based indexing
                rstart.character + 1, -- Use 1-based indexing
                colors.reset,
                severity_colors[severity],
                severity,
                colors.reset,
                d.message,
                colors.magenta,
                d.code,
                colors.reset
            )
        )
        if #lines > 0 then
            io.write('    ', lines[rstart.line + 1], '\n')
            io.write('    ', colors.grey, (' '):rep(rstart.character), '^')
            if rstart.line == rend.line then
                io.write(('^'):rep(rend.character - rstart.character - 1))
            end
            io.write(colors.reset, '\n')
        end
    end
end

local function clear_line()
    -- Write out empty space to ensure that the previous lien is cleared.
    io.write('\x0D', (' '):rep(80), '\x0D')
end

--- @param i integer
--- @param max integer
--- @param results table<string, table[]>
local function report_progress(i, max, results)
    local filesWithErrors = 0
    local errors = 0
    for _, diags in pairs(results) do
        filesWithErrors = filesWithErrors + 1
        errors = errors + #diags
    end

    clear_line()
    io.write(
        ('>'):rep(math.ceil(i / max * 20)),
        ('='):rep(20 - math.ceil(i / max * 20)),
        ' ',
        ('0'):rep(#tostring(max) - #tostring(i)),
        tostring(i),
        '/',
        tostring(max)
    )
    if errors > 0 then
        io.write(' [', lang.script('CLI_CHECK_PROGRESS', errors, filesWithErrors), ']')
    end
    io.flush()
end

--- @param uri string
--- @param checkLevel integer
local function apply_check_level(uri, checkLevel)
    local config_disables = util.arrayToHash(config.get(uri, 'Lua.diagnostics.disable'))
    local config_severities = config.get(uri, 'Lua.diagnostics.severity')
    for name, serverity in pairs(define.DiagnosticDefaultSeverity) do
        serverity = config_severities[name] or serverity
        if serverity:sub(-1) == '!' then
            serverity = serverity:sub(1, -2)
        end
        if define.DiagnosticSeverity[serverity] > checkLevel then
            config_disables[name] = true
        end
    end
    config.set(uri, 'Lua.diagnostics.disable', util.getTableKeys(config_disables, true))
end

local function downgrade_checks_to_opened(uri)
    local diagStatus = config.get(uri, 'Lua.diagnostics.neededFileStatus')
    for d, status in pairs(diagStatus) do
        if status == 'Any' or status == 'Any!' then
            diagStatus[d] = 'Opened!'
        end
    end
    for d, status in pairs(protoDiag.getDefaultStatus()) do
        if status == 'Any' or status == 'Any!' then
            diagStatus[d] = 'Opened!'
        end
    end
<<<<<<< HEAD
    config.set(rootUri, 'Lua.diagnostics.neededFileStatus', diagStatus)

    local uris = files.getChildFiles(rootUri)
    local max  = #uris
    table.sort(uris)    -- sort file list to ensure the work distribution order across multiple threads
    for i, uri in ipairs(uris) do
        if (i % numThreads + 1) == threadId and not ws.isIgnored(uri) then
            files.open(uri)
            diag.doDiagnostic(uri, true)
            -- Print regularly but always print the last entry to ensure that logs written to files don't look incomplete.
            if (os.clock() - lastClock > 0.2 or i == #uris) and not QUIET then
                lastClock = os.clock()
                client:update()
                local output = '\x0D'
                            .. ('>'):rep(math.ceil(i / max * 20))
                            .. ('='):rep(20 - math.ceil(i / max * 20))
                            .. ' '
                            .. ('0'):rep(#tostring(max) - #tostring(i))
                            .. tostring(i) .. '/' .. tostring(max)
                io.write(output)
                local filesWithErrors = 0
                local errors = 0
                for _, diags in pairs(results) do
                    filesWithErrors = filesWithErrors + 1
                    errors = errors + #diags
                end
                if errors > 0 then
                    local errorDetails = ' [' .. lang.script('CLI_CHECK_PROGRESS', errors, filesWithErrors) .. ']'
                    io.write(errorDetails)
=======
    config.set(uri, 'Lua.diagnostics.neededFileStatus', diagStatus)
end

function export.runCLI()
    lang(LOCALE)

    local numThreads = tonumber(NUM_THREADS or 1)
    local threadId = tonumber(THREAD_ID or 1)
    local quiet = QUIET or numThreads > 1

    if type(CHECK_WORKER) ~= 'string' then
        print(lang.script('CLI_CHECK_ERROR_TYPE', type(CHECK_WORKER)))
        return
    end

    local rootPath = fs.canonical(fs.path(CHECK_WORKER)):string()
    local rootUri = furi.encode(rootPath)
    if not rootUri then
        print(lang.script('CLI_CHECK_ERROR_URI', rootPath))
        return
    end
    rootUri = rootUri:gsub("/$", "")

    if CHECKLEVEL and not define.DiagnosticSeverity[CHECKLEVEL] then
        print(lang.script('CLI_CHECK_ERROR_LEVEL', 'Error, Warning, Information, Hint'))
        return
    end
    local checkLevel = define.DiagnosticSeverity[CHECKLEVEL] or define.DiagnosticSeverity.Warning

    util.enableCloseFunction()

    local lastClock = os.clock()
    local results = {}  --- @type table<string, table[]>

    local function errorhandler(err)
        print(err)
        print(debug.traceback())
    end

    ---@async
    xpcall(lclient.start, errorhandler, lclient, function (client)
        await.disable()
        client:registerFakers()

        client:initialize {
            rootUri = rootUri,
        }

        client:register('textDocument/publishDiagnostics', function (params)
            results[params.uri] = params.diagnostics
            if not QUIET and (CHECK_FORMAT == nil or CHECK_FORMAT == 'pretty') then
                clear_line()
                report_pretty(params.uri, params.diagnostics)
            end
        end)

        if not quiet then
            io.write(lang.script('CLI_CHECK_INITING'))
        end

        provider.updateConfig(rootUri)

        ws.awaitReady(rootUri)

        -- Disable any diagnostics that are above the check level
        apply_check_level(rootUri, checkLevel)

        -- Downgrade file opened status to Opened for everything to avoid
        -- reporting during compilation on files that do not belong to this thread
        downgrade_checks_to_opened(rootUri)

        local uris = files.getChildFiles(rootUri)
        local max  = #uris
        table.sort(uris)    -- sort file list to ensure the work distribution order across multiple threads
        for i, uri in ipairs(uris) do
            if (i % numThreads + 1) == threadId then
                files.open(uri)
                diag.doDiagnostic(uri, true)
                -- Print regularly but always print the last entry to ensure
                -- that logs written to files don't look incomplete.
                if not quiet and (os.clock() - lastClock > 0.2 or i == #uris) then
                    lastClock = os.clock()
                    client:update()
                    report_progress(i, max, results)
>>>>>>> 64c70846
                end
            end
        end
        if not quiet then
            clear_line()
        end
    end)

    local count = 0
    for uri, result in pairs(results) do
        count = count + #result
        if #result == 0 then
            results[uri] = nil
        end
    end

    local outpath = nil

    if CHECK_FORMAT == 'json' or CHECK_OUT_PATH then
        outpath = CHECK_OUT_PATH or LOGPATH .. '/check.json'
        -- Always write result, even if it's empty to make sure no one accidentally looks at an old output after a successful run.
        util.saveFile(outpath, jsonb.beautify(results))
    end

    if not quiet then
        if count == 0 then
            print(lang.script('CLI_CHECK_SUCCESS'))
        elseif outpath then
            print(lang.script('CLI_CHECK_RESULTS_OUTPATH', count, outpath))
        else
            print(lang.script('CLI_CHECK_RESULTS_PRETTY', count))
        end
    end
    return count == 0 and 0 or 1
end

return export<|MERGE_RESOLUTION|>--- conflicted
+++ resolved
@@ -172,37 +172,6 @@
             diagStatus[d] = 'Opened!'
         end
     end
-<<<<<<< HEAD
-    config.set(rootUri, 'Lua.diagnostics.neededFileStatus', diagStatus)
-
-    local uris = files.getChildFiles(rootUri)
-    local max  = #uris
-    table.sort(uris)    -- sort file list to ensure the work distribution order across multiple threads
-    for i, uri in ipairs(uris) do
-        if (i % numThreads + 1) == threadId and not ws.isIgnored(uri) then
-            files.open(uri)
-            diag.doDiagnostic(uri, true)
-            -- Print regularly but always print the last entry to ensure that logs written to files don't look incomplete.
-            if (os.clock() - lastClock > 0.2 or i == #uris) and not QUIET then
-                lastClock = os.clock()
-                client:update()
-                local output = '\x0D'
-                            .. ('>'):rep(math.ceil(i / max * 20))
-                            .. ('='):rep(20 - math.ceil(i / max * 20))
-                            .. ' '
-                            .. ('0'):rep(#tostring(max) - #tostring(i))
-                            .. tostring(i) .. '/' .. tostring(max)
-                io.write(output)
-                local filesWithErrors = 0
-                local errors = 0
-                for _, diags in pairs(results) do
-                    filesWithErrors = filesWithErrors + 1
-                    errors = errors + #diags
-                end
-                if errors > 0 then
-                    local errorDetails = ' [' .. lang.script('CLI_CHECK_PROGRESS', errors, filesWithErrors) .. ']'
-                    io.write(errorDetails)
-=======
     config.set(uri, 'Lua.diagnostics.neededFileStatus', diagStatus)
 end
 
@@ -278,7 +247,7 @@
         local max  = #uris
         table.sort(uris)    -- sort file list to ensure the work distribution order across multiple threads
         for i, uri in ipairs(uris) do
-            if (i % numThreads + 1) == threadId then
+            if (i % numThreads + 1) == threadId and not ws.isIgnored(uri)  then
                 files.open(uri)
                 diag.doDiagnostic(uri, true)
                 -- Print regularly but always print the last entry to ensure
@@ -287,7 +256,6 @@
                     lastClock = os.clock()
                     client:update()
                     report_progress(i, max, results)
->>>>>>> 64c70846
                 end
             end
         end
