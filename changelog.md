# changelog

## Unreleased
<!-- Add all new changes here. They will be moved under a version at release -->
<<<<<<< HEAD
* `NEW` Add custom repository support for addonManager. New configuration setting: `Lua.addonManager.repository_branch` and `Lua.addonManager.repository_path`
=======
* `FIX` Improve type narrow with **literal alias type** during completion and signature help
* `NEW` Setting: `Lua.type.inferTableSize`: A Small Table array can be infered
>>>>>>> 1753f07c

## 3.12.0
`2024-10-30`
* `NEW` Support importing `enum` through class name suffix matching in quick fixes, allowing the import of `enum` from `table.table.enum; return table`.
* `NEW` Support limited multiline annotations
  ```lua
  ---@type {
  --- x: number,
  --- y: number,
  --- z: number,
  ---}
  local point --> local point: { x: number, y: number, z: number }
  ```
* `FIX` A regression related to type narrow and generic param introduced since `v3.10.1`
* `FIX` Parse storagePath to improve reliability of resolving ${addons} placeholder
* `FIX` Reference should also look in tablefield
* `FIX` Determine that the index of `{...}` is an integer when iterating

## 3.11.1
`2024-10-9`
* `FIX` Fixed an issue preventing to set the locale to Japanese
* `FIX` Preserve newlines between function comment and @see
* `FIX` Accept storagePath option from client to resolve addon directory not found

## 3.11.0
`2024-9-30`
* `NEW` Added support for Japanese locale
* `NEW` Infer function parameter types when overriding the same-named class function in an instance of that class [#2158](https://github.com/LuaLS/lua-language-server/issues/2158)
* `NEW` Types with literal fields can be narrowed.
* `NEW` Reference addons installed via the addon manager with `${addons}` [#2866](https://github.com/LuaLS/lua-language-server/pull/2866).
* `NEW` Support using `---@class` on `rawset(_G, ...)` to annotate the created global variable [#2862](https://github.com/LuaLS/lua-language-server/issues/2862)
* `NEW` Settings:
  + `Lua.language.fixIndent`
  + `Lua.language.completeAnnotation`
* `FIX` Eliminate floating point error in test benchmark output
* `FIX` Remove luamake install from make scripts
* `FIX` Incorrect `table` type injected to the global variable created by `rawset(_G, ...)` [#2863](https://github.com/LuaLS/lua-language-server/issues/2863)

## 3.10.6
`2024-9-10`
* `NEW` Custom documentation exporter
* `NEW` Setting: `Lua.docScriptPath`: Path to a script that overrides `cli.doc.export`, allowing user-specified documentation exporting.
* `NEW` Infer the parameter types of a same-named function in the subclass based on the parameter types in the superclass function.
* `FIX` Fix `VM.OnCompileFunctionParam` function in plugins
* `FIX` Lua 5.1: fix incorrect warning when using setfenv with an int as first parameter
* `FIX` Improve type narrow by checking exact match on literal type params
* `FIX` Correctly list enums for function overload arguments [#2840](https://github.com/LuaLS/lua-language-server/pull/2840)
* `FIX` Incorrect function params' type infer when there is only `@overload` [#2509](https://github.com/LuaLS/lua-language-server/issues/2509) [#2708](https://github.com/LuaLS/lua-language-server/issues/2708) [#2709](https://github.com/LuaLS/lua-language-server/issues/2709)
* `FIX` Only call workspace/configuration when available [#981](https://github.com/LuaLS/lua-language-server/issues/981), [#2318](https://github.com/LuaLS/lua-language-server/issues/2318), [2336](https://github.com/LuaLS/lua-language-server/issues/2336) [#2843](https://github.com/LuaLS/lua-language-server/pull/2843)

## 3.10.5
`2024-8-19`
* `NEW` using `enum (partial)`, it suggests all fields with the same `enum` type rather than just the fields from the current table.
* `NEW` When using `enum["<key>" or <index>]`, undefined fields will raise an 'undefined' error.
* `FIX` Renaming files in the directory leads to the auto-correction in "require" adding extra characters.
* `FIX` Performance issue
* `FIX` Fix incorrect indent fixing for `for`

## 3.10.4
`2024-8-16`
* `NEW` Setting: `Lua.type.checkTableShape`: Add matching checks between the shape of tables and classes, during type checking. [#2768](https://github.com/LuaLS/lua-language-server/pull/2768)
* `NEW` `undefined-field` supports `enum`
* `CHG` Show enumed table as `enum X` instead of `table`
* `FIX` Error `attempt to index a nil value` when `Lua.hint.semicolon == 'All'` [#2788](https://github.com/LuaLS/lua-language-server/issues/2788)
* `FIX` Incorrect LuaCats parsing for `"'"`
* `FIX` Incorrect indent fixings

## 3.10.3
`2024-8-8`
* `FIX` Memory leak with `---@enum(partical)`

## 3.10.2
`2024-8-7`
* `NEW` Add support for binary metamethod on right operand [#2777](https://github.com/LuaLS/lua-language-server/pull/2777)
* `FIX` Incorrect indentation fixing in some case

## 3.10.1
`2024-8-2`
* `FIX` Runtime error
* `FIX` Disable indentation fixing for Non-VSCode

## 3.10.0
`2024-8-1`
* `NEW` Add postfix snippet for `unpack`
* `NEW` Add support for lambda style functions, `|paramList| expr` is syntactic sugar for `function(paramList) return expr end`
* `NEW` Added lua regular expression support for `Lua.doc.<scope>Name` [#2753](https://github.com/LuaLS/lua-language-server/pull/2753)
* `NEW` You can now click on "References" in CodeLen to display the reference list（VSCode）
* `NEW` Improved behavior for inserting new lines:
  + When inside an annotation, an annotation tag will be added at the beginning of the line (VSCode).
  + When between `function () end` or similar constructs, the format will be adjusted to a more reasonable one (VSCode) and leading/trailing spaces will be removed (generic).
  + Attempts to semantically fix improper indentation (generic).
* `CHG` Improve performance of multithreaded `--check` and `undefined-field` diagnostic
* `CHG` Change spacing of parameter inlay hints to match other LSPs, like `rust-analyzer`
* `FIX` `diagnostics.severity` defaulting to "Warning" when run using `--check` [#2730](https://github.com/LuaLS/lua-language-server/issues/2730)
* `FIX` Respect `completion.showParams` config for local function completion
* `FIX` Addons can now self-recommend as expected. Fixed by correcting the `wholeMatch` function
* `FIX` Now correctly evaluates the visibility of fields in a class when they are defined directly in the object. use for completion and invisible dianostic. [#2752](https://github.com/LuaLS/lua-language-server/issues/2752)
* `FIX` Bad triggering of the `inject-field` diagnostic, when the fields are declared at the creation of the object [#2746](https://github.com/LuaLS/lua-language-server/issues/2746)
* `FIX` Inconsistent type narrow behavior of function call args [#2758](https://github.com/LuaLS/lua-language-server/issues/2758)
* `FIX` Improve the `missing-fields` logic to be able to correctly handle classes defined several times [#22770](https://github.com/LuaLS/lua-language-server/pull/2770)
* `FIX` Typos in annotation descriptions
* `FIX` incorrect `CompletionItemKind` for postfix snippets [#2773](https://github.com/LuaLS/lua-language-server/pull/2773)

## 3.9.3
`2024-6-11`
* `FIX` Sometimes providing incorrect autocompletion when chaining calls

## 3.9.2
`2024-6-6`
* `NEW` Reference workspace symbols in comments using `[some text](lua://symbolName)` syntax
* `FIX` Don't do diagnostics when the workspace is not ready
* `FIX` Autocompletion for enum values ​​is not available in some cases

## 3.9.1
`2024-5-14`
* revert extension runtime

## 3.9.0
`2024-5-11`
* `NEW` goto implementation
* `NEW` narrow the function prototype based on the parameter type
  ```lua
  ---@overload fun(a: boolean): A
  ---@overload fun(a: number): B
  local function f(...) end

  local r1 = f(true) --> r1 is `A`
  local r2 = f(10) --> r2 is `B`
  ```

## 3.8.3
`2024-4-23`
* `FIX` server may crash when the workspace is using a non-English path.

## 3.8.2
`2024-4-23`
* This is a fake version only for the new version of VSCode, with a core of 3.8.0.

## 3.8.1
`2024-4-23`
* This is a fake version only for the old version of VSCode, with a core of `3.7.4`. Starting from the next minor version, the version requirement for VSCode will be raised to prevent users still using the old version of VSCode from updating to the new version and experiencing compatibility issues.

## 3.8.0
`2024-4-22`
* `NEW` supports tuple type (@[lizho])
  ```lua
  ---@type [string, number, boolean]
  local t

  local x = t[1] --> x is `string`
  local y = t[2] --> y is `number`
  local z = t[3] --> z is `boolean`
  ```
* `NEW` generic pattern (@[fesily])
  ```lua
  ---@generic T
  ---@param t Cat.`T`
  ---@return T
  local function f(t) end

  local t = f('Smile') --> t is `Cat.Smile`
  ```
* `NEW` alias and enums supports attribute `partial`
  ```lua
  ---@alias Animal Cat

  ---@alias(partial) Animal Dog

  ---@type Animal
  local animal --> animal is `Cat|Dog` here
  ```

  ```lua
  ---@enum(key) ErrorCodes
  local codes1 = {
      OK = 0,
      ERROR = 1,
      FATAL = 2,
  }

  ---@enum(key, partial) ErrorCodes
  local codes2 = {
      WARN = 3,
      INFO = 4,
  }

  ---@type ErrorCodes
  local code

  code = 'ERROR' --> OK
  code = 'WARN'  --> OK

  ```
* `NEW` plugin: add `OnTransFormAst` interface (@[fesily])
* `NEW` plugin: add `OnNodeCompileFunctionParam` interface (@[fesily])
* `NEW` plugin: add `ResolveRequire` interface (@[Artem Dzhemesiuk])
* `NEW` plugin: support multi plugins (@[fesily])
  + setting: `Lua.runtime.plugin` can be `string|string[]`
  + setting: `Lua.runtime.pluginArgs` can be `string[]|table<string, string>`
* `NEW` CLI: `--doc` add option `--doc_out_path <PATH>` (@[Andreas Matthias])
* `NEW` CLI: `--doc_update`, update an existing `doc.json` without using `--doc` again (@[Andreas Matthias])
* `NEW` CLI: `--trust_all_plugins`, this is potentially unsafe for normal use and meant for usage in CI environments only (@[Paul Emmerich])
* `CHG` CLI: `--check` will run plugins (@[Daniel Farrell])
* `FIX` diagnostic: `discard-returns` not works in some blocks (@clay-golem)
* `FIX` rename in library files

## 3.7.4
`2024-1-5`
* `FIX` rename to unicode with `Lua.runtime.unicodeName = true`

## 3.7.3
`2023-11-14`
* `FIX` can not infer arg type in some cases.

## 3.7.2
`2023-11-9`
* `FIX` [#2407]

[#2407]: https://github.com/LuaLS/lua-language-server/issues/2407

## 3.7.1
`2023-11-7`
* `FIX` [#2299]
* `FIX` [#2335]

[#2299]: https://github.com/LuaLS/lua-language-server/issues/2299
[#2335]: https://github.com/LuaLS/lua-language-server/issues/2335

## 3.7.0
`2023-8-24`
* `NEW` support `---@type` and `--[[@as]]` for return statement
* `NEW` commandline parameter `--force-accept-workspace`: allowing the use of the root directory or home directory as the workspace
* `NEW` diagnostic: `inject-field`
* `NEW` `---@enum` supports attribute `key`
  ```lua
  ---@enum (key) AnimalType
  local enum = {
    Cat = 1,
    Dog = 2,
  }

  ---@param animal userdata
  ---@param atp AnimalType
  ---@return boolean
  local function isAnimalType(animal, atp)
    return API.isAnimalType(animal, enum[atp])
  end

  assert(isAnimalType(animal, 'Cat'))
  ```
* `NEW` `---@class` supports attribute `exact`
  ```lua
  ---@class (exact) Point
  ---@field x number
  ---@field y number
  local m = {}
  m.x = 1 -- OK
  m.y = 2 -- OK
  m.z = 3 -- Warning
  ```

* `FIX` wrong hover and signature for method with varargs and overloads
* `FIX` [#2155]
* `FIX` [#2224]
* `FIX` [#2252]
* `FIX` [#2267]

[#2155]: https://github.com/LuaLS/lua-language-server/issues/2155
[#2224]: https://github.com/LuaLS/lua-language-server/issues/2224
[#2252]: https://github.com/LuaLS/lua-language-server/issues/2252
[#2267]: https://github.com/LuaLS/lua-language-server/issues/2267

## 3.6.25
`2023-7-26`
* `FIX` [#2214]

[#2214]: https://github.com/LuaLS/lua-language-server/issues/2214

## 3.6.24
`2023-7-21`
* `NEW` diagnostic: `missing-fields`
* `FIX` shake of `codeLens`
* `FIX` [#2145]

[#2145]: https://github.com/LuaLS/lua-language-server/issues/2145

## 3.6.23
`2023-7-7`
* `CHG` signature: narrow by inputed literal

## 3.6.22
`2023-6-14`
* `FIX` [#2038]
* `FIX` [#2042]
* `FIX` [#2062]
* `FIX` [#2083]
* `FIX` [#2088]
* `FIX` [#2110]
* `FIX` [#2129]

[#2038]: https://github.com/LuaLS/lua-language-server/issues/2038
[#2042]: https://github.com/LuaLS/lua-language-server/issues/2042
[#2062]: https://github.com/LuaLS/lua-language-server/issues/2062
[#2083]: https://github.com/LuaLS/lua-language-server/issues/2083
[#2088]: https://github.com/LuaLS/lua-language-server/issues/2088
[#2110]: https://github.com/LuaLS/lua-language-server/issues/2110
[#2129]: https://github.com/LuaLS/lua-language-server/issues/2129

## 3.6.21
`2023-5-24`
* `FIX` disable ffi plugin

## 3.6.20
`2023-5-23`
* `NEW` support connecting by socket with `--socket=PORT`
* `FIX` [#2113]

[#2113]: https://github.com/LuaLS/lua-language-server/issues/2113

## 3.6.19
`2023-4-26`
* `FIX` commandline parameter `checklevel` may not work
* `FIX` [#2036]
* `FIX` [#2037]
* `FIX` [#2056]
* `FIX` [#2077]
* `FIX` [#2081]

[#2036]: https://github.com/LuaLS/lua-language-server/issues/2036
[#2037]: https://github.com/LuaLS/lua-language-server/issues/2037
[#2056]: https://github.com/LuaLS/lua-language-server/issues/2056
[#2077]: https://github.com/LuaLS/lua-language-server/issues/2077
[#2081]: https://github.com/LuaLS/lua-language-server/issues/2081

## 3.6.18
`2023-3-23`
* `FIX` [#1943]
* `FIX` [#1996]
* `FIX` [#2004]
* `FIX` [#2013]

[#1943]: https://github.com/LuaLS/lua-language-server/issues/1943
[#1996]: https://github.com/LuaLS/lua-language-server/issues/1996
[#2004]: https://github.com/LuaLS/lua-language-server/issues/2004
[#2013]: https://github.com/LuaLS/lua-language-server/issues/2013

## 3.6.17
`2023-3-9`
* `CHG` export documents: export global variables
* `FIX` [#1715]
* `FIX` [#1753]
* `FIX` [#1914]
* `FIX` [#1922]
* `FIX` [#1924]
* `FIX` [#1928]
* `FIX` [#1945]
* `FIX` [#1955]
* `FIX` [#1978]

[#1715]: https://github.com/LuaLS/lua-language-server/issues/1715
[#1753]: https://github.com/LuaLS/lua-language-server/issues/1753
[#1914]: https://github.com/LuaLS/lua-language-server/issues/1914
[#1922]: https://github.com/LuaLS/lua-language-server/issues/1922
[#1924]: https://github.com/LuaLS/lua-language-server/issues/1924
[#1928]: https://github.com/LuaLS/lua-language-server/issues/1928
[#1945]: https://github.com/LuaLS/lua-language-server/issues/1945
[#1955]: https://github.com/LuaLS/lua-language-server/issues/1955
[#1978]: https://github.com/LuaLS/lua-language-server/issues/1978

## 3.6.13
`2023-3-2`
* `FIX` setting: `Lua.addonManager.enable` should be `true` by default
* `FIX` failed to publish to Windows

## 3.6.12
`2023-3-2`
* `NEW` [Addon Manager](https://github.com/LuaLS/lua-language-server/discussions/1607), try it with command `lua.addon_manager.open`. Thanks to [carsakiller](https://github.com/carsakiller)!

## 3.6.11
`2023-2-13`
* `CHG` completion: don't show loading process
* `FIX` [#1886]
* `FIX` [#1887]
* `FIX` [#1889]
* `FIX` [#1895]
* `FIX` [#1902]

[#1886]: https://github.com/LuaLS/lua-language-server/issues/1886
[#1887]: https://github.com/LuaLS/lua-language-server/issues/1887
[#1889]: https://github.com/LuaLS/lua-language-server/issues/1889
[#1895]: https://github.com/LuaLS/lua-language-server/issues/1895
[#1902]: https://github.com/LuaLS/lua-language-server/issues/1902

## 3.6.10
`2023-2-7`
* `FIX` [#1869]
* `FIX` [#1872]

[#1869]: https://github.com/LuaLS/lua-language-server/issues/1869
[#1872]: https://github.com/LuaLS/lua-language-server/issues/1872

## 3.6.9
`2023-2-2`
* `FIX` [#1864]
* `FIX` [#1868]
* `FIX` [#1869]
* `FIX` [#1871]

[#1864]: https://github.com/LuaLS/lua-language-server/issues/1864
[#1868]: https://github.com/LuaLS/lua-language-server/issues/1868
[#1869]: https://github.com/LuaLS/lua-language-server/issues/1869
[#1871]: https://github.com/LuaLS/lua-language-server/issues/1871

## 3.6.8
`2023-1-31`
* `NEW` command `lua.exportDocument` . VSCode will display this command in the right-click menu
* `CHG` setting `Lua.workspace.supportScheme` has been removed. All schemes are supported if the language id is `lua`
* `FIX` [#1831]
* `FIX` [#1838]
* `FIX` [#1841]
* `FIX` [#1851]
* `FIX` [#1855]
* `FIX` [#1857]

[#1831]: https://github.com/LuaLS/lua-language-server/issues/1831
[#1838]: https://github.com/LuaLS/lua-language-server/issues/1838
[#1841]: https://github.com/LuaLS/lua-language-server/issues/1841
[#1851]: https://github.com/LuaLS/lua-language-server/issues/1851
[#1855]: https://github.com/LuaLS/lua-language-server/issues/1855
[#1857]: https://github.com/LuaLS/lua-language-server/issues/1857

## 3.6.7
`2023-1-20`
* `FIX` [#1810]
* `FIX` [#1829]

[#1810]: https://github.com/LuaLS/lua-language-server/issues/1810
[#1829]: https://github.com/LuaLS/lua-language-server/issues/1829

## 3.6.6
`2023-1-17`
* `FIX` [#1825]
* `FIX` [#1826]

[#1825]: https://github.com/LuaLS/lua-language-server/issues/1825
[#1826]: https://github.com/LuaLS/lua-language-server/issues/1826

## 3.6.5
`2023-1-16`
* `NEW` support casting global variables
* `NEW` code lens: this feature is disabled by default.
* `NEW` settings:
  * `Lua.codeLens.enable`: Enable code lens.
* `CHG` improve memory usage for large libraries
* `CHG` definition: supports finding definitions for `@class` and `@alias`, since they may be defined multi times
* `CHG` rename: supports `@field`
* `CHG` improve patch for `.luarc.json`
* `CHG` `---@meta [name]`: once declared `name`, user can only require this file by declared name. meta file can not be required with name `_`
* `CHG` remove telemetry
* `FIX` [#831]
* `FIX` [#1729]
* `FIX` [#1737]
* `FIX` [#1751]
* `FIX` [#1767]
* `FIX` [#1796]
* `FIX` [#1805]
* `FIX` [#1808]
* `FIX` [#1811]
* `FIX` [#1824]

[#831]:  https://github.com/LuaLS/lua-language-server/issues/831
[#1729]: https://github.com/LuaLS/lua-language-server/issues/1729
[#1737]: https://github.com/LuaLS/lua-language-server/issues/1737
[#1751]: https://github.com/LuaLS/lua-language-server/issues/1751
[#1767]: https://github.com/LuaLS/lua-language-server/issues/1767
[#1796]: https://github.com/LuaLS/lua-language-server/issues/1796
[#1805]: https://github.com/LuaLS/lua-language-server/issues/1805
[#1808]: https://github.com/LuaLS/lua-language-server/issues/1808
[#1811]: https://github.com/LuaLS/lua-language-server/issues/1811
[#1824]: https://github.com/LuaLS/lua-language-server/issues/1824

## 3.6.4
`2022-11-29`
* `NEW` modify `require` after renaming files
* `FIX` circulation reference in process analysis
  ```lua
  ---@type number
  local x

  ---@type number
  local y

  x = y

  y = x --> Can not infer `y` before
  ```
* `FIX` [#1698]
* `FIX` [#1704]
* `FIX` [#1717]

[#1698]: https://github.com/LuaLS/lua-language-server/issues/1698
[#1704]: https://github.com/LuaLS/lua-language-server/issues/1704
[#1717]: https://github.com/LuaLS/lua-language-server/issues/1717

## 3.6.3
`2022-11-14`
* `FIX` [#1684]
* `FIX` [#1692]

[#1684]: https://github.com/LuaLS/lua-language-server/issues/1684
[#1692]: https://github.com/LuaLS/lua-language-server/issues/1692

## 3.6.2
`2022-11-10`
* `FIX` incorrect type check for generic with nil
* `FIX` [#1676]
* `FIX` [#1677]
* `FIX` [#1679]
* `FIX` [#1680]

[#1676]: https://github.com/LuaLS/lua-language-server/issues/1676
[#1677]: https://github.com/LuaLS/lua-language-server/issues/1677
[#1679]: https://github.com/LuaLS/lua-language-server/issues/1679
[#1680]: https://github.com/LuaLS/lua-language-server/issues/1680

## 3.6.1
`2022-11-8`
* `FIX` wrong diagnostics for `pcall` and `xpcall`
* `FIX` duplicate fields in table hover
* `FIX` description disapeared for overloaded function
* `FIX` [#1675]

[#1675]: https://github.com/LuaLS/lua-language-server/issues/1675

## 3.6.0
`2022-11-8`
* `NEW` supports `private`/`protected`/`public`/`package`
  * mark in `doc.field`
    ```lua
    ---@class unit
    ---@field private uuid integer
    ```
  * mark with `---@private`, `---@protected`, `---@public` and `---@package`
    ```lua
    ---@class unit
    local mt = {}

    ---@private
    function mt:init()
    end

    ---@protected
    function mt:update()
    end
    ```
  * mark by settings `Lua.doc.privateName`, `Lua.doc.protectedName` and `Lua.doc.packageName`
    ```lua
    ---@class unit
    ---@field _uuid integer --> treat as private when `Lua.doc.privateName` has `"_*"`
    ```
* `NEW` settings:
  * `Lua.misc.executablePath`: [#1557] specify the executable path in VSCode
  * `Lua.diagnostics.workspaceEvent`: [#1626] set the time to trigger workspace diagnostics.
  * `Lua.doc.privateName`: treat matched fields as private
  * `Lua.doc.protectedName`: treat matched fields as protected
  * `Lua.doc.packageName`: treat matched fields as package
* `NEW` CLI `--doc [path]` to make docs.
server will generate `doc.json` and `doc.md` in `LOGPATH`.
`doc.md` is generated by `doc.json` by example code `script/cli/doc2md.lua`.
* `CHG` [#1558] detect multi libraries
* `CHG` [#1458] `semantic-tokens`: global variable is setted to `variable.global`
  ```jsonc
  // color global variables to red
  "editor.semanticTokenColorCustomizations": {
      "rules": {
          "variable.global": "#ff0000"
      }
  }
  ```
* `CHG` [#1177] re-support for symlinks, users need to maintain the correctness of symlinks themselves
* `CHG` [#1561] infer definitions and types across chain expression
  ```lua
  ---@class myClass
  local myClass = {}

  myClass.a.b.c.e.f.g = 1

  ---@type myClass
  local class

  print(class.a.b.c.e.f.g) --> inferred as integer
  ```
* `CHG` [#1582] the following diagnostics consider `overload`
  * `missing-return`
  * `missing-return-value`
  * `redundant-return-value`
  * `return-type-mismatch`
* `CHG` workspace-symbol: supports chain fields based on global variables and types. try `io.open` or `iolib.open`
* `CHG` [#1641] if a function only has varargs and has `---@overload`, the varargs will be ignored
* `CHG` [#1575] search definitions by first argument of `setmetatable`
  ```lua
  ---@class Object
  local obj = setmetatable({
    initValue = 1,
  }, mt)

  print(obj.initValue) --> `obj.initValue` is integer
  ```
* `CHG` [#1153] infer type by generic parameters or returns of function
  ```lua
  ---@generic T
  ---@param f fun(x: T)
  ---@return T[]
  local function x(f) end

  ---@type fun(x: integer)
  local cb

  local arr = x(cb) --> `arr` is inferred as `integer[]`
  ```
* `CHG` [#1201] infer parameter type by expected returned function of parent function
  ```lua
  ---@return fun(x: integer)
  local function f()
      return function (x) --> `x` is inferred as `integer`
      end
  end
  ```
* `CHG` [#1332] infer parameter type when function in table
  ```lua
  ---@class A
  ---@field f fun(x: string)

  ---@type A
  local t = {
      f = function (x) end --> `x` is inferred as `string`
  }
  ```
* `CHG` find reference: respect `includeDeclaration` (although I don't know how to turn off this option in VSCode)
* `CHG` [#1344] improve `---@see`
* `CHG` [#1484] setting `runtime.special` supports fields
  ```jsonc
  {
    "runtime.special": {
      "sandbox.require": "require"
    }
  }
  ```
* `CHG` [#1533] supports completion with table field of function
* `CHG` [#1457] infer parameter type by function type
  ```lua
  ---@type fun(x: number)
  local function f(x) --> `x` is inferred as `number`
  end
  ```
* `CHG` [#1663] check parameter types of generic extends
  ```lua
  ---@generic T: string | boolean
  ---@param x T
  ---@return T
  local function f(x)
      return x
  end

  local x = f(1) --> Warning: Cannot assign `integer` to parameter `<T:boolean|string>`.
  ```
* `CHG` [#1434] type check: check the fields in table:
  ```lua
  ---@type table<string, string>
  local x

  ---@type table<string, number>
  local y

  x = y --> Warning: Cannot assign `<string, number>` to `<string, string>`
  ```
* `CHG` [#1374] type check: supports array part in literal table
  ```lua
  ---@type boolean[]
  local t = { 1, 2, 3 } --> Warning: Cannot assign `integer` to `boolean`
  ```
* `CHG` `---@enum` supports runtime values
* `FIX` [#1479]
* `FIX` [#1480]
* `FIX` [#1567]
* `FIX` [#1593]
* `FIX` [#1595]
* `FIX` [#1599]
* `FIX` [#1606]
* `FIX` [#1608]
* `FIX` [#1637]
* `FIX` [#1640]
* `FIX` [#1642]
* `FIX` [#1662]
* `FIX` [#1672]

[#1153]: https://github.com/LuaLS/lua-language-server/issues/1153
[#1177]: https://github.com/LuaLS/lua-language-server/issues/1177
[#1201]: https://github.com/LuaLS/lua-language-server/issues/1201
[#1202]: https://github.com/LuaLS/lua-language-server/issues/1202
[#1332]: https://github.com/LuaLS/lua-language-server/issues/1332
[#1344]: https://github.com/LuaLS/lua-language-server/issues/1344
[#1374]: https://github.com/LuaLS/lua-language-server/issues/1374
[#1434]: https://github.com/LuaLS/lua-language-server/issues/1434
[#1457]: https://github.com/LuaLS/lua-language-server/issues/1457
[#1458]: https://github.com/LuaLS/lua-language-server/issues/1458
[#1479]: https://github.com/LuaLS/lua-language-server/issues/1479
[#1480]: https://github.com/LuaLS/lua-language-server/issues/1480
[#1484]: https://github.com/LuaLS/lua-language-server/issues/1484
[#1533]: https://github.com/LuaLS/lua-language-server/issues/1533
[#1557]: https://github.com/LuaLS/lua-language-server/issues/1557
[#1558]: https://github.com/LuaLS/lua-language-server/issues/1558
[#1561]: https://github.com/LuaLS/lua-language-server/issues/1561
[#1567]: https://github.com/LuaLS/lua-language-server/issues/1567
[#1575]: https://github.com/LuaLS/lua-language-server/issues/1575
[#1582]: https://github.com/LuaLS/lua-language-server/issues/1582
[#1593]: https://github.com/LuaLS/lua-language-server/issues/1593
[#1595]: https://github.com/LuaLS/lua-language-server/issues/1595
[#1599]: https://github.com/LuaLS/lua-language-server/issues/1599
[#1606]: https://github.com/LuaLS/lua-language-server/issues/1606
[#1608]: https://github.com/LuaLS/lua-language-server/issues/1608
[#1626]: https://github.com/LuaLS/lua-language-server/issues/1626
[#1637]: https://github.com/LuaLS/lua-language-server/issues/1637
[#1640]: https://github.com/LuaLS/lua-language-server/issues/1640
[#1641]: https://github.com/LuaLS/lua-language-server/issues/1641
[#1642]: https://github.com/LuaLS/lua-language-server/issues/1642
[#1662]: https://github.com/LuaLS/lua-language-server/issues/1662
[#1663]: https://github.com/LuaLS/lua-language-server/issues/1663
[#1670]: https://github.com/LuaLS/lua-language-server/issues/1670
[#1672]: https://github.com/LuaLS/lua-language-server/issues/1672

## 3.5.6
`2022-9-16`
* `FIX` [#1439](https://github.com/LuaLS/lua-language-server/issues/1439)
* `FIX` [#1467](https://github.com/LuaLS/lua-language-server/issues/1467)
* `FIX` [#1506](https://github.com/LuaLS/lua-language-server/issues/1506)
* `FIX` [#1537](https://github.com/LuaLS/lua-language-server/issues/1537)

## 3.5.5
`2022-9-7`
* `FIX` [#1529](https://github.com/LuaLS/lua-language-server/issues/1529)
* `FIX` [#1530](https://github.com/LuaLS/lua-language-server/issues/1530)

## 3.5.4
`2022-9-6`
* `NEW` `type-formatting`: fix wrong indentation of VSCode
* `CHG` `document-symbol`: redesigned to better support for `Sticky Scroll` feature of VSCode
* `FIX` `diagnostics.workspaceDelay` can not prevent first workspace diagnostic
* `FIX` [#1476](https://github.com/LuaLS/lua-language-server/issues/1476)
* `FIX` [#1490](https://github.com/LuaLS/lua-language-server/issues/1490)
* `FIX` [#1493](https://github.com/LuaLS/lua-language-server/issues/1493)
* `FIX` [#1499](https://github.com/LuaLS/lua-language-server/issues/1499)
* `FIX` [#1526](https://github.com/LuaLS/lua-language-server/issues/1526)

## 3.5.3
`2022-8-13`
* `FIX` [#1409](https://github.com/LuaLS/lua-language-server/issues/1409)
* `FIX` [#1422](https://github.com/LuaLS/lua-language-server/issues/1422)
* `FIX` [#1425](https://github.com/LuaLS/lua-language-server/issues/1425)
* `FIX` [#1428](https://github.com/LuaLS/lua-language-server/issues/1428)
* `FIX` [#1430](https://github.com/LuaLS/lua-language-server/issues/1430)
* `FIX` [#1431](https://github.com/LuaLS/lua-language-server/issues/1431)
* `FIX` [#1446](https://github.com/LuaLS/lua-language-server/issues/1446)
* `FIX` [#1451](https://github.com/LuaLS/lua-language-server/issues/1451)
* `FIX` [#1461](https://github.com/LuaLS/lua-language-server/issues/1461)
* `FIX` [#1463](https://github.com/LuaLS/lua-language-server/issues/1463)

## 3.5.2
`2022-8-1`
* `FIX` [#1395](https://github.com/LuaLS/lua-language-server/issues/1395)
* `FIX` [#1403](https://github.com/LuaLS/lua-language-server/issues/1403)
* `FIX` [#1405](https://github.com/LuaLS/lua-language-server/issues/1405)
* `FIX` [#1406](https://github.com/LuaLS/lua-language-server/issues/1406)
* `FIX` [#1418](https://github.com/LuaLS/lua-language-server/issues/1418)

## 3.5.1
`2022-7-26`
* `NEW` supports [color](https://github.com/LuaLS/lua-language-server/pull/1379)
* `NEW` setting `Lua.runtime.pluginArgs`
* `CHG` setting `type.castNumberToInteger` default by `true`
* `CHG` improve supports for multi-workspace
* `FIX` [#1354](https://github.com/LuaLS/lua-language-server/issues/1354)
* `FIX` [#1355](https://github.com/LuaLS/lua-language-server/issues/1355)
* `FIX` [#1363](https://github.com/LuaLS/lua-language-server/issues/1363)
* `FIX` [#1365](https://github.com/LuaLS/lua-language-server/issues/1365)
* `FIX` [#1367](https://github.com/LuaLS/lua-language-server/issues/1367)
* `FIX` [#1368](https://github.com/LuaLS/lua-language-server/issues/1368)
* `FIX` [#1370](https://github.com/LuaLS/lua-language-server/issues/1370)
* `FIX` [#1375](https://github.com/LuaLS/lua-language-server/issues/1375)
* `FIX` [#1391](https://github.com/LuaLS/lua-language-server/issues/1391)

## 3.5.0
`2022-7-19`
* `NEW` `LuaDoc`: `---@operator`:
  ```lua
  ---@class fspath
  ---@operator div(string|fspath): fspath

  ---@type fspath
  local root

  local fileName = root / 'script' / 'main.lua' -- `fileName` is `fspath` here
  ```
* `NEW` `LuaDoc`: `---@source`:
  ```lua
  -- Also supports absolute path or relative path (based on current file path)
  ---@source file:///xxx.c:50:20
  XXX = 1 -- when finding definitions of `XXX`, returns `file:///xxx.c:50:20` instead here.
  ```
* `NEW` `LuaDoc`: `---@enum`:
  ```lua
  ---@enum animal
  Animal = {
    Cat = 1,
    Dog = 2,
  }

  ---@param x animal
  local function f(x) end

  f() -- suggests `Animal.Cat`, `Animal.Dog`, `1`, `2` as the first parameter
  ```
* `NEW` diagnostics:
  * `unknown-operator`
  * `unreachable-code`
* `NEW` settings:
  * `diagnostics.unusedLocalExclude`
* `NEW` VSCode: add support for [EmmyLuaUnity](https://marketplace.visualstudio.com/items?itemName=CppCXY.emmylua-unity)
* `CHG` support multi-type:
  ```lua
  ---@type number, _, boolean
  local a, b, c -- `a` is `number`, `b` is `unknown`, `c` is `boolean`
  ```
* `CHG` treat `_ENV = XXX` as `local _ENV = XXX`
  * `_ENV = nil`: disable all globals
  * `_ENV = {}`: allow all globals
  * `_ENV = {} ---@type mathlib`: only allow globals in `mathlib`
* `CHG` hover: dose not show unknown `---@XXX` as description
* `CHG` contravariance is allowed at the class declaration
  ```lua
  ---@class BaseClass
  local BaseClass

  ---@class MyClass: BaseClass
  local MyClass = BaseClass -- OK!
  ```
* `CHG` hover: supports path in link
  ```lua
  --![](image.png) --> will convert to `--![](file:///xxxx/image.png)`
  local x
  ```
* `CHG` signature: only show signatures matching the entered parameters
* `FIX` [#880](https://github.com/LuaLS/lua-language-server/issues/880)
* `FIX` [#1284](https://github.com/LuaLS/lua-language-server/issues/1284)
* `FIX` [#1292](https://github.com/LuaLS/lua-language-server/issues/1292)
* `FIX` [#1294](https://github.com/LuaLS/lua-language-server/issues/1294)
* `FIX` [#1306](https://github.com/LuaLS/lua-language-server/issues/1306)
* `FIX` [#1311](https://github.com/LuaLS/lua-language-server/issues/1311)
* `FIX` [#1317](https://github.com/LuaLS/lua-language-server/issues/1317)
* `FIX` [#1320](https://github.com/LuaLS/lua-language-server/issues/1320)
* `FIX` [#1330](https://github.com/LuaLS/lua-language-server/issues/1330)
* `FIX` [#1345](https://github.com/LuaLS/lua-language-server/issues/1345)
* `FIX` [#1346](https://github.com/LuaLS/lua-language-server/issues/1346)
* `FIX` [#1348](https://github.com/LuaLS/lua-language-server/issues/1348)

## 3.4.2
`2022-7-6`
* `CHG` diagnostic: `type-check` ignores `nil` in `getfield`
* `CHG` diagnostic: `---@diagnostic disable: <ERR_NAME>` can suppress syntax errors
* `CHG` completion: `completion.callSnippet` no longer generate parameter types
* `CHG` hover: show `---@type {x: number, y: number}` as detail instead of `table`
* `CHG` dose not infer as `nil` by `t.field = nil`
* `FIX` [#1278](https://github.com/LuaLS/lua-language-server/issues/1278)
* `FIX` [#1288](https://github.com/LuaLS/lua-language-server/issues/1288)

## 3.4.1
`2022-7-5`
* `NEW` settings:
  * `type.weakNilCheck`
* `CHG` allow type contravariance for `setmetatable` when initializing a class
  ```lua
  ---@class A
  local a = {}

  ---@class B: A
  local b = setmetatable({}, { __index = a }) -- OK!
  ```
* `FIX` [#1256](https://github.com/LuaLS/lua-language-server/issues/1256)
* `FIX` [#1257](https://github.com/LuaLS/lua-language-server/issues/1257)
* `FIX` [#1267](https://github.com/LuaLS/lua-language-server/issues/1267)
* `FIX` [#1269](https://github.com/LuaLS/lua-language-server/issues/1269)
* `FIX` [#1273](https://github.com/LuaLS/lua-language-server/issues/1273)
* `FIX` [#1275](https://github.com/LuaLS/lua-language-server/issues/1275)
* `FIX` [#1279](https://github.com/LuaLS/lua-language-server/issues/1279)

## 3.4.0
`2022-6-29`
* `NEW` diagnostics:
  * `cast-local-type`
  * `assign-type-mismatch`
  * `param-type-mismatch`
  * `unknown-cast-variable`
  * `cast-type-mismatch`
  * `missing-return-value`
  * `redundant-return-value`
  * `missing-return`
  * `return-type-mismatch`
* `NEW` settings:
  * `diagnostics.groupSeverity`
  * `diagnostics.groupFileStatus`
  * `type.castNumberToInteger`
  * `type.weakUnionCheck`
  * `hint.semicolon`
* `CHG` infer `nil` as redundant return value
  ```lua
  local function f() end
  local x = f() -- `x` is `nil` instead of `unknown`
  ```
* `CHG` infer called function by params num
  ```lua
  ---@overload fun(x: number, y: number):string
  ---@overload fun(x: number):number
  ---@return boolean
  local function f() end

  local n1 = f()     -- `n1` is `boolean`
  local n2 = f(0)    -- `n2` is `number`
  local n3 = f(0, 0) -- `n3` is `string`
  ```
* `CHG` semicolons and parentheses can be used in `DocTable`
  ```lua
  ---@type { (x: number); (y: boolean) }
  ```
* `CHG` return names and parentheses can be used in `DocFunction`
  ```lua
  ---@type fun():(x: number, y: number, ...: number)
  ```
* `CHG` supports `---@return boolean ...`
* `CHG` improve experience for diagnostics and semantic-tokens
* `FIX` diagnostics flash when opening a file
* `FIX` sometimes workspace diagnostics are not triggered
* `FIX` [#1228](https://github.com/LuaLS/lua-language-server/issues/1228)
* `FIX` [#1229](https://github.com/LuaLS/lua-language-server/issues/1229)
* `FIX` [#1242](https://github.com/LuaLS/lua-language-server/issues/1242)
* `FIX` [#1243](https://github.com/LuaLS/lua-language-server/issues/1243)
* `FIX` [#1249](https://github.com/LuaLS/lua-language-server/issues/1249)

## 3.3.1
`2022-6-17`
* `FIX` [#1213](https://github.com/LuaLS/lua-language-server/issues/1213)
* `FIX` [#1215](https://github.com/LuaLS/lua-language-server/issues/1215)
* `FIX` [#1217](https://github.com/LuaLS/lua-language-server/issues/1217)
* `FIX` [#1218](https://github.com/LuaLS/lua-language-server/issues/1218)
* `FIX` [#1220](https://github.com/LuaLS/lua-language-server/issues/1220)
* `FIX` [#1223](https://github.com/LuaLS/lua-language-server/issues/1223)

## 3.3.0
`2022-6-15`
* `NEW` `LuaDoc` supports `` `CODE` ``
  ```lua
  ---@type `CONST.X` | `CONST.Y`
  local x

  if x == -- suggest `CONST.X` and `CONST.Y` here
  ```
* `CHG` infer type by `error`
  ```lua
  ---@type integer|nil
  local n

  if not n then
      error('n is nil')
  end

  print(n) -- `n` is `integer` here
  ```
* `CHG` infer type by `t and t.x`
  ```lua
  ---@type table|nil
  local t

  local s = t and t.x or 1 -- `t` in `t.x` is `table`
  ```
* `CHG` infer type by `type(x)`
  ```lua
  local x

  if type(x) == 'string' then
      print(x) -- `x` is `string` here
  end

  local tp = type(x)

  if tp == 'boolean' then
      print(x) -- `x` is `boolean` here
  end
  ```
* `CHG` infer type by `>`/`<`/`>=`/`<=`
* `FIX` with clients that support LSP 3.17 (VSCode), workspace diagnostics are triggered every time when opening a file.
* `FIX` [#1204](https://github.com/LuaLS/lua-language-server/issues/1204)
* `FIX` [#1208](https://github.com/LuaLS/lua-language-server/issues/1208)

## 3.2.5
`2022-6-9`
* `NEW` provide config docs in `LUA_LANGUAGE_SERVER/doc/`
* `FIX` [#1148](https://github.com/LuaLS/lua-language-server/issues/1148)
* `FIX` [#1149](https://github.com/LuaLS/lua-language-server/issues/1149)
* `FIX` [#1192](https://github.com/LuaLS/lua-language-server/issues/1192)

## 3.2.4
`2022-5-25`
* `NEW` settings:
  + `workspace.supportScheme`: `["file", "untitled", "git"]`
  + `diagnostics.disableScheme`: `["git"]`
* `NEW` folding: support folding `---@alias`
* `CHG` if `rootUri` or `workspaceFolder` is set to `ROOT` or `HOME`, this extension will refuse to load these directories and show an error message.
* `CHG` show warning message when scanning more than 100,000 files.
* `CHG` upgrade [LSP](https://microsoft.github.io/language-server-protocol/specifications/lsp/3.17/specification/) to `3.17`
* `FIX` hover: can not union `table` with other basic types
* `FIX` [#1125](https://github.com/LuaLS/lua-language-server/issues/1125)
* `FIX` [#1131](https://github.com/LuaLS/lua-language-server/issues/1131)
* `FIX` [#1134](https://github.com/LuaLS/lua-language-server/issues/1134)
* `FIX` [#1141](https://github.com/LuaLS/lua-language-server/issues/1141)
* `FIX` [#1144](https://github.com/LuaLS/lua-language-server/issues/1144)
* `FIX` [#1150](https://github.com/LuaLS/lua-language-server/issues/1150)
* `FIX` [#1155](https://github.com/LuaLS/lua-language-server/issues/1155)

## 3.2.3
`2022-5-16`
* `CHG` parse `.luarc.json` as jsonc. In order to please the editor, it also supports `.luarc.jsonc` as the file name.
* `CHG` dose not load files in symbol links
* `FIX` memory leak with symbol links
* `FIX` diagnostic: send empty results to every file after startup
* `FIX` [#1103](https://github.com/LuaLS/lua-language-server/issues/1103)
* `FIX` [#1107](https://github.com/LuaLS/lua-language-server/issues/1107)

## 3.2.2
`2022-4-26`
* `FIX` diagnostic: `unused-function` cannot handle recursion correctly
* `FIX` [#1092](https://github.com/LuaLS/lua-language-server/issues/1092)
* `FIX` [#1093](https://github.com/LuaLS/lua-language-server/issues/1093)
* `FIX` runtime errors reported by telemetry, see [#1091](https://github.com/LuaLS/lua-language-server/issues/1091)

## 3.2.1
`2022-4-25`
* `FIX` broken in VSCode

## 3.2.0
`2022-4-25`
* `NEW` supports infer of callback parameter
  ```lua
  ---@type string[]
  local t

  table.sort(t, function (a, b)
      -- `a` and `b` is `string` here
  end)
  ```
* `NEW` using `---@overload` as class constructor
  ```lua
  ---@class Class
  ---@overload fun():Class
  local mt

  local x = mt() --> x is `Class` here
  ```
* `NEW` add `--[[@as type]]`
  ```lua
  local x = true
  local y = x--[[@as integer]] -- y is `integer` here
  ```
* `NEW` add `---@cast`
  * `---@cast localname type`
  * `---@cast localname +type`
  * `---@cast localname -type`
  * `---@cast localname +?`
  * `---@cast localname -?`
* `NEW` generic: resolve `T[]` by `table<integer, type>` or `---@field [integer] type`
* `NEW` resolve `class[1]` by `---@field [integer] type`
* `NEW` diagnostic: `missing-parameter`
* `NEW` diagnostic: `need-check-nil`
* `CHG` diagnostic: no longer mark `redundant-parameter` as `Unnecessary`
* `FIX` diagnostic: `unused-function` does not recognize recursion
* `FIX` [#1051](https://github.com/LuaLS/lua-language-server/issues/1051)
* `FIX` [#1072](https://github.com/LuaLS/lua-language-server/issues/1072)
* `FIX` [#1077](https://github.com/LuaLS/lua-language-server/issues/1077)
* `FIX` [#1088](https://github.com/LuaLS/lua-language-server/issues/1088)
* `FIX` runtime errors

## 3.1.0
`2022-4-17`
* `NEW` support find definition in method
* `CHG` hint: move to LSP. Its font is now controlled by the client.
* `CHG` hover: split `local` into `local` / `parameter` / `upvalue` / `self`.
* `CHG` hover: added parentheses to some words, such as `global` / `field` / `class`.
* `FIX` definition of `table<k, v>`
* `FIX` [#994](https://github.com/LuaLS/lua-language-server/issues/994)
* `FIX` [#1057](https://github.com/LuaLS/lua-language-server/issues/1057)
* `FIX` runtime errors reported by telemetry, see [#1058](https://github.com/LuaLS/lua-language-server/issues/1058)

## 3.0.2
`2022-4-15`
* `FIX` `table<string, boolean>[string] -> boolean`
* `FIX` goto `type definition`
* `FIX` [#1050](https://github.com/LuaLS/lua-language-server/issues/1050)

## 3.0.1
`2022-4-11`
* `FIX` [#1033](https://github.com/LuaLS/lua-language-server/issues/1033)
* `FIX` [#1034](https://github.com/LuaLS/lua-language-server/issues/1034)
* `FIX` [#1035](https://github.com/LuaLS/lua-language-server/issues/1035)
* `FIX` [#1036](https://github.com/LuaLS/lua-language-server/issues/1036)
* `FIX` runtime errors reported by telemetry, see [#1037](https://github.com/LuaLS/lua-language-server/issues/1037)

## 3.0.0
`2022-4-10`
* `CHG` [break changes](https://github.com/LuaLS/lua-language-server/issues/980)
* `CHG` diagnostic:
  + `type-check`: removed for now
  + `no-implicit-any`: renamed to `no-unknown`
* `CHG` formatter: no longer need` --preview`
* `CHG` `LuaDoc`: supports `---@type (string|integer)[]`
* `FIX` semantic: color of `function`
* `FIX` [#1027](https://github.com/LuaLS/lua-language-server/issues/1027)
* `FIX` [#1028](https://github.com/LuaLS/lua-language-server/issues/1028)

## 2.6.8
`2022-4-9`
* `CHG` completion: call snippet shown as `Function` instead of `Snippet` when `Lua.completion.callSnippet` is `Replace`
* `FIX` [#976](https://github.com/LuaLS/lua-language-server/issues/976)
* `FIX` [#995](https://github.com/LuaLS/lua-language-server/issues/995)
* `FIX` [#1004](https://github.com/LuaLS/lua-language-server/issues/1004)
* `FIX` [#1008](https://github.com/LuaLS/lua-language-server/issues/1008)
* `FIX` [#1009](https://github.com/LuaLS/lua-language-server/issues/1009)
* `FIX` [#1011](https://github.com/LuaLS/lua-language-server/issues/1011)
* `FIX` [#1014](https://github.com/LuaLS/lua-language-server/issues/1014)
* `FIX` [#1016](https://github.com/LuaLS/lua-language-server/issues/1016)
* `FIX` [#1017](https://github.com/LuaLS/lua-language-server/issues/1017)
* `FIX` runtime errors reported by telemetry

## 2.6.7
`2022-3-9`
* `NEW` diagnosis report, [read more](https://luals.github.io/wiki/diagnosis-report/)
* `CHG` `VSCode`: 1.65 has built in new `Lua` syntax files, so this extension no longer provides syntax files, which means you can install other syntax extensions in the marketplace. If you have any suggestions or issues, please [open issues here](https://github.com/LuaLS/lua.tmbundle).
* `CHG` telemetry: the prompt will only appear in VSCode to avoid repeated prompts in other platforms due to the inability to automatically modify the settings.
* `FIX` [#965](https://github.com/LuaLS/lua-language-server/issues/965)
* `FIX` [#975](https://github.com/LuaLS/lua-language-server/issues/975)

## 2.6.6
`2022-2-21`
* `NEW` formatter preview, use `--preview` to enable this feature, [read more](https://github.com/LuaLS/lua-language-server/issues/960)
* `FIX` [#958](https://github.com/LuaLS/lua-language-server/issues/958)
* `FIX` runtime errors

## 2.6.5
`2022-2-17`
* `FIX` telemetry is not disabled by default (since 2.6.0)
* `FIX` [#934](https://github.com/LuaLS/lua-language-server/issues/934)
* `FIX` [#952](https://github.com/LuaLS/lua-language-server/issues/952)

## 2.6.4
`2022-2-9`
* `CHG` completion: reduced sorting priority for postfix completion
* `FIX` [#936](https://github.com/LuaLS/lua-language-server/issues/936)
* `FIX` [#937](https://github.com/LuaLS/lua-language-server/issues/937)
* `FIX` [#940](https://github.com/LuaLS/lua-language-server/issues/940)
* `FIX` [#941](https://github.com/LuaLS/lua-language-server/issues/941)
* `FIX` [#941](https://github.com/LuaLS/lua-language-server/issues/942)
* `FIX` [#943](https://github.com/LuaLS/lua-language-server/issues/943)
* `FIX` [#946](https://github.com/LuaLS/lua-language-server/issues/946)

## 2.6.3
`2022-1-25`
* `FIX` new files are not loaded correctly
* `FIX` [#923](https://github.com/LuaLS/lua-language-server/issues/923)
* `FIX` [#926](https://github.com/LuaLS/lua-language-server/issues/926)

## 2.6.2
`2022-1-25`
* `FIX` [#925](https://github.com/LuaLS/lua-language-server/issues/925)

## 2.6.1
`2022-1-24`
* `CHG` default values of settings:
  + `Lua.diagnostics.workspaceDelay`: `0` sec -> `3` sec
  + `Lua.workspace.maxPreload`: `1000` -> `5000`
  + `Lua.workspace.preloadFileSize`: `100` KB -> `500` KB
* `CHG` improve performance
* `FIX` modify luarc failed
* `FIX` library files not recognized correctly
* `FIX` [#903](https://github.com/LuaLS/lua-language-server/issues/903)
* `FIX` [#906](https://github.com/LuaLS/lua-language-server/issues/906)
* `FIX` [#920](https://github.com/LuaLS/lua-language-server/issues/920)

## 2.6.0
`2022-1-13`
* `NEW` supports multi-workspace in server side, for developers of language clients, please [read here](https://luals.github.io/wiki/developing/#multiple-workspace-support) to learn more.
* `NEW` setting:
  + `Lua.hint.arrayIndex`
  + `Lua.semantic.enable`
  + `Lua.semantic.variable`
  + `Lua.semantic.annotation`
  + `Lua.semantic.keyword`
* `CHG` completion: improve response speed
* `CHG` completion: can be triggered in `LuaDoc` and strings
* `CHG` diagnostic: smoother
* `CHG` settings `Lua.color.mode` removed
* `FIX` [#876](https://github.com/LuaLS/lua-language-server/issues/876)
* `FIX` [#879](https://github.com/LuaLS/lua-language-server/issues/879)
* `FIX` [#884](https://github.com/LuaLS/lua-language-server/issues/884)
* `FIX` [#885](https://github.com/LuaLS/lua-language-server/issues/885)
* `FIX` [#886](https://github.com/LuaLS/lua-language-server/issues/886)
* `FIX` [#902](https://github.com/LuaLS/lua-language-server/issues/902)

## 2.5.6
`2021-12-27`
* `CHG` diagnostic: now syntax errors in `LuaDoc` are shown as `Warning`
* `FIX` [#863](https://github.com/LuaLS/lua-language-server/issues/863)
* `FIX` return type of `math.floor`
* `FIX` runtime errors

## 2.5.5
`2021-12-16`
* `FIX` dose not work in VSCode

## 2.5.4
`2021-12-16`
* `FIX` [#847](https://github.com/LuaLS/lua-language-server/issues/847)
* `FIX` [#848](https://github.com/LuaLS/lua-language-server/issues/848)
* `FIX` completion: incorrect cache
* `FIX` hover: always view string

## 2.5.3
`2021-12-6`
* `FIX` [#842](https://github.com/LuaLS/lua-language-server/issues/844)
* `FIX` [#844](https://github.com/LuaLS/lua-language-server/issues/844)

## 2.5.2
`2021-12-2`
* `FIX` [#815](https://github.com/LuaLS/lua-language-server/issues/815)
* `FIX` [#825](https://github.com/LuaLS/lua-language-server/issues/825)
* `FIX` [#826](https://github.com/LuaLS/lua-language-server/issues/826)
* `FIX` [#827](https://github.com/LuaLS/lua-language-server/issues/827)
* `FIX` [#831](https://github.com/LuaLS/lua-language-server/issues/831)
* `FIX` [#837](https://github.com/LuaLS/lua-language-server/issues/837)
* `FIX` [#838](https://github.com/LuaLS/lua-language-server/issues/838)
* `FIX` postfix
* `FIX` runtime errors

## 2.5.1
`2021-11-29`
* `FIX` incorrect syntax error

## 2.5.0
`2021-11-29`
* `NEW` settings:
  + `Lua.runtime.pathStrict`: not check subdirectories when using `runtime.path`
  + `Lua.hint.await`: display `await` when calling a function marked as async
  + `Lua.completion.postfix`: the symbol that triggers postfix, default is `@`
* `NEW` add supports for `lovr`
* `NEW` file encoding supports `utf16le` and `utf16be`
* `NEW` full IntelliSense supports for literal tables, see [#720](https://github.com/LuaLS/lua-language-server/issues/720) and [#727](https://github.com/LuaLS/lua-language-server/issues/727)
* `NEW` `LuaDoc` annotations:
  + `---@async`: mark a function as async
  + `---@nodiscard`: the return value of the marking function cannot be discarded
* `NEW` diagnostics:
  + `await-in-sync`: check whether calls async function in sync function. disabled by default.
  + `not-yieldable`: check whether the function supports async functions as parameters. disabled by default.
  + `discard-returns`: check whether the return value is discarded.
* `NEW` locale `pt-br`, thanks [Jeferson Ferreira](https://github.com/jefersonf)
* `NEW` supports [utf-8-offsets](https://clangd.llvm.org/extensions#utf-8-offsets)
* `NEW` supports quickfix for `.luarc.json`
* `NEW` completion postifx: `@function`, `@method`, `@pcall`, `@xpcall`, `@insert`, `@remove`, `@concat`, `++`, `++?`
* `CHG` `LuaDoc`:
  + `---@class` can be re-declared
  + supports unicode
  + supports `---@param ... number`, equivalent to `---@vararg number`
  + supports `fun(...: string)`
  + supports `fun(x, y, ...)`, equivalent to `fun(x: any, y: any, ...: any)`
* `CHG` settings from `--configpath`, `.luarc.json`, `client` no longer prevent subsequent settings, instead they are merged in order
* `CHG` no longer asks to trust plugin in VSCode, because VSCode already provides the workspace trust feature
* `CHG` skip huge files (>= 10 MB)
* `CHG` after using `Lua.runtime.nonstandardSymbol` to treat `//` as a comment, `//` is no longer parsed as an operator

## 2.4.11
`2021-11-25`
* `FIX` [#816](https://github.com/LuaLS/lua-language-server/issues/816)
* `FIX` [#817](https://github.com/LuaLS/lua-language-server/issues/817)
* `FIX` [#818](https://github.com/LuaLS/lua-language-server/issues/818)
* `FIX` [#820](https://github.com/LuaLS/lua-language-server/issues/820)

## 2.4.10
`2021-11-23`
* `FIX` [#790](https://github.com/LuaLS/lua-language-server/issues/790)
* `FIX` [#798](https://github.com/LuaLS/lua-language-server/issues/798)
* `FIX` [#804](https://github.com/LuaLS/lua-language-server/issues/804)
* `FIX` [#805](https://github.com/LuaLS/lua-language-server/issues/805)
* `FIX` [#806](https://github.com/LuaLS/lua-language-server/issues/806)
* `FIX` [#807](https://github.com/LuaLS/lua-language-server/issues/807)
* `FIX` [#809](https://github.com/LuaLS/lua-language-server/issues/809)

## 2.4.9
`2021-11-18`
* `CHG` for performance reasons, some of the features that are not cost-effective in IntelliSense have been disabled by default, and you can re-enable them through the following settings:
  + `Lua.IntelliSense.traceLocalSet`
  + `Lua.IntelliSense.traceReturn`
  + `Lua.IntelliSense.traceBeSetted`
  + `Lua.IntelliSense.traceFieldInject`

  [read more](https://github.com/LuaLS/lua-language-server/wiki/IntelliSense-optional-features)

## 2.4.8
`2021-11-15`
* `FIX` incorrect IntelliSense in specific situations
* `FIX` [#777](https://github.com/LuaLS/lua-language-server/issues/777)
* `FIX` [#778](https://github.com/LuaLS/lua-language-server/issues/778)
* `FIX` [#779](https://github.com/LuaLS/lua-language-server/issues/779)
* `FIX` [#780](https://github.com/LuaLS/lua-language-server/issues/780)

## 2.4.7
`2021-10-27`
* `FIX` [#762](https://github.com/LuaLS/lua-language-server/issues/762)

## 2.4.6
`2021-10-26`
* `NEW` diagnostic: `redundant-return`
* `FIX` [#744](https://github.com/LuaLS/lua-language-server/issues/744)
* `FIX` [#748](https://github.com/LuaLS/lua-language-server/issues/748)
* `FIX` [#749](https://github.com/LuaLS/lua-language-server/issues/749)
* `FIX` [#752](https://github.com/LuaLS/lua-language-server/issues/752)
* `FIX` [#753](https://github.com/LuaLS/lua-language-server/issues/753)
* `FIX` [#756](https://github.com/LuaLS/lua-language-server/issues/756)
* `FIX` [#758](https://github.com/LuaLS/lua-language-server/issues/758)
* `FIX` [#760](https://github.com/LuaLS/lua-language-server/issues/760)

## 2.4.5
`2021-10-18`
* `FIX` accidentally load lua files from user workspace

## 2.4.4
`2021-10-15`
* `CHG` improve `.luarc.json`
* `FIX` [#722](https://github.com/LuaLS/lua-language-server/issues/722)

## 2.4.3
`2021-10-13`
* `FIX` [#713](https://github.com/LuaLS/lua-language-server/issues/713)
* `FIX` [#718](https://github.com/LuaLS/lua-language-server/issues/718)
* `FIX` [#719](https://github.com/LuaLS/lua-language-server/issues/719)
* `FIX` [#725](https://github.com/LuaLS/lua-language-server/issues/725)
* `FIX` [#729](https://github.com/LuaLS/lua-language-server/issues/729)
* `FIX` [#730](https://github.com/LuaLS/lua-language-server/issues/730)
* `FIX` runtime errors

## 2.4.2
`2021-10-8`
* `FIX` [#702](https://github.com/LuaLS/lua-language-server/issues/702)
* `FIX` [#706](https://github.com/LuaLS/lua-language-server/issues/706)
* `FIX` [#707](https://github.com/LuaLS/lua-language-server/issues/707)
* `FIX` [#709](https://github.com/LuaLS/lua-language-server/issues/709)
* `FIX` [#712](https://github.com/LuaLS/lua-language-server/issues/712)

## 2.4.1
`2021-10-2`
* `FIX` broken with single file
* `FIX` [#698](https://github.com/LuaLS/lua-language-server/issues/698)
* `FIX` [#699](https://github.com/LuaLS/lua-language-server/issues/699)

## 2.4.0
`2021-10-1`
* `NEW` loading settings from `.luarc.json`
* `NEW` settings:
  + `Lua.diagnostics.libraryFiles`
  + `Lua.diagnostics.ignoredFiles`
  + `Lua.completion.showWord`
  + `Lua.completion.requireSeparator`
* `NEW` diagnostics:
  + `different-requires`
* `NEW` `---@CustomClass<string, number>`
* `NEW` supports `$/cancelRequest`
* `NEW` `EventEmitter`
    ```lua
    --- @class Emit
    --- @field on fun(eventName: string, cb: function)
    --- @field on fun(eventName: '"died"', cb: fun(i: integer))
    --- @field on fun(eventName: '"won"', cb: fun(s: string))
    local emit = {}

    emit:on(--[[support autocomplete fr "died" and "won"]])

    emit:on("died", function (i)
        -- should be i: integer
    end)

    emit:on('won', function (s)
        -- should be s: string
    end)
    ```
* `NEW` `---@module 'moduleName'`
    ```lua
    ---@module 'mylib'
    local lib -- the same as `local lib = require 'mylib'`
    ```
* `NEW` add supports of `skynet`
* `CHG` hover: improve showing multi defines
* `CHG` hover: improve showing multi comments at enums
* `CHG` hover: shows method
* `CHG` hint: `Lua.hint.paramName` now supports `Disable`, `Literal` and `All`
* `CHG` only search first file by `require`
* `CHG` no longer infer by usage
* `CHG` no longer ignore file names case in Windows
* `CHG` watching library changes
* `CHG` completion: improve misspelling results
* `CHG` completion: `Lua.completion.displayContext` default to `0`
* `CHG` completion: `autoRequire` has better inserting position
* `CHG` diagnostics:
  + `redundant-parameter` default severity to `Warning`
  + `redundant-value` default severity to `Warning`
* `CHG` infer: more strict of calculation results
* `CHG` [#663](https://github.com/LuaLS/lua-language-server/issues/663)
* `FIX` runtime errors
* `FIX` hint: may show param-2 as `self`
* `FIX` semantic: may fail when scrolling
* `FIX` [#647](https://github.com/LuaLS/lua-language-server/issues/647)
* `FIX` [#660](https://github.com/LuaLS/lua-language-server/issues/660)
* `FIX` [#673](https://github.com/LuaLS/lua-language-server/issues/673)

## 2.3.7
`2021-8-17`
* `CHG` improve performance
* `FIX` [#244](https://github.com/LuaLS/lua-language-server/issues/244)

## 2.3.6
`2021-8-9`
* `FIX` completion: can not find global fields
* `FIX` globals and class may lost

## 2.3.5
`2021-8-9`
* `CHG` improve memory usage
* `CHG` completion: call snip triggers signature (VSCode only)
* `FIX` completion: may not find results

## 2.3.4
`2021-8-6`
* `CHG` improve performance
* `FIX` [#625](https://github.com/LuaLS/lua-language-server/issues/625)

## 2.3.3
`2021-7-26`
* `NEW` config supports prop
* `FIX` [#612](https://github.com/LuaLS/lua-language-server/issues/612)
* `FIX` [#613](https://github.com/LuaLS/lua-language-server/issues/613)
* `FIX` [#618](https://github.com/LuaLS/lua-language-server/issues/618)
* `FIX` [#620](https://github.com/LuaLS/lua-language-server/issues/620)

## 2.3.2
`2021-7-21`
* `NEW` `LuaDoc`: supports `['string']` as field:
    ```lua
    ---@class keyboard
    ---@field ['!'] number
    ---@field ['?'] number
    ---@field ['#'] number
    ```
* `NEW` add supports of `love2d`
* `FIX` gitignore pattern `\` broken initialization
* `FIX` runtime errors

## 2.3.1
`2021-7-19`
* `NEW` setting `Lua.workspace.userThirdParty`, add private user [third-parth](https://github.com/LuaLS/lua-language-server/tree/master/meta/3rd) by this setting
* `CHG` path in config supports `~/xxxx`
* `FIX` `autoRequire` inserted incorrect code
* `FIX` `autoRequire` may provide dumplicated options
* `FIX` [#606](https://github.com/LuaLS/lua-language-server/issues/606)
* `FIX` [#607](https://github.com/LuaLS/lua-language-server/issues/607)

## 2.3.0
`2021-7-16`
* `NEW` `VSCode`: click the status bar icon to operate:
    * run workspace diagnostics
* `NEW` `LuaDoc`: supports `[1]` as field:
    ```lua
    ---@class position
    ---@field [1] number
    ---@field [2] number
    ---@field [3] number
    ```
* `NEW` hover: view array `local array = {'a', 'b', 'c'}`:
    ```lua
    local array: {
        [1]: string = "a",
        [2]: string = "b",
        [3]: string = "c",
    }
    ```
* `NEW` completion: supports enums in `fun()`
    ```lua
    ---@type fun(x: "'aaa'"|"'bbb'")
    local f

    f(--[[show `'aaa'` and `'bbb'` here]])
    ```
* `FIX` loading workspace may hang
* `FIX` `debug.getuservalue` and `debug.setuservalue` should not exist in `Lua 5.1`
* `FIX` infer of `---@type class[][]`
* `FIX` infer of `---@type {}[]`
* `FIX` completion: displaying `@fenv` in `Lua 5.1`
* `FIX` completion: incorrect at end of line
* `FIX` when a file is renamed, the file will still be loaded even if the new file name has been set to ignore
* `FIX` [#596](https://github.com/LuaLS/lua-language-server/issues/596)
* `FIX` [#597](https://github.com/LuaLS/lua-language-server/issues/597)
* `FIX` [#598](https://github.com/LuaLS/lua-language-server/issues/598)
* `FIX` [#601](https://github.com/LuaLS/lua-language-server/issues/601)

## 2.2.3
`2021-7-9`
* `CHG` improve `auto require`
* `CHG` will not sleep anymore
* `FIX` incorrect doc: `debug.getlocal`
* `FIX` completion: incorrect callback
* `FIX` [#592](https://github.com/LuaLS/lua-language-server/issues/592)

## 2.2.2
`2021-7-9`
* `FIX` incorrect syntax color
* `FIX` incorrect type infer

## 2.2.1
`2021-7-8`
* `FIX` change setting may failed

## 2.2.0
`2021-7-8`
* `NEW` detect and apply third-party libraries, including:
  * OpenResty
  * Cocos4.0
  * Jass
* `NEW` `LuaDoc`: supports literal table:
    ```lua
    ---@generic T
    ---@param x T
    ---@return { x: number, y: T, z?: boolean}
    local function f(x) end

    local t = f('str')
    -- hovering "t" shows:
    local t: {
        x: number,
        y: string,
        z?: boolean,
    }
    ```
* `CHG` improve changing config from server side
* `CHG` improve hover color
* `CHG` improve performance
* `CHG` telemetry: sends version of this extension
* `FIX` supports for file with LF
* `FIX` may infer a custom class as a string

## 2.1.0
`2021-7-2`
* `NEW` supports local config file, using `--configpath="config.json"`, [learn more here](https://luals.github.io/wiki/usage/#--configpath)
* `NEW` goto `type definition`
* `NEW` infer type by callback param:
    ```lua
    ---@param callback fun(value: string)
    local function work(callback)
    end

    work(function (value)
        -- value is string here
    end)
    ```
* `NEW` optional field `---@field name? type`
* `CHG` [#549](https://github.com/LuaLS/lua-language-server/issues/549)
* `CHG` diagnostics: always ignore the ignored files even if they are opened
* `FIX` completion: `type() ==` may does not work

## 2.0.5
`2021-7-1`
* `NEW` `hover` and `completion` reports initialization progress
* `CHG` `class field` consider implicit definition
    ```lua
    ---@class Class
    local mt = {}

    function mt:init()
        self.xxx = 1
    end

    function mt:func()
        print(self.xxx) -- self.xxx is defined
    end
    ```
* `CHG` improve performance
* `FIX` [#580](https://github.com/LuaLS/lua-language-server/issues/580)

## 2.0.4
`2021-6-25`
* `FIX` [#550](https://github.com/LuaLS/lua-language-server/issues/550)
* `FIX` [#555](https://github.com/LuaLS/lua-language-server/issues/555)
* `FIX` [#574](https://github.com/LuaLS/lua-language-server/issues/574)

## 2.0.3
`2021-6-24`
* `CHG` improve memory usage
* `FIX` some dialog boxes block the initialization process
* `FIX` diagnostics `undefined-field`: blocks main thread
* `FIX` [#565](https://github.com/LuaLS/lua-language-server/issues/565)

## 2.0.2
`2021-6-23`
* `NEW` supports literal table in `pairs`
    ```lua
    local t = { a = 1, b = 2, c = 3 }
    for k, v in pairs(t) do
        -- `k` is string and `v` is integer here
    end
    ```
* `CHG` view `local f ---@type fun(x:number):boolean`
    ```lua
    ---before
    function f(x: number)
      -> boolean
    ---after
    local f: fun(x: number): boolean
    ```
* `FIX` [#558](https://github.com/LuaLS/lua-language-server/issues/558)
* `FIX` [#567](https://github.com/LuaLS/lua-language-server/issues/567)
* `FIX` [#568](https://github.com/LuaLS/lua-language-server/issues/568)
* `FIX` [#570](https://github.com/LuaLS/lua-language-server/issues/570)
* `FIX` [#571](https://github.com/LuaLS/lua-language-server/issues/571)

## 2.0.1
`2021-6-21`
* `FIX` [#566](https://github.com/LuaLS/lua-language-server/issues/566)

## 2.0.0
`2021-6-21`
* `NEW` implement
* `CHG` diagnostics `undefined-field`, `deprecated`: default by `Opened` instead of `None`
* `CHG` setting `Lua.runtime.plugin`: default by `""` instead of `".vscode/lua/plugin.lua"` (for security)
* `CHG` setting `Lua.intelliSense.searchDepth`: removed
* `CHG` setting `Lua.misc.parameters`: `string array` instead of `string`
* `CHG` setting `Lua.develop.enable`, `Lua.develop.debuggerPort`, `Lua.develop.debuggerWait`: removed, use `Lua.misc.parameters` instead
* `FIX` [#441](https://github.com/LuaLS/lua-language-server/issues/441)
* `FIX` [#493](https://github.com/LuaLS/lua-language-server/issues/493)
* `FIX` [#531](https://github.com/LuaLS/lua-language-server/issues/531)
* `FIX` [#542](https://github.com/LuaLS/lua-language-server/issues/542)
* `FIX` [#543](https://github.com/LuaLS/lua-language-server/issues/543)
* `FIX` [#553](https://github.com/LuaLS/lua-language-server/issues/553)
* `FIX` [#562](https://github.com/LuaLS/lua-language-server/issues/562)
* `FIX` [#563](https://github.com/LuaLS/lua-language-server/issues/563)

## 1.21.3
`2021-6-17`
* `NEW` supports `untrusted workspaces`
* `FIX` performance issues, thanks to [folke](https://github.com/folke)

## 1.21.2
`2021-5-18`
* `FIX` loaded new file with ignored filename
* `FIX` [#536](https://github.com/LuaLS/lua-language-server/issues/536)
* `FIX` [#537](https://github.com/LuaLS/lua-language-server/issues/537)
* `FIX` [#538](https://github.com/LuaLS/lua-language-server/issues/538)
* `FIX` [#539](https://github.com/LuaLS/lua-language-server/issues/539)

## 1.21.1
`2021-5-8`
* `FIX` [#529](https://github.com/LuaLS/lua-language-server/issues/529)

## 1.21.0
`2021-5-7`
* `NEW` setting: `completion.showParams`
* `NEW` `LuaDoc`: supports multiline comments
* `NEW` `LuaDoc`: tail comments support lua string

## 1.20.5
`2021-4-30`
* `NEW` setting: `completion.autoRequire`
* `NEW` setting: `hover.enumsLimit`
* `CHG` folding: supports `-- #region`
* `FIX` completion: details may be suspended
* `FIX` [#522](https://github.com/LuaLS/lua-language-server/issues/522)
* `FIX` [#523](https://github.com/LuaLS/lua-language-server/issues/523)

## 1.20.4
`2021-4-13`
* `NEW` diagnostic: `deprecated`
* `FIX` [#464](https://github.com/LuaLS/lua-language-server/issues/464)
* `FIX` [#497](https://github.com/LuaLS/lua-language-server/issues/497)
* `FIX` [#502](https://github.com/LuaLS/lua-language-server/issues/502)

## 1.20.3
`2021-4-6`
* `FIX` [#479](https://github.com/LuaLS/lua-language-server/issues/479)
* `FIX` [#483](https://github.com/LuaLS/lua-language-server/issues/483)
* `FIX` [#485](https://github.com/LuaLS/lua-language-server/issues/485)
* `FIX` [#487](https://github.com/LuaLS/lua-language-server/issues/487)
* `FIX` [#488](https://github.com/LuaLS/lua-language-server/issues/488)
* `FIX` [#490](https://github.com/LuaLS/lua-language-server/issues/490)
* `FIX` [#495](https://github.com/LuaLS/lua-language-server/issues/495)

## 1.20.2
`2021-4-2`
* `CHG` `LuaDoc`: supports `---@param self TYPE`
* `CHG` completion: does not show suggests after `\n`, `{` and `,`, unless your setting `editor.acceptSuggestionOnEnter` is `off`
* `FIX` [#482](https://github.com/LuaLS/lua-language-server/issues/482)

## 1.20.1
`2021-3-27`
* `FIX` telemetry window blocks initializing
* `FIX` [#468](https://github.com/LuaLS/lua-language-server/issues/468)

## 1.20.0
`2021-3-27`
* `CHG` telemetry: change to opt-in, see [#462](https://github.com/LuaLS/lua-language-server/issues/462) and [Privacy-Policy](https://luals.github.io/privacy/#language-server)
* `FIX` [#467](https://github.com/LuaLS/lua-language-server/issues/467)

## 1.19.1
`2021-3-22`
* `CHG` improve performance
* `FIX` [#457](https://github.com/LuaLS/lua-language-server/issues/457)
* `FIX` [#458](https://github.com/LuaLS/lua-language-server/issues/458)

## 1.19.0
`2021-3-18`
* `NEW` VSCode: new setting `Lua.misc.parameters`
* `NEW` new setting `Lua.runtime.builtin`, used to disable some built-in libraries
* `NEW` quick fix: disable diagnostic in line/file
* `NEW` setting: `Lua.runtime.path` supports absolute path
* `NEW` completion: field in table
```lua
---@class A
---@field x number
---@field y number
---@field z number

---@type A
local t = {
    -- provide `x`, `y` and `z` here
}
```
* `NEW` `LuaDoc`: supports multi-line comment before resume
```lua
---this is
---a multi line
---comment
---@alias XXXX
---comment 1
---comment 1
---| '1'
---comment 2
---comment 2
---| '2'

---@param x XXXX
local function f(x)
end

f( -- view comments of `1` and `2` in completion
```
* `CHG` intelli-scense: search from generic param to return
* `CHG` intelli-scense: search across vararg
* `CHG` text-document-synchronization: refactored
* `CHG` diagnostic: improve `newline-call`
* `CHG` completion: improve `then .. end`
* `CHG` improve initialization speed
* `CHG` improve performance
* `FIX` missed syntax error `function m['x']() end`
* `FIX` [#452](https://github.com/LuaLS/lua-language-server/issues/452)

## 1.18.1
`2021-3-10`
* `CHG` semantic-tokens: improve colors of `const` and `close`
* `CHG` type-formating: improve execution conditions
* `FIX` [#444](https://github.com/LuaLS/lua-language-server/issues/444)

## 1.18.0
`2021-3-9`
* `NEW` `LuaDoc`: supports `---@diagnostic disable`
* `NEW` code-action: convert JSON to Lua
* `NEW` completion: provide `then .. end` snippet
* `NEW` type-formating:
    ```lua
    -- press `enter` at $
    local function f() $ end
    -- formating result:
    local function f()
        $
    end

    -- as well as
    do $ end
    -- formating result
    do
        $
    end
    ```
* `CHG` `Windows`: dose not provide `ucrt` any more
* `CHG` `Lua.workspace.library`: use `path[]` instead of `<path, true>`
* `FIX` missed syntax error `local a <const>= 1`
* `FIX` workspace: preload blocked when hitting `Lua.workspace.maxPreload`
* `FIX` [#443](https://github.com/LuaLS/lua-language-server/issues/443)
* `FIX` [#445](https://github.com/LuaLS/lua-language-server/issues/445)

## 1.17.4
`2021-3-4`
* `FIX` [#437](https://github.com/LuaLS/lua-language-server/issues/437) again
* `FIX` [#438](https://github.com/LuaLS/lua-language-server/issues/438)

## 1.17.3
`2021-3-3`
* `CHG` intelli-scense: treat `V[]` as `table<integer, V>` in `pairs`
* `FIX` completion: `detail` disappears during continuous input
* `FIX` [#435](https://github.com/LuaLS/lua-language-server/issues/435)
* `FIX` [#436](https://github.com/LuaLS/lua-language-server/issues/436)
* `FIX` [#437](https://github.com/LuaLS/lua-language-server/issues/437)

## 1.17.2
`2021-3-2`
* `FIX` running in Windows

## 1.17.1
`2021-3-1`
* `CHG` intelli-scense: improve infer across `table<K, V>` and `V[]`.
* `CHG` intelli-scense: improve infer across `pairs` and `ipairs`
* `FIX` hover: shows nothing when hovering unknown function
* `FIX` [#398](https://github.com/LuaLS/lua-language-server/issues/398)
* `FIX` [#421](https://github.com/LuaLS/lua-language-server/issues/421)
* `FIX` [#422](https://github.com/LuaLS/lua-language-server/issues/422)

## 1.17.0
`2021-2-24`
* `NEW` diagnostic: `duplicate-set-field`
* `NEW` diagnostic: `no-implicit-any`, disabled by default
* `CHG` completion: improve field and table
* `CHG` improve infer cross `ipairs`
* `CHG` cache globals when loading
* `CHG` completion: remove trigger character `\n` for now, see [#401](https://github.com/LuaLS/lua-language-server/issues/401)
* `FIX` diagnositc: may open file with wrong uri case
* `FIX` [#406](https://github.com/LuaLS/lua-language-server/issues/406)

## 1.16.1
`2021-2-22`
* `FIX` signature: parameters may be misplaced
* `FIX` completion: interface in nested table
* `FIX` completion: interface not show after `,`
* `FIX` [#400](https://github.com/LuaLS/lua-language-server/issues/400)
* `FIX` [#402](https://github.com/LuaLS/lua-language-server/issues/402)
* `FIX` [#403](https://github.com/LuaLS/lua-language-server/issues/403)
* `FIX` [#404](https://github.com/LuaLS/lua-language-server/issues/404)
* `FIX` runtime errors

## 1.16.0
`2021-2-20`
* `NEW` file encoding supports `ansi`
* `NEW` completion: supports interface, see [#384](https://github.com/LuaLS/lua-language-server/issues/384)
* `NEW` `LuaDoc`: supports multiple class inheritance: `---@class Food: Burger, Pizza, Pie, Pasta`
* `CHG` rename `table*` to `tablelib`
* `CHG` `LuaDoc`: revert compatible with `--@`, see [#392](https://github.com/LuaLS/lua-language-server/issues/392)
* `CHG` improve performance
* `FIX` missed syntax error `f() = 1`
* `FIX` missed global `bit` in `LuaJIT`
* `FIX` completion: may insert error text when continuous inputing
* `FIX` completion: may insert error text after resolve
* `FIX` [#349](https://github.com/LuaLS/lua-language-server/issues/349)
* `FIX` [#396](https://github.com/LuaLS/lua-language-server/issues/396)

## 1.15.1
`2021-2-18`
* `CHG` diagnostic: `unused-local` excludes `doc.param`
* `CHG` definition: excludes values, see [#391](https://github.com/LuaLS/lua-language-server/issues/391)
* `FIX` not works on Linux and macOS

## 1.15.0
`2021-2-9`
* `NEW` LUNAR YEAR, BE HAPPY!
* `CHG` diagnostic: when there are too many errors, the main errors will be displayed first
* `CHG` main thread no longer loop sleeps, see [#329](https://github.com/LuaLS/lua-language-server/issues/329) [#386](https://github.com/LuaLS/lua-language-server/issues/386)
* `CHG` improve performance

## 1.14.3
`2021-2-8`
* `CHG` hint: disabled by default, see [#380](https://github.com/LuaLS/lua-language-server/issues/380)
* `FIX` [#381](https://github.com/LuaLS/lua-language-server/issues/381)
* `FIX` [#382](https://github.com/LuaLS/lua-language-server/issues/382)
* `FIX` [#388](https://github.com/LuaLS/lua-language-server/issues/388)

## 1.14.2
`2021-2-4`
* `FIX` [#356](https://github.com/LuaLS/lua-language-server/issues/356)
* `FIX` [#375](https://github.com/LuaLS/lua-language-server/issues/375)
* `FIX` [#376](https://github.com/LuaLS/lua-language-server/issues/376)
* `FIX` [#377](https://github.com/LuaLS/lua-language-server/issues/377)
* `FIX` [#378](https://github.com/LuaLS/lua-language-server/issues/378)
* `FIX` [#379](https://github.com/LuaLS/lua-language-server/issues/379)
* `FIX` a lot of runtime errors

## 1.14.1
`2021-2-2`
* `FIX` [#372](https://github.com/LuaLS/lua-language-server/issues/372)

## 1.14.0
`2021-2-2`
* `NEW` `VSCode` hint
* `NEW` flush cache after 5 min
* `NEW` `VSCode` help semantic color with market theme
* `CHG` create/delete/rename files no longer reload workspace
* `CHG` `LuaDoc`: compatible with `--@`
* `FIX` `VSCode` settings
* `FIX` [#368](https://github.com/LuaLS/lua-language-server/issues/368)
* `FIX` [#371](https://github.com/LuaLS/lua-language-server/issues/371)

## 1.13.0
`2021-1-28`
* `NEW` `VSCode` status bar
* `NEW` `VSCode` options in some window
* `CHG` performance optimization
* `FIX` endless loop

## 1.12.2
`2021-1-27`
* `CHG` performance optimization
* `FIX` modifying the code before loading finish makes confusion
* `FIX` signature: not works

## 1.12.1
`2021-1-27`
* `FIX` endless loop

## 1.12.0
`2021-1-26`
* `NEW` progress
* `NEW` [#340](https://github.com/LuaLS/lua-language-server/pull/340): supports `---@type table<string, number>`
* `FIX` [#355](https://github.com/LuaLS/lua-language-server/pull/355)
* `FIX` [#359](https://github.com/LuaLS/lua-language-server/issues/359)
* `FIX` [#361](https://github.com/LuaLS/lua-language-server/issues/361)

## 1.11.2
`2021-1-7`
* `FIX` [#345](https://github.com/LuaLS/lua-language-server/issues/345): not works with unexpect args
* `FIX` [#346](https://github.com/LuaLS/lua-language-server/issues/346): dont modify the cache

## 1.11.1
`2021-1-5`
* `CHG` performance optimization

## 1.11.0
`2021-1-5`
* `NEW` `Lua.runtime.plugin`
* `NEW` intelli-scense: improved `m.f = function (self) end` from `self` to `m`
* `CHG` performance optimization
* `CHG` completion: improve performance of workspace words
* `FIX` hover: tail comments may be cutted
* `FIX` runtime errors

## 1.10.0
`2021-1-4`
* `NEW` workspace: supports `.dll`(`.so`) in `require`
* `NEW` folding: `---@class`, `--#region` and docs of function
* `NEW` diagnostic: `count-down-loop`
* `CHG` supports `~` in command line
* `CHG` completion: improve workspace words
* `CHG` completion: show words in string
* `CHG` completion: split `for .. in` to `for .. ipairs` and `for ..pairs`
* `CHG` diagnostic: `unused-function` checks recursive
* `FIX` [#339](https://github.com/LuaLS/lua-language-server/issues/339)

## 1.9.0
`2020-12-31`
* `NEW` YEAR! Peace and love!
* `NEW` specify path of `log` and `meta` by `--logpath=xxx` and `--metapath=XXX` in command line
* `NEW` completion: worksapce word
* `NEW` completion: show words in comment
* `NEW` completion: generate function documentation
* `CHG` got arg after script name: `lua-language-server.exe main.lua --logpath=D:\log --metapath=D:\meta --develop=false`
* `FIX` runtime errors

## 1.8.2
`2020-12-29`
* `CHG` performance optimization

## 1.8.1
`2020-12-24`
* `FIX` telemetry: connect failed caused not working

## 1.8.0
`2020-12-23`
* `NEW` runtime: support nonstandard symbol
* `NEW` diagnostic: `close-non-object`
* `FIX` [#318](https://github.com/LuaLS/lua-language-server/issues/318)

## 1.7.4
`2020-12-20`
* `FIX` workspace: preload may failed

## 1.7.3
`2020-12-20`
* `FIX` luadoc: typo of `package.config`
* `FIX` [#310](https://github.com/LuaLS/lua-language-server/issues/310)

## 1.7.2
`2020-12-17`
* `CHG` completion: use custom tabsize
* `FIX` [#307](https://github.com/LuaLS/lua-language-server/issues/307)
* `FIX` a lot of runtime errors

## 1.7.1
`2020-12-16`
* `NEW` setting: `diagnostics.neededFileStatus`
* `FIX` scan workspace may fails
* `FIX` quickfix: `newline-call` failed
* `FIX` a lot of other runtime errors

## 1.7.0
`2020-12-16`
* `NEW` diagnostic: `undefined-field`
* `NEW` telemetry:
    + [What data will be sent](https://github.com/LuaLS/lua-language-server/blob/master/script/service/telemetry.lua)
    + [How to use this data](https://github.com/LuaLS/lua-telemetry-server/tree/master/method)
* `CHG` diagnostic: `unused-function` ignores function with `<close>`
* `CHG` semantic: not cover local call
* `CHG` language client: update to [7.0.0](https://github.com/microsoft/vscode-languageserver-node/commit/20681d7632bb129def0c751be73cf76bd01f2f3a)
* `FIX` semantic: tokens may not be updated correctly
* `FIX` completion: require path broken
* `FIX` hover: document uri
* `FIX` [#291](https://github.com/LuaLS/lua-language-server/issues/291)
* `FIX` [#294](https://github.com/LuaLS/lua-language-server/issues/294)

## 1.6.0
`2020-12-14`
* `NEW` completion: auto require local modules
* `NEW` completion: support delegate
* `NEW` hover: show function by keyword `function`
* `NEW` code action: swap params
* `CHG` standalone: unbind the relative path between binaries and scripts
* `CHG` hover: `LuaDoc` also catchs `--` (no need `---`)
* `CHG` rename: support doc
* `CHG` completion: keyword considers expression
* `FIX` [#297](https://github.com/LuaLS/lua-language-server/issues/297)

## 1.5.0
`2020-12-5`
* `NEW` setting `runtime.unicodeName`
* `NEW` fully supports `---@generic T`
* `FIX` [#274](https://github.com/LuaLS/lua-language-server/issues/274)
* `FIX` [#276](https://github.com/LuaLS/lua-language-server/issues/276)
* `FIX` [#279](https://github.com/LuaLS/lua-language-server/issues/279)
* `FIX` [#280](https://github.com/LuaLS/lua-language-server/issues/280)

## 1.4.0
`2020-12-3`
* `NEW` setting `hover.previewFields`: limit how many fields are shown in table hover
* `NEW` fully supports `---@type Object[]`
* `NEW` supports `---@see`
* `NEW` diagnostic `unbalanced-assignments`
* `CHG` resolves infer of `string|table`
* `CHG` `unused-local` ignores local with `---@class`
* `CHG` locale file format changes to `lua`

## 1.3.0
`2020-12-1`

* `NEW` provides change logs, I think it's good idea for people knowing what's new ~~(bugs)~~
* `NEW` meta files of LuaJIT
* `NEW` support completion of `type(o) == ?`
* `CHG` now I think it's a bad idea as it took me nearly an hour to complete the logs started from version `1.0.0`
* `FIX` closing ignored or library file dose not clean diagnostics
* `FIX` searching of `t.f1` when `t.f1 = t.f2`
* `FIX` missing signature help of global function

## 1.2.1
`2020-11-27`

* `FIX` syntaxes tokens: [#272](https://github.com/LuaLS/lua-language-server/issues/272)

## 1.2.0
`2020-11-27`

* `NEW` hover shows comments from `---@param` and `---@return`: [#135](https://github.com/LuaLS/lua-language-server/issues/135)
* `NEW` support `LuaDoc` as tail comment
* `FIX` `---@class` inheritance
* `FIX` missed syntaxes token: `punctuation.definition.parameters.finish.lua`

## 1.1.4
`2020-11-25`

* `FIX` wiered completion suggests for require paths in `Linux` and `macOS`: [#269](https://github.com/LuaLS/lua-language-server/issues/269)

## 1.1.3
`2020-11-25`

* `FIX` extension not works in `Ubuntu`: [#268](https://github.com/LuaLS/lua-language-server/issues/268)

## 1.1.2
`2020-11-24`

* `NEW` auto completion finds globals from `Lua.diagnostics.globals`
* `NEW` support tail `LuaDoc`
* `CHG` no more `Lua.intelliScense.fastGlobal`, now globals always fast and accurate
* `CHG` `LuaDoc` supports `--- @`
* `CHG` `find reference` uses extra `Lua.intelliSense.searchDepth`
* `CHG` diagnostics are limited by `100` in each file
* `FIX` library files are under limit of `Lua.workspace.maxPreload`: [#266](https://github.com/LuaLS/lua-language-server/issues/266)

## 1.1.1
`2020-11-23`

* `NEW` auto completion special marks deprecated items
* `FIX` diagnostics may push wrong uri in `Linux` and `macOS`
* `FIX` diagnostics not cleaned up when closing ignored lua file
* `FIX` reload workspace remains old caches
* `FIX` incorrect hover of local attribute

## 1.1.0
`2020-11-20`

* `NEW` no longer `BETA`
* `NEW` use `meta.lua` instead of `meta.lni`, now you can find the definition of builtin function
* `CHG` Lua files outside of workspace no longer launch a new server

## 1.0.6
`2020-11-20`

* `NEW` diagnostic `code-after-break`
* `CHG` optimize performance
* `CHG` updated language client
* `CHG` `unused-function` ignores global functions (may used out of Lua)
* `CHG` checks if client supports `Lua.completion.enable`: [#259](https://github.com/LuaLS/lua-language-server/issues/259)
* `FIX` support for single Lua file
* `FIX` [#257](https://github.com/LuaLS/lua-language-server/issues/257)

## 1.0.5
`2020-11-14`

* `NEW` `LuaDoc` supports more `EmmyLua`

## 1.0.4
`2020-11-12`

* `FIX` extension not works

## 1.0.3
`2020-11-12`

* `NEW` server kills itself when disconnecting
* `NEW` `LuaDoc` supports more `EmmyLua`
* `FIX` `Lua.diagnostics.enable` not works: [#251](https://github.com/LuaLS/lua-language-server/issues/251)

## 1.0.2
`2020-11-11`

* `NEW` supports `---|` after `doc.type`
* `CHG` `lowcase-global` ignores globals with `---@class`
* `FIX` endless loop
* `FIX` [#244](https://github.com/LuaLS/lua-language-server/issues/244)

## 1.0.1
`2020-11-10`

* `FIX` autocompletion not works.

## 1.0.0
`2020-11-9`

* `NEW` implementation, NEW start!

<!-- contributors -->
[lizho]: (https://github.com/lizho)
[fesily]: (https://github.com/fesily)
[Andreas Matthias]: (https://github.com/AndreasMatthias)
[Daniel Farrell]: (https://github.com/danpf)
[Paul Emmerich]: (https://github.com/emmericp)
[Artem Dzhemesiuk]: (https://github.com/zziger)
[clay-golem]: (https://github.com/clay-golem)<|MERGE_RESOLUTION|>--- conflicted
+++ resolved
@@ -2,12 +2,9 @@
 
 ## Unreleased
 <!-- Add all new changes here. They will be moved under a version at release -->
-<<<<<<< HEAD
-* `NEW` Add custom repository support for addonManager. New configuration setting: `Lua.addonManager.repository_branch` and `Lua.addonManager.repository_path`
-=======
 * `FIX` Improve type narrow with **literal alias type** during completion and signature help
 * `NEW` Setting: `Lua.type.inferTableSize`: A Small Table array can be infered
->>>>>>> 1753f07c
+* `NEW` Add custom repository support for addonManager. New configuration setting: `Lua.addonManager.repository_branch` and `Lua.addonManager.repository_path`
 
 ## 3.12.0
 `2024-10-30`
