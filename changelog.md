--- conflicted
+++ resolved
@@ -3,13 +3,10 @@
 ## Unreleased
 <!-- Add all new changes here. They will be moved under a version at release -->
 * `FIX` A regression related to type narrow and generic param introduced since `v3.10.1`
-<<<<<<< HEAD
 * `New` Support importing `enum` through class name suffix matching in quick fixes, allowing the import of `enum` from `table.table.enum; return table`.
-=======
 * `FIX` Parse storagePath to improve reliability of resolving ${addons} placeholder
 * `FIX` Reference should also look in tablefield
 * `FIX` Determine that the index of `{...}` is an integer when iterating
->>>>>>> 575e5242
 
 ## 3.11.1
 `2024-10-9`
