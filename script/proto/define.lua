local m = {}

--- 诊断等级
m.DiagnosticSeverity = {
    Error       = 1,
    Warning     = 2,
    Information = 3,
    Hint        = 4,
}

---@alias DiagnosticDefaultSeverity
---| '"Hint"'
---| '"Information"'
---| '"Warning"'
---| '"Error"'

--- 诊断类型与默认等级
---@type table<string, DiagnosticDefaultSeverity>
m.DiagnosticDefaultSeverity = {
    ['unused-local']            = 'Hint',
    ['unused-function']         = 'Hint',
    ['undefined-global']        = 'Warning',
    ['undefined-field']         = 'Warning',
    ['global-in-nil-env']       = 'Warning',
    ['unused-label']            = 'Hint',
    ['unused-vararg']           = 'Hint',
    ['trailing-space']          = 'Hint',
    ['redefined-local']         = 'Hint',
    ['newline-call']            = 'Information',
    ['newfield-call']           = 'Warning',
    ['redundant-parameter']     = 'Warning',
    ['redundant-return']        = 'Warning',
    ['ambiguity-1']             = 'Warning',
    ['lowercase-global']        = 'Information',
    ['undefined-env-child']     = 'Information',
    ['duplicate-index']         = 'Warning',
    ['duplicate-set-field']     = 'Warning',
    ['empty-block']             = 'Hint',
    ['redundant-value']         = 'Warning',
    ['code-after-break']        = 'Hint',
    ['unbalanced-assignments']  = 'Warning',
    ['close-non-object']        = 'Warning',
    ['count-down-loop']         = 'Warning',
    ['no-implicit-any']         = 'Information',
    ['deprecated']              = 'Warning',
    ['different-requires']      = 'Warning',
    ['await-in-sync']           = 'Warning',
<<<<<<< HEAD
    ['not-yieldable']           = 'Warning',
=======
    ['discard-returns']         = 'Warning',
>>>>>>> 5a8e3212
    ['type-check']              = 'Warning',

    ['duplicate-doc-class']     = 'Warning',
    ['undefined-doc-class']     = 'Warning',
    ['undefined-doc-name']      = 'Warning',
    ['circle-doc-class']        = 'Warning',
    ['undefined-doc-param']     = 'Warning',
    ['duplicate-doc-param']     = 'Warning',
    ['doc-field-no-class']      = 'Warning',
    ['duplicate-doc-field']     = 'Warning',
    ['unknown-diag-code']       = 'Waiting',
}

---@alias DiagnosticDefaultNeededFileStatus
---| '"Any"'
---| '"Opened"'
---| '"None"'

-- 文件状态
m.FileStatus = {
    Any     = 1,
    Opened  = 2,
}

--- 诊断类型与需要的文件状态(可以控制只分析打开的文件、还是所有文件)
---@type table<string, DiagnosticDefaultNeededFileStatus>
m.DiagnosticDefaultNeededFileStatus = {
    ['unused-local']            = 'Opened',
    ['unused-function']         = 'Opened',
    ['undefined-global']        = 'Any',
    ['undefined-field']         = 'Opened',
    ['global-in-nil-env']       = 'Any',
    ['unused-label']            = 'Opened',
    ['unused-vararg']           = 'Opened',
    ['trailing-space']          = 'Opened',
    ['redefined-local']         = 'Opened',
    ['newline-call']            = 'Any',
    ['newfield-call']           = 'Any',
    ['redundant-parameter']     = 'Opened',
    ['redundant-return']        = 'Opened',
    ['ambiguity-1']             = 'Any',
    ['lowercase-global']        = 'Any',
    ['undefined-env-child']     = 'Any',
    ['duplicate-index']         = 'Any',
    ['duplicate-set-field']     = 'Any',
    ['empty-block']             = 'Opened',
    ['redundant-value']         = 'Opened',
    ['code-after-break']        = 'Opened',
    ['unbalanced-assignments']  = 'Any',
    ['close-non-object']        = 'Any',
    ['count-down-loop']         = 'Any',
    ['no-implicit-any']         = 'None',
    ['deprecated']              = 'Opened',
    ['different-requires']      = 'Any',
    ['await-in-sync']           = 'None',
<<<<<<< HEAD
    ['not-yieldable']           = 'None',
=======
    ['discard-returns']         = 'Opened',
>>>>>>> 5a8e3212
    ['type-check']              = 'None',

    ['duplicate-doc-class']     = 'Any',
    ['undefined-doc-class']     = 'Any',
    ['undefined-doc-name']      = 'Any',
    ['circle-doc-class']        = 'Any',
    ['undefined-doc-param']     = 'Any',
    ['duplicate-doc-param']     = 'Any',
    ['doc-field-no-class']      = 'Any',
    ['duplicate-doc-field']     = 'Any',
    ['unknown-diag-code']       = 'Any',
}

--- 诊断报告标签
m.DiagnosticTag = {
    Unnecessary = 1,
    Deprecated  = 2,
}

m.DocumentHighlightKind = {
    Text  = 1,
    Read  = 2,
    Write = 3,
}

m.MessageType = {
    Error   = 1,
    Warning = 2,
    Info    = 3,
    Log     = 4,
}

m.FileChangeType = {
    Created = 1,
    Changed = 2,
    Deleted = 3,
}

m.CompletionItemKind = {
    Text = 1,
    Method = 2,
    Function = 3,
    Constructor = 4,
    Field = 5,
    Variable = 6,
    Class = 7,
    Interface = 8,
    Module = 9,
    Property = 10,
    Unit = 11,
    Value = 12,
    Enum = 13,
    Keyword = 14,
    Snippet = 15,
    Color = 16,
    File = 17,
    Reference = 18,
    Folder = 19,
    EnumMember = 20,
    Constant = 21,
    Struct = 22,
    Event = 23,
    Operator = 24,
    TypeParameter = 25,
}

m.ErrorCodes = {
    -- Defined by JSON RPC
    ParseError           = -32700,
    InvalidRequest       = -32600,
    MethodNotFound       = -32601,
    InvalidParams        = -32602,
    InternalError        = -32603,
    serverErrorStart     = -32099,
    serverErrorEnd       = -32000,
    ServerNotInitialized = -32002,
    UnknownErrorCode     = -32001,

    -- Defined by the protocol.
    ContentModified      = -32801,
    RequestCancelled     = -32800,
}

m.SymbolKind = {
    File = 1,
    Module = 2,
    Namespace = 3,
    Package = 4,
    Class = 5,
    Method = 6,
    Property = 7,
    Field = 8,
    Constructor = 9,
    Enum = 10,
    Interface = 11,
    Function = 12,
    Variable = 13,
    Constant = 14,
    String = 15,
    Number = 16,
    Boolean = 17,
    Array = 18,
    Object = 19,
    Key = 20,
    Null = 21,
    EnumMember = 22,
    Struct = 23,
    Event = 24,
    Operator = 25,
    TypeParameter = 26,
}

m.TokenModifiers = {
    ["declaration"]    = 1 << 0,
    ["definition"]     = 1 << 1,
    ["readonly"]       = 1 << 2,
    ["static"]         = 1 << 3,
    ["deprecated"]     = 1 << 4,
    ["abstract"]       = 1 << 5,
    ["async"]          = 1 << 6,
    ["modification"]   = 1 << 7,
    ["documentation"]  = 1 << 8,
    ["defaultLibrary"] = 1 << 9,
}

m.TokenTypes = {
    ["namespace"]     = 00,
    ["type"]          = 01,
    ["class"]         = 02,
    ["enum"]          = 03,
    ["interface"]     = 04,
    ["struct"]        = 05,
    ["typeParameter"] = 06,
    ["parameter"]     = 07,
    ["variable"]      = 08,
    ["property"]      = 09,
    ["enumMember"]    = 10,
    ["event"]         = 11,
    ["function"]      = 12,
    ["method"]        = 13,
    ["macro"]         = 14,
    ["keyword"]       = 15,
    ["modifier"]      = 16,
    ["comment"]       = 17,
    ["string"]        = 18,
    ["number"]        = 19,
    ["regexp"]        = 20,
    ["operator"]      = 21,
}

m.BuiltIn = {
    ['basic']     = 'default',
    ['bit']       = 'default',
    ['bit32']     = 'default',
    ['builtin']   = 'default',
    ['coroutine'] = 'default',
    ['debug']     = 'default',
    ['ffi']       = 'default',
    ['io']        = 'default',
    ['jit']       = 'default',
    ['math']      = 'default',
    ['os']        = 'default',
    ['package']   = 'default',
    ['string']    = 'default',
    ['table']     = 'default',
    ['utf8']      = 'default',
}

m.BuiltinType = {
    ['unknown']       = true,
    ['any']           = true,
    ['nil']           = true,
    ['boolean']       = true,
    ['number']        = true,
    ['integer']       = true,
    ['thread']        = true,
    ['table']         = true,
    ['string']        = true,
    ['userdata']      = true,
    ['lightuserdata'] = true,
    ['function']      = true,
}

m.InlayHintKind = {
    Other     = 0,
    Type      = 1,
    Parameter = 2,
}

return m<|MERGE_RESOLUTION|>--- conflicted
+++ resolved
@@ -45,11 +45,8 @@
     ['deprecated']              = 'Warning',
     ['different-requires']      = 'Warning',
     ['await-in-sync']           = 'Warning',
-<<<<<<< HEAD
     ['not-yieldable']           = 'Warning',
-=======
     ['discard-returns']         = 'Warning',
->>>>>>> 5a8e3212
     ['type-check']              = 'Warning',
 
     ['duplicate-doc-class']     = 'Warning',
@@ -105,11 +102,8 @@
     ['deprecated']              = 'Opened',
     ['different-requires']      = 'Any',
     ['await-in-sync']           = 'None',
-<<<<<<< HEAD
     ['not-yieldable']           = 'None',
-=======
     ['discard-returns']         = 'Opened',
->>>>>>> 5a8e3212
     ['type-check']              = 'None',
 
     ['duplicate-doc-class']     = 'Any',
