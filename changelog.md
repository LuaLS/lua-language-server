--- conflicted
+++ resolved
@@ -3,12 +3,9 @@
 ## Unreleased
 <!-- Add all new changes here. They will be moved under a version at release -->
 * `FIX` incorrect argument skip pattern for `--check_out_path=`, which incorrectly skips the next argument
-<<<<<<< HEAD
 * `FIX` incorrect error message for `--doc_update`.
-=======
 * `FIX` reimplement section `luals.config` in file doc.json
 * `FIX` incorrect file names in file doc.json
->>>>>>> f88626a8
 * `FIX` remove extra `./` path prefix in the check report when using `--check=.`
 
 ## 3.13.6
