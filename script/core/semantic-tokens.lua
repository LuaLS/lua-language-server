local files          = require 'files'
local searcher       = require 'core.searcher'
local await          = require 'await'
local define         = require 'proto.define'
local vm             = require 'vm'
local util           = require 'utility'
local guide          = require 'parser.guide'
<<<<<<< HEAD
local infer          = require 'core.infer'
local config         = require 'config'

local isEnhanced = config.get 'Lua.color.mode' == 'SemanticEnhanced'
=======
local converter      = require 'proto.converter'
>>>>>>> 1f0a2d0e

local Care = {}
Care['getglobal'] = function (source, results)
    local isLib = vm.isGlobalLibraryName(source[1])
    local isFunc = (source.value and source.value.type == 'function') or
                   (source.next and source.next.type == 'call')
    local type = isFunc and define.TokenTypes['function'] or define.TokenTypes.variable
    local modifier = isLib and define.TokenModifiers.defaultLibrary or define.TokenModifiers.static

    results[#results+1] = {
        start      = source.start,
        finish     = source.finish,
        type       = type,
        modifieres = modifier,
    }
end
Care['setglobal'] = Care['getglobal']
Care['getmethod'] = function (source, results)
    local method = source.method
    if method and method.type == 'method' then
        results[#results+1] = {
            start      = method.start,
            finish     = method.finish,
            type       = define.TokenTypes.method,
            modifieres = source.type == 'setmethod' and define.TokenModifiers.declaration or nil,
        }
    end
end
Care['setmethod'] = Care['getmethod']
Care['getfield'] = function (source, results)
    local field = source.field
    if not field then
        return
    end
    if isEnhanced and infer.hasType(source.field, 'function') then
        results[#results+1] = {
            start      = field.start,
            finish     = field.finish,
            type       = define.TokenTypes['function'],
        }
        return
    end
    if source.dot and (not source.next or source.next.type ~= "call") then
        results[#results+1] = {
            start      = field.start,
            finish     = field.finish,
            type       = define.TokenTypes.property,
        }
        return
    end
end
Care['setfield'] = Care['getfield']
Care['tablefield'] = function (source, results)
    local field = source.field
    if not field then
        return
    end
    local value = source.value
    local isFunction = false
    if value then
        if isEnhanced then
            isFunction = value.type == 'function' or infer.hasType(value, 'function')
        else
            isFunction = value.type == 'function'
        end
    end
    if isFunction then
        results[#results+1] = {
            start      = field.start,
            finish     = field.finish,
            type       = define.TokenTypes.method,
            modifieres = define.TokenModifiers.declaration,
        }
        return
    end
    results[#results+1] = {
        start      = field.start,
        finish     = field.finish,
        type       = define.TokenTypes.property,
        modifieres = define.TokenModifiers.declaration,
    }
end
Care['getlocal'] = function (source, results)
    local loc = source.node
    -- 1. 值为函数的局部变量 | Local variable whose value is a function
    if loc.refs then
        for _, ref in ipairs(loc.refs) do
            if ref.value and ref.value.type == 'function' then
                results[#results+1] = {
                    start      = source.start,
                    finish     = source.finish,
                    type       = define.TokenTypes['function'],
                }
                return
            end
        end
    end
    -- 2. 对象 | Object
    if  source.parent.type == 'getmethod'
    or  source.parent.type == 'setmethod'
    and source.parent.node == source then
        return
    end
    -- 3. 特殊变量 | Special variable
    if source[1] == '_ENV'
    or source[1] == 'self' then
        return
    end
    -- 4. 函数的参数 | Function parameters
    if loc.parent and loc.parent.type == 'funcargs' then
        results[#results+1] = {
            start      = source.start,
            finish     = source.finish,
            type       = define.TokenTypes.parameter,
            modifieres = define.TokenModifiers.declaration,
        }
        return
    end
    -- 5. References to other functions
    if isEnhanced and infer.hasType(loc, 'function') then
        results[#results+1] = {
            start      = source.start,
            finish     = source.finish,
            type       = define.TokenTypes['function'],
            modifieres = source.type == 'setlocal' and define.TokenModifiers.declaration or nil,
        }
        return
    end
    -- 6. Class declaration
    if isEnhanced then
        -- search all defs
        for _, def in ipairs(vm.getDefs(source)) do
            if def.bindDocs then
                for _, doc in ipairs(def.bindDocs) do
                    if doc.type == "doc.class" and doc.bindSources then
                        for _, src in ipairs(doc.bindSources) do
                            if src == def then
                                results[#results+1] = {
                                    start      = source.start,
                                    finish     = source.finish,
                                    type       = define.TokenTypes.class,
                                }
                                return
                            end
                        end
                    end
                end
            end
        end
    else
        -- only search this local
        if loc.bindDocs then
            for i, doc in ipairs(loc.bindDocs) do
                if doc.type == "doc.class" and doc.bindSources then
                    for _, src in ipairs(doc.bindSources) do
                        if src == loc then
                            results[#results+1] = {
                                start      = source.start,
                                finish     = source.finish,
                                type       = define.TokenTypes.class,
                            }
                            return
                        end
                    end
                end
            end
        end
    end
    -- 6. const 变量 | Const variable
    if loc.attrs then
        for _, attr in ipairs(loc.attrs) do
            local name = attr[1]
            if name == 'const' then
                results[#results+1] = {
                    start      = source.start,
                    finish     = source.finish,
                    type       = define.TokenTypes.variable,
                    modifieres = define.TokenModifiers.static,
                }
                return
            elseif name == 'close' then
                results[#results+1] = {
                    start      = source.start,
                    finish     = source.finish,
                    type       = define.TokenTypes.variable,
                    modifieres = define.TokenModifiers.abstract,
                }
                return
            end
        end
    end
    -- 7. 函数调用 | Function call
    if  source.parent.type == 'call'
    and source.parent.node == source then
        return
    end
    local isLocal = loc.parent ~= guide.getRoot(loc)
    -- 8. 其他 | Other
    results[#results+1] = {
        start      = source.start,
        finish     = source.finish,
        type       = define.TokenTypes.variable,
        modifieres = isLocal and define.TokenModifiers['local'] or nil,
    }
end
Care['setlocal'] = Care['getlocal']
Care['local'] = function (source, results) -- Local declaration, i.e. "local x", "local y = z", or "local function() end"
    if source[1] == '_ENV'
    or source[1] == 'self' then
        return
    end
    if source.parent and source.parent.type == 'funcargs' then
        results[#results+1] = {
            start      = source.start,
            finish     = source.finish,
            type       = define.TokenTypes.parameter,
            modifieres = define.TokenModifiers.declaration,
        }
        return
    end
    if source.value then
        local isFunction = false

        if isEnhanced then
            isFunction = source.value.type == 'function' or infer.hasType(source.value, 'function')
        else
            isFunction = source.value.type == 'function'
        end

        if isFunction then
            -- Function declaration, either a new one or an alias for another one
            results[#results+1] = {
                start      = source.start,
                finish     = source.finish,
                type       = define.TokenTypes['function'],
                modifieres = define.TokenModifiers.declaration,
            }
            return
        end
    end
    if source.value and source.value.type == 'table' and source.bindDocs then
        for _, doc in ipairs(source.bindDocs) do
            if doc.type == "doc.class" then
                -- Class declaration (explicit)
                results[#results+1] = {
                    start      = source.start,
                    finish     = source.finish,
                    type       = define.TokenTypes.class,
                    modifieres = define.TokenModifiers.declaration,
                }
                return
            end
        end
    end
    if source.attrs then
        for _, attr in ipairs(source.attrs) do
            local name = attr[1]
            if name == 'const' then
                results[#results+1] = {
                    start      = source.start,
                    finish     = source.finish,
                    type       = define.TokenTypes.variable,
                    modifieres = define.TokenModifiers.declaration | define.TokenModifiers.static,
                }
                return
            elseif name == 'close' then
                results[#results+1] = {
                    start      = source.start,
                    finish     = source.finish,
                    type       = define.TokenTypes.variable,
                    modifieres = define.TokenModifiers.declaration | define.TokenModifiers.abstract,
                }
                return
            end
        end
    end

    local isLocal = source.parent ~= guide.getRoot(source)
    local modifiers = define.TokenModifiers.declaration

    if isLocal then
        modifiers = modifiers | define.TokenModifiers['local']
    end

    results[#results+1] = {
        start      = source.start,
        finish     = source.finish,
        type       = define.TokenTypes.variable,
        modifieres = modifiers,
    }
end
Care['doc.return.name'] = function (source, results)
    results[#results+1] = {
        start  = source.start,
        finish = source.finish,
        type   = define.TokenTypes.parameter,
    }
end
Care['doc.tailcomment'] = function (source, results)
    results[#results+1] = {
        start  = source.start,
        finish = source.finish,
        type   = define.TokenTypes.comment,
    }
end
Care['doc.type.name'] = function (source, results)
    if source.typeGeneric then
        results[#results+1] = {
            start  = source.start,
            finish = source.finish,
            type   = define.TokenTypes.macro,
        }
    end
end

Care['nonstandardSymbol.comment'] = function (source, results)
    results[#results+1] = {
        start  = source.start,
        finish = source.finish,
        type   = define.TokenTypes.comment,
    }
end
Care['nonstandardSymbol.continue'] = function (source, results)
    results[#results+1] = {
        start  = source.start,
        finish = source.finish,
        type   = define.TokenTypes.keyword,
    }
end

local function buildTokens(uri, results)
    local tokens = {}
    local lastLine = 0
    local lastStartChar = 0
    for i, source in ipairs(results) do
        local startPos  = converter.packPosition(uri, source.start)
        local finishPos = converter.packPosition(uri, source.finish)
        local line      = startPos.line
        local startChar = startPos.character
        local deltaLine = line - lastLine
        local deltaStartChar
        if deltaLine == 0 then
            deltaStartChar = startChar - lastStartChar
        else
            deltaStartChar = startChar
        end
        lastLine = line
        lastStartChar = startChar
        -- see https://microsoft.github.io/language-server-protocol/specifications/specification-3-16/#textDocument_semanticTokens
        local len = i * 5 - 5
        tokens[len + 1] = deltaLine
        tokens[len + 2] = deltaStartChar
        tokens[len + 3] = finishPos.character - startPos.character -- length
        tokens[len + 4] = source.type
        tokens[len + 5] = source.modifieres or 0
    end
    return tokens
end

config.watch(function (key, value)
    if key == 'Lua.color.mode' then
        isEnhanced = value == 'SemanticEnhanced'
    end
end)

return function (uri, start, finish)
    local state = files.getState(uri)
    local text  = files.getText(uri)
    if not state then
        return nil
    end

    local results = {}
    guide.eachSourceBetween(state.ast, start, finish, function (source)
        local method = Care[source.type]
        if not method then
            return
        end
        method(source, results)
        await.delay()
    end)

    for _, comm in ipairs(state.comms) do
        if comm.type == 'comment.cshort' then
            results[#results+1] = {
                start  = comm.start,
                finish = comm.finish,
                type   = define.TokenTypes.comment,
            }
        end
    end

    table.sort(results, function (a, b)
        return a.start < b.start
    end)

    local tokens = buildTokens(uri, results)

    return tokens
end<|MERGE_RESOLUTION|>--- conflicted
+++ resolved
@@ -5,14 +5,11 @@
 local vm             = require 'vm'
 local util           = require 'utility'
 local guide          = require 'parser.guide'
-<<<<<<< HEAD
+local converter      = require 'proto.converter'
 local infer          = require 'core.infer'
 local config         = require 'config'
 
 local isEnhanced = config.get 'Lua.color.mode' == 'SemanticEnhanced'
-=======
-local converter      = require 'proto.converter'
->>>>>>> 1f0a2d0e
 
 local Care = {}
 Care['getglobal'] = function (source, results)
