--- conflicted
+++ resolved
@@ -3,11 +3,8 @@
 ## Unreleased
 <!-- Add all new changes here. They will be moved under a version at release -->
 * `FIX` Fixed an issue preventing to set the locale to Japanese
-<<<<<<< HEAD
 * `FIX` Preserve newlines between function comment and @see
-=======
 * `FIX` Accept storagePath option from client to resolve addon directory not found
->>>>>>> 5f373705
 
 ## 3.11.0
 * `NEW` Added support for Japanese locale
