local files  = require 'files'
local guide  = require 'parser.guide'
local config = require 'config'
local catch  = require 'catch'
local vm     = require 'vm'

rawset(_G, 'TEST', true)

local function getSource(pos)
    local state = files.getState(TESTURI)
    if not state then
        return
    end
    local result
    guide.eachSourceContain(state.ast, pos, function (source)
        if source.type == 'local'
        or source.type == 'getlocal'
        or source.type == 'setlocal'
        or source.type == 'setglobal'
        or source.type == 'getglobal'
        or source.type == 'field'
        or source.type == 'method'
        or source.type == 'function'
        or source.type == 'table'
        or source.type == 'doc.type.name' then
            result = source
        end
    end)
    return result
end

function TEST(wanted)
    return function (script)
        local newScript, catched = catch(script, '?')
        files.setText(TESTURI, newScript)
        local source = getSource(catched['?'][1][1])
        assert(source)
        local result = vm.getInfer(source):view(TESTURI)
        if wanted ~= result then
            vm.getInfer(source):view(TESTURI)
        end
        assert(wanted == result)
        files.remove(TESTURI)
    end
end

TEST 'string' [[
local <?var?> = '111'
]]

TEST 'boolean' [[
local <?var?> = true
]]

TEST 'integer' [[
local <?var?> = 1
]]

TEST 'number' [[
local <?var?> = 1.0
]]

TEST 'unknown' [[
local <?var?>
]]

TEST 'unknown' [[
local <?var?>
var = y
]]

TEST 'any' [[
function f(<?x?>)
    
end
]]

TEST 'any' [[
function f(<?x?>)
    x = 1
end
]]

TEST 'string' [[
local var = '111'
t.<?x?> = var
]]

TEST 'string' [[
local <?var?>
var = '111'
]]

TEST 'string' [[
local var
<?var?> = '111'
]]

TEST 'string' [[
local var
var = '111'
print(<?var?>)
]]

TEST 'function' [[
function <?xx?>()
end
]]

TEST 'function' [[
local function <?xx?>()
end
]]

TEST 'function' [[
local xx
<?xx?> = function ()
end
]]

TEST 'table' [[
local <?t?> = {}
]]

TEST 'unknown' [[
<?x?>()
]]

TEST 'boolean' [[
<?x?> = not y
]]

TEST 'integer' [[
<?x?> = #y
]]

TEST 'integer' [[
<?x?> = #'aaaa'
]]

TEST 'integer' [[
<?x?> = #{}
]]

TEST 'number' [[
<?x?> = - y
]]

TEST 'number' [[
<?x?> = - 1.0
]]

TEST 'integer' [[
<?x?> = ~ y
]]

TEST 'integer' [[
<?x?> = ~ 1
]]

TEST 'boolean' [[
<?x?> = 1 < 2
]]

TEST 'integer' [[
local a = true
local b = 1
<?x?> = a and b
]]

TEST 'integer' [[
local a = false
local b = 1
<?x?> = a or b
]]

TEST 'boolean' [[
<?x?> = a == b
]]

TEST 'unknown' [[
<?x?> = a << b
]]

TEST 'integer' [[
<?x?> = 1 << 2
]]

TEST 'unknown' [[
<?x?> = a .. b
]]

TEST 'string' [[
<?x?> = 'a' .. 'b'
]]

TEST 'string' [[
<?x?> = 'a' .. 1
]]

TEST 'string' [[
<?x?> = 'a' .. 1.0
]]

TEST 'unknown' [[
<?x?> = a + b
]]

TEST 'number' [[
<?x?> = 1 + 2.0
]]

TEST 'integer' [[
<?x?> = 1 + 2
]]

TEST 'integer' [[
---@type integer
local a

<?x?> = - a
]]

TEST 'number' [[
local a

<?x?> = - a
]]

TEST 'unknown' [[
<?x?> = 1 + X
]]

TEST 'unknown' [[
<?x?> = 1.0 + X
]]

TEST 'tablelib' [[
---@class tablelib
table = {}

<?table?>()
]]

TEST 'X' [[
---@class X

---@type X
local <?x?>
]]

TEST 'X' [[
---@class X<T>

---@type X
local <?x?>
]]

TEST 'X<string>' [[
---@class X<T>

---@type X<string>
local <?x?>
]]

TEST 'string' [[
_VERSION = 'Lua 5.4'

<?x?> = _VERSION
]]

TEST 'function' [[
---@class stringlib
local string

string.xxx = function () end

return ('x').<?xxx?>
]]

TEST 'function' [[
---@class stringlib
String = {}

String.xxx = function () end

return ('x').<?xxx?>
]]

TEST 'function' [[
---@class stringlib
local string

string.xxx = function () end

<?x?> = ('x').xxx
]]

TEST 'function' [[
---@class stringlib
local string

string.xxx = function () end

_VERSION = 'Lua 5.4'

<?x?> = _VERSION.xxx
]]

TEST 'table' [[
---@type table
local <?t?>
]]

TEST 'table' [[
<?x?> = setmetatable({})
]]

TEST 'integer' [[
local function x()
    return 1
end
<?y?> = x()
]]

TEST 'integer|nil' [[
local function x()
    return 1
    return nil
end
<?y?> = x()
]]

TEST 'unknown|nil' [[
local function x()
    return a
    return nil
end
<?y?> = x()
]]

TEST 'unknown|nil' [[
local function x()
    return nil
    return f()
end
<?y?> = x()
]]

TEST 'unknown|nil' [[
local function x()
    return nil
    return f()
end
_, <?y?> = x()
]]

TEST 'integer' [[
local function x()
    return 1
end
_, <?y?> = pcall(x)
]]

TEST 'integer' [[
function x()
    return 1
end
_, <?y?> = pcall(x)
]]

TEST 'integer' [[
local function x()
    return 1
end
_, <?y?> = xpcall(x)
]]

TEST 'A' [[
---@class A

---@return A
local function f2() end

local function f()
    return f2()
end

local <?x?> = f()
]]

-- 不根据调用者的输入参数来推测
--TEST 'number' [[
--local function x(a)
--    return <?a?>
--end
--x(1)
--]]

--TEST 'table' [[
--setmetatable(<?b?>)
--]]

-- 不根据对方函数内的使用情况来推测
TEST 'unknown' [[
local function x(a)
    _ = a + 1
end
local b
x(<?b?>)
]]

TEST 'unknown' [[
local function x(a, ...)
    local _, <?b?>, _ = ...
end
x(nil, 'xx', 1, true)
]]

-- 引用不跨越参数
TEST 'unknown' [[
local function x(a, ...)
    return true, 'ss', ...
end
local _, _, _, <?b?>, _ = x(nil, true, 1, 'yy')
]]

TEST 'unknown' [[
local <?x?> = next()
]]

TEST 'unknown' [[
local a, b
function a()
    return b()
end
function b()
    return a()
end
local <?x?> = a()
]]

TEST 'class' [[
---@class class
local <?x?>
]]

TEST 'string' [[
---@class string

---@type string
local <?x?>
]]

TEST '1' [[
---@type 1
local <?v?>
]]

TEST 'string[]' [[
---@class string

---@type string[]
local <?x?>
]]

TEST 'string|table' [[
---@class string
---@class table

---@type string | table
local <?x?>
]]

TEST [['enum1'|'enum2']] [[
---@type 'enum1' | 'enum2'
local <?x?>
]]

TEST [["enum1"|"enum2"]] [[
---@type "enum1" | "enum2"
local <?x?>
]]

config.set(nil, 'Lua.hover.expandAlias', false)
TEST 'A' [[
---@alias A 'enum1' | 'enum2'

---@type A
local <?x?>
]]

TEST 'A' [[
---@alias A 'enum1' | 'enum2' | A

---@type A
local <?x?>
]]

TEST 'A' [[
---@alias A 'enum1' | 'enum2' | B

---@type A
local <?x?>
]]
config.set(nil, 'Lua.hover.expandAlias', true)
TEST [['enum1'|'enum2']] [[
---@alias A 'enum1' | 'enum2'

---@type A
local <?x?>
]]

TEST [['enum1'|'enum2']] [[
---@alias A 'enum1' | 'enum2' | A

---@type A
local <?x?>
]]

TEST [['enum1'|'enum2'|B]] [[
---@alias A 'enum1' | 'enum2' | B

---@type A
local <?x?>
]]

TEST '1|true' [[
---@alias A 1 | true

---@type A
local <?x?>
]]

TEST 'fun()' [[
---@type fun()
local <?x?>
]]

TEST 'fun(a: string, b: any, ...any)' [[
---@type fun(a: string, b, ...)
local <?x?>
]]

TEST 'fun(a: string, b: any, c?: boolean, ...any):c, d?, ...unknown' [[
---@type fun(a: string, b, c?: boolean, ...):c, d?, ...
local <?x?>
]]

TEST '{ [string]: string }' [[
---@type { [string]: string }
local <?x?>
]]

TEST 'table<string, number>' [[
---@class string
---@class number

---@type table<string, number>
local <?x?>
]]

TEST 'A<string, number>' [[
---@class A

---@type A<string, number>
local <?x?>
]]

TEST 'string' [[
---@class string

---@type string[]
local x
local <?y?> = x[1]
]]

TEST 'string' [[
---@class string

---@return string[]
local function f() end
local x = f()
local <?y?> = x[1]
]]

TEST 'table' [[
local t = {}
local <?v?> = setmetatable(t)
]]

TEST 'CCC' [[
---@class CCC

---@type table<string, CCC>
local t = {}

print(t.<?a?>)
]]

TEST [['aaa'|'bbb']] [[
---@type table<string, 'aaa'|'bbb'>
local t = {}

print(t.<?a?>)
]]

TEST 'integer' [[
---@generic K
---@type fun(a?: K):K
local f

local <?n?> = f(1)
]]

TEST 'unknown' [[
---@generic K
---@type fun(a?: K):K
local f

local <?n?> = f(nil)
]]

TEST 'unknown' [[
---@generic K
---@type fun(a: K|integer):K
local f

local <?n?> = f(1)
]]

TEST 'integer' [[
---@class integer

---@generic T: table, V
---@param t T
---@return fun(table: V[], i?: integer):integer, V
---@return T
---@return integer i
local function ipairs() end

for <?i?> in ipairs() do
end
]]

TEST 'table<string, boolean>' [[
---@generic K, V
---@param t table<K, V>
---@return K
---@return V
local function next(t) end

---@type table<string, boolean>
local t
local k, v = next(<?t?>)
]]

TEST 'string' [[
---@class string

---@generic KK, VV
---@param t table<KK, VV>
---@return KK
---@return VV
local function next(t) end

---@type table<string, boolean>
local t
local <?k?>, v = next(t)
]]

TEST 'boolean' [[
---@class boolean

---@generic K, V
---@param t table<K, V>
---@return K
---@return V
local function next(t) end

---@type table<string, boolean>
local t
local k, <?v?> = next(t)
]]

TEST 'boolean' [[
---@generic K
---@type fun(arg: K):K
local f

local <?r?> = f(true)
]]

TEST 'string' [[
---@class string

---@generic K, V
---@type fun(arg: table<K, V>):K, V
local f

---@type table<string, boolean>
local t

local <?k?>, v = f(t)
]]

TEST 'boolean' [[
---@class boolean

---@generic K, V
---@type fun(arg: table<K, V>):K, V
local f

---@type table<string, boolean>
local t

local k, <?v?> = f(t)
]]

TEST 'fun()' [[
---@return fun()
local function f() end

local <?r?> = f()
]]

TEST 'table<string, boolean>' [[
---@return table<string, boolean>
local function f() end

local <?r?> = f()
]]

TEST 'string' [[
---@class string

---@generic K, V
---@return fun(arg: table<K, V>):K, V
local function f() end

local f2 = f()

---@type table<string, boolean>
local t

local <?k?>, v = f2(t)
]]

TEST 'fun(a: <V>):integer, <V>' [[
---@generic K, V
---@param a K
---@return fun(a: V):K, V
local function f(a) end

local <?f2?> = f(1)
]]

TEST 'integer' [[
---@generic K, V
---@param a K
---@return fun(a: V):K, V
local function f(a) end

local f2 = f(1)
local <?i?>, v = f2(true)
]]

TEST 'boolean' [[
---@generic K, V
---@param a K
---@return fun(a: V):K, V
local function f(a) end

local f2 = f(1)
local i, <?v?> = f2(true)
]]

TEST 'fun(table: table<<K>, <V>>, index?: <K>):<K>, <V>' [[
---@generic T: table, K, V
---@param t T
---@return fun(table: table<K, V>, index?: K):K, V
---@return T
---@return nil
local function pairs(t) end

local <?next?> = pairs(dummy)
]]

TEST 'string' [[
---@generic T: table, K, V
---@param t T
---@return fun(table: table<K, V>, index?: K):K, V
---@return T
---@return nil
local function pairs(t) end

local next = pairs(dummy)

---@type table<string, boolean>
local t
local <?k?>, v = next(t)
]]

TEST 'boolean' [[
---@generic T: table, K, V
---@param t T
---@return fun(table: table<K, V>, index?: K):K, V
---@return T
---@return nil
local function pairs(t) end

local next = pairs(dummy)

---@type table<string, boolean>
local t
local k, <?v?> = next(t)
]]

TEST 'string' [[
---@generic T: table, K, V
---@param t T
---@return fun(table: table<K, V>, index?: K):K, V
---@return T
---@return nil
local function pairs(t) end

local next = pairs(dummy)

---@type table<string, boolean>
local t
local <?k?>, v = next(t, nil)
]]

TEST 'boolean' [[
---@generic T: table, K, V
---@param t T
---@return fun(table: table<K, V>, index?: K):K, V
---@return T
---@return nil
local function pairs(t) end

local next = pairs(dummy)

---@type table<string, boolean>
local t
local k, <?v?> = next(t, nil)
]]

TEST 'string' [[
---@generic T: table, K, V
---@param t T
---@return fun(table: table<K, V>, index?: K):K, V
---@return T
---@return nil
local function pairs(t) end

local next = pairs(dummy)

---@type table<string, boolean>
local t

for <?k?>, v in next, t do
end
]]

TEST 'boolean' [[
---@class boolean

---@generic T: table, K, V
---@param t T
---@return fun(table: table<K, V>, index?: K):K, V
---@return T
local function pairs(t) end

local f = pairs(t)

---@type table<string, boolean>
local t

for k, <?v?> in f, t do
end
]]

TEST 'string' [[
---@generic T: table, K, V
---@param t T
---@return fun(table: table<K, V>, index?: K):K, V
---@return T
local function pairs(t) end

---@type table<string, boolean>
local t

for <?k?>, v in pairs(t) do
end
]]

TEST 'boolean' [[
---@generic T: table, K, V
---@param t T
---@return fun(table: table<K, V>, index: K):K, V
---@return T
---@return nil
local function pairs(t) end

---@type table<string, boolean>
local t

for k, <?v?> in pairs(t) do
end
]]

TEST 'boolean' [[
---@generic T: table, V
---@param t T
---@return fun(table: V[], i?: integer):integer, V
---@return T
---@return integer i
local function ipairs(t) end

---@type boolean[]
local t

for _, <?v?> in ipairs(t) do
end
]]

TEST 'boolean' [[
---@generic T: table, V
---@param t T
---@return fun(table: V[], i?: integer):integer, V
---@return T
---@return integer i
local function ipairs(t) end

---@type table<integer, boolean>
local t

for _, <?v?> in ipairs(t) do
end
]]

TEST 'boolean' [[
---@generic T: table, V
---@param t T
---@return fun(table: V[], i?: integer):integer, V
---@return T
---@return integer i
local function ipairs(t) end

---@class MyClass
---@field [integer] boolean
local t

for _, <?v?> in ipairs(t) do
end
]]

TEST 'boolean' [[
---@generic T: table, K, V
---@param t T
---@return fun(table: table<K, V>, index: K):K, V
---@return T
---@return nil
local function pairs(t) end

---@type boolean[]
local t

for k, <?v?> in pairs(t) do
end
]]

TEST 'integer' [[
---@generic T: table, K, V
---@param t T
---@return fun(table: table<K, V>, index?: K):K, V
---@return T
local function pairs(t) end

---@type boolean[]
local t

for <?k?>, v in pairs(t) do
end
]]

TEST 'E' [[
---@class A
---@class B: A
---@class C: B
---@class D: C

---@class E: D
local m

function m:f()
    return <?self?>
end
]]

TEST 'Cls' [[
---@class Cls
local Cls = {}

---@generic T
---@param self T
---@return T
function Cls.new(self) return self end

local <?test?> = Cls:new()
]]

TEST 'Cls' [[
---@class Cls
local Cls = {}

---@generic T
---@param self T
---@return T
function Cls:new() return self end

local <?test?> = Cls:new()
]]

TEST 'Cls' [[
---@class Cls
local Cls = {}

---@generic T
---@param self T
---@return T
function Cls.new(self) return self end

local <?test?> = Cls.new(Cls)
]]

TEST 'Cls' [[
---@class Cls
local Cls = {}

---@generic T
---@param self T
---@return T
function Cls:new() return self end

local <?test?> = Cls.new(Cls)
]]

TEST 'Rct' [[
---@class Obj
local Obj = {}

---@generic T
---@param self T
---@return T
function Obj.new(self) return self end


---@class Pnt:Obj
local Pnt = {x = 0, y = 0}


---@class Rct:Pnt
local Rct = {w = 0, h = 0}


local <?test?> = Rct.new(Rct)

-- local test = Rct:new()

return test
]]

TEST 'function' [[
string.gsub():gsub():<?gsub?>()
]]

config.set(nil, 'Lua.hover.enumsLimit', 5)
TEST [['a'|'b'|'c'|'d'|'e'...(+5)]] [[
---@type 'a'|'b'|'c'|'d'|'e'|'f'|'g'|'h'|'i'|'j'
local <?t?>
]]

config.set(nil, 'Lua.hover.enumsLimit', 1)
TEST [['a'...(+9)]] [[
---@type 'a'|'b'|'c'|'d'|'e'|'f'|'g'|'h'|'i'|'j'
local <?t?>
]]

config.set(nil, 'Lua.hover.enumsLimit', 0)
TEST '...(+10)' [[
---@type 'a'|'b'|'c'|'d'|'e'|'f'|'g'|'h'|'i'|'j'
local <?t?>
]]

config.set(nil, 'Lua.hover.enumsLimit', 5)

TEST 'string|fun():string' [[
---@type string | fun(): string
local <?t?>
]]

TEST 'string' [[
local valids = {
    ['Lua 5.1'] = false,
    ['Lua 5.2'] = false,
    ['Lua 5.3'] = false,
    ['Lua 5.4'] = false,
    ['LuaJIT']  = false,
}

for <?k?>, v in pairs(valids) do
end
]]

TEST 'boolean' [[
local valids = {
    ['Lua 5.1'] = false,
    ['Lua 5.2'] = false,
    ['Lua 5.3'] = false,
    ['Lua 5.4'] = false,
    ['LuaJIT']  = false,
}

for k, <?v?> in pairs(valids) do
end
]]

TEST 'string' [[
local t = {
    a = 1,
    b = 1,
}

for <?k?>, v in pairs(t) do
end
]]

TEST 'integer' [[
local t = {'a', 'b'}

for <?k?>, v in pairs(t) do
end
]]

TEST 'string' [[
local t = {'a', 'b'}

for k, <?v?> in pairs(t) do
end
]]

TEST 'fun():number, boolean' [[
---@type fun():number, boolean
local <?t?>
]]


TEST 'fun(value: Class)' [[
---@class Class

---@param callback fun(value: Class)
function work(callback)
end

work(<?function?> (value)
end)
]]

TEST 'Class' [[
---@class Class

---@param callback fun(value: Class)
function work(callback)
end

work(function (<?value?>)
end)
]]

TEST 'fun(value: Class)' [[
---@class Class

---@param callback fun(value: Class)
function work(callback)
end

pcall(work, <?function?> (value)
end)
]]

TEST 'Class' [[
---@class Class

---@param callback fun(value: Class)
function work(callback)
end

xpcall(work, debug.traceback, function (<?value?>)
end)
]]

TEST 'string' [[
---@generic T
---@param x T
---@return { x: T }
local function f(x) end

local t = f('')

print(t.<?x?>)
]]

TEST 'string' [[
---@generic T
---@param t T[]
---@param callback fun(v: T)
local function f(t, callback) end

---@type string[]
local t

f(t, function (<?v?>) end)
]]

TEST 'unknown' [[
---@generic T
---@param t T[]
---@param callback fun(v: T)
local function f(t, callback) end

local t = {}

f(t, function (<?v?>) end)
]]

TEST 'table' [[
local <?t?> = setmetatable({}, { __index = function () end })
]]

TEST 'player' [[
---@class player
local t

<?t?>:getOwner()
]]

TEST 'string[][]' [[
---@type string[][]
local <?t?>
]]

TEST 'table' [[
---@type {}[]
local t

local <?v?> = t[1]
]]

TEST 'string' [[
---@type string[][]
local v = {}

for _, a in ipairs(v) do
    for i, <?b?> in ipairs(a) do
    end
end
]]

--TEST 'number' [[
-----@param x number
--local f
--
--f = function (<?x?>) end
--]]

TEST 'fun(i: integer)' [[
--- @class Emit
--- @field on fun(eventName: string, cb: function)
--- @field on fun(eventName: 'died', cb: fun(i: integer))
--- @field on fun(eventName: 'won', cb: fun(s: string))
local emit = {}

emit.on("died", <?function?> (i)
end)
]]

TEST 'integer' [[
--- @class Emit
--- @field on fun(eventName: string, cb: function)
--- @field on fun(eventName: 'died', cb: fun(i: integer))
--- @field on fun(eventName: 'won', cb: fun(s: string))
local emit = {}

emit.on("died", function (<?i?>)
end)
]]

TEST 'integer' [[
--- @class Emit
--- @field on fun(self: Emit, eventName: string, cb: function)
--- @field on fun(self: Emit, eventName: 'died', cb: fun(i: integer))
--- @field on fun(self: Emit, eventName: 'won', cb: fun(s: string))
local emit = {}

emit:on("died", function (<?i?>)
end)
]]

TEST 'integer' [[
--- @class Emit
--- @field on fun(self: Emit, eventName: string, cb: function)
--- @field on fun(self: Emit, eventName: '"died"', cb: fun(i: integer))
--- @field on fun(self: Emit, eventName: '"won"', cb: fun(s: string))
local emit = {}

emit.on(self, "died", function (<?i?>)
end)
]]

TEST '👍' [[
---@class 👍
local <?x?>
]]

TEST 'integer' [[
---@type boolean
local x

<?x?> = 1
]]

TEST 'integer' [[
---@class Class
local x

<?x?> = 1
]]

TEST 'unknown' [[
---@return number
local function f(x)
    local <?y?> = x()
end
]]

TEST 'unknown' [[
local mt

---@return number
function mt:f() end

local <?v?> = mt()
]]

TEST 'unknown' [[
local <?mt?>

---@class X
function mt:f(x) end
]]

TEST 'any' [[
local mt

---@class X
function mt:f(<?x?>) end
]]

TEST 'unknown' [[
local <?mt?>

---@type number
function mt:f(x) end
]]

TEST 'any' [[
local mt

---@type number
function mt:f(<?x?>) end
]]

TEST 'Test' [[
---@class Test
_G.<?Test?> = {}
]]

TEST 'integer' [[
local mt = {}

---@param callback fun(i: integer)
function mt:loop(callback) end

mt:loop(function (<?i?>)
    
end)
]]

TEST 'C' [[
---@class D
---@field y integer # D comment

---@class C
---@field x integer # C comment
---@field d D

---@param c C
local function f(c) end

f <?{?>
    x = ,
}
]]

TEST 'integer' [[
---@class D
---@field y integer # D comment

---@class C
---@field x integer # C comment
---@field d D

---@param c C
local function f(c) end

f {
    <?x?> = ,
}
]]

TEST 'integer' [[
---@class D
---@field y integer # D comment

---@class C
---@field x integer # C comment
---@field d D

---@param c C
local function f(c) end

f {
    d = {
        <?y?> = ,
    }
}
]]

TEST 'integer' [[
for <?i?> = a, b, c do end
]]

TEST 'number' [[
---@param x number
function F(<?x?>) end

---@param x boolean
function F(x) end
]]

TEST 'B' [[
---@class A
local A

---@return A
function A:x() end

---@class B: A
local B

---@return B
function B:x() end

---@type B
local t

local <?v?> = t.x()
]]

TEST 'function' [[
---@overload fun()
function <?f?>() end
]]

TEST 'integer' [[
---@type table<string, integer>
local t

t.<?a?>
]]

TEST '"a"|"b"|"c"' [[
---@type table<string, "a"|"b"|"c">
local t

t.<?a?>
]]

TEST 'integer' [[
---@class A
---@field x integer

---@type A
local t
t.<?x?>
]]

TEST 'boolean' [[
local <?var?> = true
var = 1
var = 1.0
]]

TEST 'unknown' [[
---@return ...
local function f() end

local <?x?> = f()
]]

TEST 'unknown' [[
---@return ...
local function f() end

local _, <?x?> = f()
]]

TEST 'unknown' [[
local t = {
    x = 1,
    y = 2,
}

local <?x?> = t[#t]
]]

TEST 'string' [[
local t = {
    x   = 1,
    [1] = 'x',
}

local <?x?> = t[#t]
]]

TEST 'string' [[
local t = { 'x' }

local <?x?> = t[#t]
]]

TEST '(string|integer)[]' [[
---@type (string|integer)[]
local <?x?>
]]

TEST 'boolean' [[
---@type table<string, boolean>
local t

---@alias uri string

---@type string
local uri

local <?v?> = t[uri]
]]

TEST 'A' [[
---@class A
G = {}

<?G?>:A()
]]

TEST 'A' [[
---@type A
local <?x?> = nil
]]

TEST 'A' [[
---@class A
---@field b B
local mt

function mt:f()
    self.b:x()
    print(<?self?>)
end
]]

TEST 'string?' [[
---@return string?
local function f() end

local <?x?> = f()
]]

TEST 'AA' [[
---@class AA
---@overload fun():AA
local AAA


local <?x?> = AAA()
]]

TEST 'AA' [[
---@class AA
---@overload fun():AA
AAA = {}


local <?x?> = AAA()
]]

TEST 'string' [[
local <?x?>
x = '1'
x = 1
]]

TEST 'string' [[
local x
<?x?> = '1'
x = 1
]]

TEST 'integer' [[
local x
x = '1'
<?x?> = 1
]]

TEST 'unknown' [[
local x
print(<?x?>)
x = '1'
x = 1
]]

TEST 'string' [[
local x
x = '1'
print(<?x?>)
x = 1
]]

TEST 'integer' [[
local x
x = '1'
x = 1
print(<?x?>)
]]

TEST 'unknown' [[
local x

function A()
    print(<?x?>)
end
]]

TEST 'string' [[
local x

function A()
    print(<?x?>)
end

x = '1'
x = 1
]]

TEST 'string' [[
local x

x = '1'

function A()
    print(<?x?>)
end

x = 1
]]

TEST 'integer' [[
local x

x = '1'
x = 1

function A()
    print(<?x?>)
end

]]

TEST 'boolean' [[
local x

function A()
    x = true
    print(<?x?>)
end

x = '1'
x = 1
]]

TEST 'unknown' [[
local x

function A()
    x = true
end

print(<?x?>)
x = '1'
x = 1
]]

TEST 'boolean' [[
local x

function A()
    x = true
    function B()
        print(<?x?>)
    end
end

x = '1'
x = 1
]]

TEST 'table' [[
local x

function A()
    x = true
    function B()
        x = {}
        print(<?x?>)
    end
end

x = '1'
x = 1
]]

TEST 'boolean' [[
local x

function A()
    x = true
    function B()
        x = {}
    end
    print(<?x?>)
end

x = '1'
x = 1
]]

TEST 'unknown' [[
local x

function A()
    x = true
    function B()
        x = {}
    end
end

function C()
    print(<?x?>)
end

x = '1'
x = 1
]]

TEST 'integer' [[
local x
x = true
do
    x = 1
end
print(<?x?>)
]]

TEST 'boolean' [[
local x
x = true
function XX()
    do
        x = 1
    end
end
print(<?x?>)
]]

TEST 'integer?' [[
---@type integer?
local <?x?>
]]

TEST 'integer?' [[
---@type integer?
local x

if <?x?> then
    print(x)
end
]]
--[[
context 0 integer?

save copy 'block'
save copy 'out'
push 'block'
get
push copy
truthy
falsy ref 'out'
get
save HEAD 'final'
push 'out'

push copy HEAD
merge 'final'
]]

TEST 'integer' [[
---@type integer?
local x

if x then
    print(<?x?>)
end
]]

TEST 'integer?' [[
---@type integer?
local x

if x then
    print(x)
end

print(<?x?>)
]]

TEST 'nil' [[
---@type integer?
local x

if not x then
    print(<?x?>)
end

print(x)
]]

TEST 'integer' [[
---@type integer?
local x

if not x then
    x = 1
end

print(<?x?>)
]]

TEST 'integer' [[
---@type integer?
local x

if not x then
    return
end

print(<?x?>)
]]

TEST 'integer' [[
---@type integer?
local x

if xxx and x then
    print(<?x?>)
end
]]

TEST 'unknown' [[
---@type integer?
local x

if not x and x then
    print(<?x?>)
end
]]

TEST 'integer' [[
---@type integer?
local x

if x and not mark[x] then
    print(<?x?>)
end
]]

TEST 'integer?' [[
---@type integer?
local x

if xxx and x then
end

print(<?x?>)
]]

TEST 'integer?' [[
---@type integer?
local x

if xxx and x then
    return
end

print(<?x?>)
]]

TEST 'integer' [[
---@type integer?
local x

if x ~= nil then
    print(<?x?>)
end

print(x)
]]

TEST 'integer|nil' [[
---@type integer?
local x

if x ~= nil then
    print(x)
end

print(<?x?>)
]]

TEST 'nil' [[
---@type integer?
local x

if x == nil then
    print(<?x?>)
end

print(x)
]]

TEST 'integer|nil' [[
---@type integer?
local x

if x == nil then
    print(x)
end

print(<?x?>)
]]

TEST 'integer' [[
---@type integer?
local x

<?x?> = x or 1
]]

TEST 'integer' [[
---@type integer?
local x

<?x?> = x or y
]]

TEST 'integer' [[
---@type integer?
local x

if not x then
    return
end

print(<?x?>)
]]

TEST 'integer' [[
---@type integer?
local x

if not x then
    goto ANYWHERE
end

print(<?x?>)
]]

TEST 'integer' [=[
local x

print(<?x?>--[[@as integer]])
]=]

TEST 'integer' [=[
print(<?io?>--[[@as integer]])
]=]

TEST 'integer' [=[
print(io.<?open?>--[[@as integer]])
]=]

TEST 'integer' [=[
local <?x?> = io['open']--[[@as integer]])
]=]

TEST 'integer' [=[
local <?x?> = 1 + 1--[[@as integer]])
]=]

TEST 'integer' [=[
local <?x?> = not 1--[[@as integer]])
]=]

TEST 'integer' [=[
local <?x?> = ()--[[@as integer]])
]=]

TEST 'integer?' [[
---@param x? integer
local function f(<?x?>)

end
]]

TEST 'integer' [[
local x = 1
x = <?x?>
]]

TEST 'integer?' [[
---@class A
---@field x? integer
local t

t.<?x?>
]]

TEST 'integer?' [[
---@type { x?: integer }
local t

t.<?x?>
]]

TEST 'boolean' [[
---@class A
---@field [integer] boolean
local t

local <?x?> = t[1]
]]

TEST 'unknown' [[
local <?x?> = y and z
]]

TEST 'integer' [[
---@type integer?
local x

assert(x)

print(<?x?>)
]]

TEST 'integer' [[
---@type integer?
local x

assert(x ~= nil)

print(<?x?>)
]]

TEST 'integer' [[
---@type integer | nil
local x

assert(x)

print(<?x?>)
]]

TEST 'integer' [[
---@type integer | nil
local x

assert(x ~= nil)

print(<?x?>)
]]

TEST 'integer' [[
local x

assert(x == 1)

print(<?x?>)
]]

TEST 'integer' [[
---@type integer?
local x

if x and <?x?>.y then
end
]]

TEST 'integer?' [[
---@type integer?
local x

if x and x.y then
end

print(<?x?>)
]]

TEST 'integer?' [[
---@type integer?
local x

if x and x.y then
    return
end

print(<?x?>)
]]

TEST 'integer' [[
---@type integer?
local x

if not x or <?x?>.y then
end
]]

TEST 'integer?' [[
---@type integer?
local x

if not x or x.y then
    print(<?x?>)
end
]]

TEST 'integer?' [[
---@type integer?
local x

if x or x.y then
    print(<?x?>)
end
]]

TEST 'integer?' [[
---@type integer?
local x

if x.y or x then
    print(<?x?>)
end
]]

TEST 'integer?' [[
---@type integer?
local x

if x.y or not x then
    print(<?x?>)
end
]]

TEST 'integer' [[
---@type integer?
local x

if not x or not y then
    return
end

print(<?x?>)
]]

TEST 'integer' [[
---@type integer?
local x

if not y or not x then
    return
end

print(<?x?>)
]]

TEST 'integer' [[
---@type integer?
local x

while true do
    if not x then
        break
    end
    print(<?x?>)
end
]]

TEST 'integer?' [[
---@type integer?
local x

while true do
    if not x then
        break
    end
end

print(<?x?>)
]]

TEST 'integer' [[
---@type integer?
local x

while x do
    print(<?x?>)
end
]]

TEST 'integer' [[
---@type fun():integer?
local iter

for <?x?> in iter do
end
]]

TEST 'integer' [[
local x

---@type integer
<?x?> = XXX
]]

TEST 'unknown' [[
for _ = 1, 999 do
    local <?x?>
end
]]

TEST 'integer' [[
local x

---@cast x integer

print(<?x?>)
]]

TEST 'unknown' [[
local x

---@cast x integer

local x
print(<?x?>)
]]

TEST 'unknown' [[
local x

if true then
    local x
    ---@cast x integer
    print(x)
end

print(<?x?>)
]]

TEST 'boolean|integer' [[
local x = 1

---@cast x +boolean

print(<?x?>)
]]

TEST 'boolean' [[
---@type integer|boolean
local x

---@cast x -integer

print(<?x?>)
]]

TEST 'boolean?' [[
---@type boolean
local x

---@cast x +?

print(<?x?>)
]]

TEST 'boolean' [[
---@type boolean?
local x

---@cast x -?

print(<?x?>)
]]

TEST 'nil' [[
---@type string?
local x

if x then
    return
else
    print(<?x?>)
end

print(x)
]]

TEST 'string' [[
---@type string?
local x

if not x then
    return
else
    print(<?x?>)
end

print(x)
]]

TEST 'string' [[
---@type string?
local x

if not x then
    return
else
    print(x)
end

print(<?x?>)
]]

TEST 'true' [[
---@type boolean | nil
local x

if not x then
    return
end

print(<?x?>)
]]

TEST 'true' [[
---@type boolean
local t

if t then
    print(<?t?>)
    return
end

print(t)
]]

TEST 'false' [[
---@type boolean
local t

if t then
    print(t)
    return
end

print(<?t?>)
]]

TEST 'nil' [[
---@type integer?
local t

if t then
else
    print(<?t?>)
end

print(t)
]]

TEST 'table' [[
local function f()
    if x then
        return y
    end
    return {}
end

local <?z?> = f()
]]

TEST 'integer|table' [[
local function returnI()
    return 1
end

local function f()
    if x then
        return returnI()
    end
    return {}
end

local <?z?> = f()
]]

TEST 'number' [[
for _ in _ do
    ---@type number
    local <?x?>
end
]]

TEST 'unknown' [[
for _ in _ do
    ---@param x number
    local <?x?>
end
]]

TEST 'unknown' [[
---@type number
for <?x?> in _ do
end
]]

TEST 'number' [[
---@param x number
for <?x?> in _ do
end
]]

TEST 'table' [[
---@alias tp table

---@type tp
local <?x?>
]]

TEST '{ name: boolean }' [[
---@alias tp {name: boolean}

---@type tp
local <?x?>
]]

TEST 'boolean|{ name: boolean }' [[
---@alias tp boolean | {name: boolean}

---@type tp
local <?x?>
]]

TEST '`1`|`true`' [[
---@type `1` | `true`
local <?x?>
]]

TEST 'function' [[
local x

function x() end

print(<?x?>)
]]

TEST 'unknown' [[
local x

if x.field == 'haha' then
    print(<?x?>)
end
]]

TEST 'string' [[
---@type string?
local t

if not t or xxx then
    return
end

print(<?t?>)
]]

TEST 'table' [[
---@type table|nil
local t

return function ()
    if not t then
        return
    end
    
    print(<?t?>)
end
]]

TEST 'table' [[
---@type table|nil
local t

f(function ()
    if not t then
        return
    end
    
    print(<?t?>)
end)
]]

TEST 'table' [[
---@type table?
local t

t = t or {}

print(<?t?>)
]]

TEST 'unknown|nil' [[
local x

if x == nil then
end

print(<?x?>)
]]

TEST 'table<xxx, true>' [[
---@alias xxx table<xxx, true>

---@type xxx
local <?t?>
]]

TEST 'xxx[][]' [[
---@alias xxx xxx[]

---@type xxx
local <?t?>
]]

TEST 'fun(x: fun(x: xxx))' [[
---@alias xxx fun(x: xxx)

---@type xxx
local <?t?>
]]

TEST 'table' [[
---@type table|nil
local t

while t do
    print(<?t?>)
end
]]

TEST 'table|nil' [[
---@type table|nil
local t

while <?t?> do
    print(t)
end
]]

TEST 'table' [[
---@type table|nil
local t

while t ~= nil do
    print(<?t?>)
end
]]

TEST 'table|nil' [[
---@type table|nil
local t

while <?t?> ~= nil do
    print(t)
end
]]

TEST 'integer' [[
---@type integer?
local n

if not n then
    error('n is nil')
end

print(<?n?>)
]]

TEST 'integer' [[
---@type integer?
local n

if not n then
    os.exit()
end

print(<?n?>)
]]

TEST 'table' [[
---@type table?
local n

print((n and <?n?>.x))
]]

TEST 'table' [[
---@type table?
local n

n = n and <?n?>.x or 1
]]

TEST 'table' [[
---@type table?
local n

n = ff[n and <?n?>.x]
]]

TEST 'integer' [[
local x

if type(x) == 'integer' then
    print(<?x?>)
end
]]

TEST 'boolean|integer' [[
local x

if type(x) == 'integer'
or type(x) == 'boolean' then
    print(<?x?>)
end
]]

TEST 'fun()' [[
---@type fun()?
local x

if type(x) == 'function' then
    print(<?x?>)
end
]]

TEST 'function' [[
local x

if type(x) == 'function' then
    print(<?x?>)
end
]]

TEST 'integer' [[
local x
local tp = type(x)

if tp == 'integer' then
    print(<?x?>)
end
]]

TEST 'integer' [[
---@type integer?
local x

if (x == nil) then
else
    print(<?x?>)
end
]]

TEST 'B' [[
---@class A
---@class B

---@type A
local x

---@type B
x = call(x)

print(<?x?>)
]]

TEST 'nil' [[
local function f()
end

local <?x?> = f()
]]

TEST 'integer[]' [[
---@type integer[]
local x
if not x then
    return
end

print(<?x?>)
]]

TEST 'unknown' [[
---@type string[]
local t

local <?x?> = t.x
]]

TEST 'integer|unknown' [[
local function f()
    return GG
end

local t

t.x = 1
t.x = f()

print(t.<?x?>)
]]

TEST 'integer' [[
local function f()
    if X then
        return X
    else
        return 1
    end
end

local <?n?> = f()
]]

TEST 'unknown' [[
local function f()
    return t[k]
end

local <?n?> = f()
]]

TEST 'integer|nil' [[
local function f()
    if x then
        return
    else
        return 1
    end
end

local <?n?> = f()
]]

TEST 'integer' [[
---@class A
---@field x integer
local m

m.<?x?> = true

print(m.x)
]]

TEST 'integer' [[
---@class A
---@field x integer
local m

m.x = true

print(m.<?x?>)
]]

TEST 'integer' [[
---@class A
---@field x integer --> 1st
local m = {
    x = '' --> 2nd
}

---@type boolean
m.x = true --> 3rd (with ---@type above)

m.x = {} --> 4th

print(m.<?x?>)
]]

TEST 'string' [[
---@class A
----@field x integer --> 1st
local m = {
    x = '' --> 2nd
}

---@type boolean
m.x = true --> 3rd (with ---@type above)

m.x = {} --> 4th

print(m.<?x?>)
]]

TEST 'boolean' [[
---@class A
----@field x integer --> 1st
local m = {
    --x = '' --> 2nd
}

---@type boolean
m.x = true --> 3rd (with ---@type above)

m.x = {} --> 4th

print(m.<?x?>)
]]

TEST 'table' [[
---@class A
----@field x integer --> 1st
local m = {
    --x = '' --> 2nd
}

---@type boolean
--m.x = true --> 3rd (with ---@type above)

m.x = {} --> 4th

print(m.<?x?>)
]]

TEST 'boolean?' [[
---@generic T
---@param x T
---@return T
local function echo(x) end

---@type boolean?
local b

local <?x?> = echo(b)
]]

TEST 'boolean' [[
---@generic T
---@param x T?
---@return T
local function echo(x) end

---@type boolean?
local b

local <?x?> = echo(b)
]]

TEST 'boolean' [[
---@generic T
---@param x? T
---@return T
local function echo(x) end

---@type boolean?
local b

local <?x?> = echo(b)
]]

TEST 'boolean' [[
---@overload fun():boolean
---@param x integer
---@return number
function f(x)
end

local <?x?> = f()
]]

TEST 'number' [[
---@overload fun():boolean
---@param x integer
---@return number
function f(x)
end

local <?x?> = f(1)
]]

TEST 'boolean' [[
---@overload fun():boolean
---@param x integer
---@return number
function f(x)
end

function r0()
    return
end

local <?x?> = f(r0())
]]

TEST 'number' [[
---@overload fun():boolean
---@param x integer
---@return number
function f(x)
end

function r1()
    return 1
end

local <?x?> = f(r1())
]]

TEST 'boolean' [[
---@overload fun():boolean
---@param x integer
---@return number
function f(x)
end

---@type fun()
local r0

local <?x?> = f(r0())
]]

TEST 'number' [[
---@overload fun():boolean
---@param x integer
---@return number
function f(x)
end

---@type fun():integer
local r1

local <?x?> = f(r1())
]]

TEST 'boolean' [[
---@overload fun(x: number, y: number):string
---@overload fun(x: number):number
---@return boolean
local function f() end

local <?n1?> = f()
local n2 = f(0)
local n3 = f(0, 0)
]]

TEST 'number' [[
---@overload fun(x: number, y: number):string
---@overload fun(x: number):number
---@return boolean
local function f() end

local n1 = f()
local <?n2?> = f(0)
local n3 = f(0, 0)
]]

TEST 'string' [[
---@overload fun(x: number, y: number):string
---@overload fun(x: number):number
---@return boolean
local function f() end

local n1 = f()
local n2 = f(0)
local <?n3?> = f(0, 0)
]]

TEST 'boolean' [[
---@type {[integer]: boolean, xx: integer}
local t

local <?n?> = t[1]
]]

TEST 'boolean' [[
---@type integer
local i

---@type {[integer]: boolean, xx: integer}
local t

local <?n?> = t[i]
]]

TEST 'string' [=[
local x = true
local y = x--[[@as integer]] --is `integer` here
local z = <?x?>--[[@as string]] --is `true` here
]=]

TEST 'integer' [[
---@type integer
local x

if type(x) == 'number' then
    print(<?x?>)
end
]]

TEST 'boolean' [[
---@class A
---@field [integer] boolean
local mt

function mt:f()
    ---@type integer
    local index
    local <?x?> = self[index]
end
]]

TEST 'boolean' [[
---@class A
---@field [B] boolean

---@class B

---@type A
local a

---@type B
local b

local <?x?> = a[b]
]]

TEST 'number' [[
---@type {x: string ; y: boolean; z: number}
local t

local <?z?> = t.z
]]

TEST 'fun():number, boolean' [[
---@type {f: fun():number, boolean}
local t

local <?f?> = t.f
]]

TEST 'fun():number' [[
---@type {(f: fun():number), x: boolean}
local t

local <?f?> = t.f
]]

TEST 'boolean' [[
---@param ... boolean
local function f(...)
    local <?n?> = ...
end
]]

TEST 'boolean' [[
---@param ... boolean
local function f(...)
    local _, <?n?> = ...
end
]]

TEST 'boolean' [[
---@return boolean ...
local function f() end

local <?n?> = f()
]]

TEST 'boolean' [[
---@return boolean ...
local function f() end

local _, <?n?> = f()
]]

TEST 'boolean' [[
---@type fun():name1: boolean, name2:number
local f

local <?n?> = f()
]]

TEST 'number' [[
---@type fun():name1: boolean, name2:number
local f

local _, <?n?> = f()
]]
TEST 'boolean' [[
---@type fun():(name1: boolean, name2:number)
local f

local <?n?> = f()
]]

TEST 'number' [[
---@type fun():(name1: boolean, name2:number)
local f

local _, <?n?> = f()
]]

TEST 'boolean' [[
---@type fun():...: boolean
local f

local _, <?n?> = f()
]]

TEST 'string' [[
local s
while true do
    s = ''
end
print(<?s?>)
]]

TEST 'string' [[
local s
for _ in _ do
    s = ''
end
print(<?s?>)
]]

TEST 'A' [[
---@class A: string

---@type A
local <?s?> = ''
]]

TEST 'number' [[
---@return number
local function f() end
local x, <?y?> = 1, f()
]]

TEST 'boolean' [[
---@return number, boolean
local function f() end
local x, y, <?z?> = 1, f()
]]

TEST 'number' [[
---@return number, boolean
local function f() end
local x, y, <?z?> = 1, 2, f()
]]

TEST 'unknown' [[
local f

print(<?f?>)

function f() end
]]

TEST 'unknown' [[
local f

do
    print(<?f?>)
end

function f() end
]]

TEST 'function' [[
local f

function A()
    print(<?f?>)
end

function f() end
]]

TEST 'number' [[
---@type number|nil
local n

local t = {
    x = n and <?n?>,
}
]]

TEST 'table' [[
---@type table?
local n

if not n or not <?n?>.x then
end
]]

TEST 'table' [[
---@type table?
local n

if not n or not <?n?>[1] then
end
]]

TEST 'number' [[
---@type number|false
local n

---@cast n -false

print(<?n?>)
]]

TEST 'table' [[
---@type number|table
local n

if  n
---@cast n table
and <?n?>.type == 'xxx' then
end
]]

TEST 'integer' [[
---@type integer?
local n
if true then
    n = 0
end
local <?x?> = n or 0
]]

TEST 'number' [=[
local <?x?> = F()--[[@as number]]
]=]

TEST 'number' [=[
local function f()
    return F()--[[@as number]]
end

local <?x?> = f()
]=]

TEST 'number' [=[
local <?x?> = X --[[@as number]]
]=]

TEST 'number' [[
---@return number?, number?
local function f() end

for <?x?>, y in f do
end
]]

TEST 'number' [[
---@return number?, number?
local function f() end

for x, <?y?> in f do
end
]]

TEST 'number|nil' [[
---@type table|nil
local a

---@type number|nil
local b

local <?c?> = a and b
]]

TEST 'number|table|nil' [[
---@type table|nil
local a

---@type number|nil
local b

local <?c?> = a or b
]]

TEST 'number|table|nil' [[
---@type table|nil
local a

---@type number|nil
local b

local c = a and b
local <?d?> = a or b
]]

TEST 'number' [[
local x

---@return number
local function f()
end

x = f()

print(<?x?>)
]]

TEST 'number' [[
local x

---@return number
local function f()
end

_, x = pcall(f)

print(<?x?>)
]]

TEST 'string' [[
---@type table<string|number, string>
local t

---@type number
local n
---@type string
local s

local <?test?>  = t[n] 
local test2 = t[s] --test and test2 are unknow
]]

TEST 'string' [[
---@type table<string|number, string>
local t

---@type number
local n
---@type string
local s

local test  = t[n] 
local <?test2?> = t[s] --test and test2 are unknow
]]

TEST 'table<number, boolean>' [[
---@type table<number, boolean>
local t

<?t?> = {}
]]

TEST 'integer' [[
---@type integer[]|A
local t

local <?x?> = t[1]
]]

TEST 'integer' [[
---@type integer
---@diagnostic disable
local <?t?>
]]

TEST 'A' [[
---@class A
---@diagnostic disable
local <?t?>
]]

TEST '{ [string]: number, [true]: string, [1]: boolean, tag: integer }' [[
---@type {[string]: number, [true]: string, [1]: boolean, tag: integer}
local <?t?>
]]

TEST 'unknown' [[
local mt = {}
mt.<?x?> = nil
]]

TEST 'unknown' [[
mt = {}
mt.<?x?> = nil
]]

TEST 'A' [[
---@class A
---@operator unm: A

---@type A
local a
local <?b?> = -a
]]

TEST 'A' [[
---@class A
---@operator bnot: A

---@type A
local a
local <?b?> = ~a
]]

TEST 'A' [[
---@class A
---@operator len: A

---@type A
local a
local <?b?> = #a
]]

TEST 'A' [[
---@class A
---@operator add: A

---@type A
local a
local <?b?> = a + 1
]]

TEST 'A' [[
---@class A
---@operator sub: A

---@type A
local a
local <?b?> = a - 1
]]

TEST 'A' [[
---@class A
---@operator mul: A

---@type A
local a
local <?b?> = a * 1
]]

TEST 'A' [[
---@class A
---@operator div: A

---@type A
local a
local <?b?> = a / 1
]]

TEST 'A' [[
---@class A
---@operator mod: A

---@type A
local a
local <?b?> = a % 1
]]

TEST 'A' [[
---@class A
---@operator pow: A

---@type A
local a
local <?b?> = a ^ 1
]]

TEST 'A' [[
---@class A
---@operator idiv: A

---@type A
local a
local <?b?> = a // 1
]]

TEST 'A' [[
---@class A
---@operator band: A

---@type A
local a
local <?b?> = a & 1
]]

TEST 'A' [[
---@class A
---@operator bor: A

---@type A
local a
local <?b?> = a | 1
]]

TEST 'A' [[
---@class A
---@operator bxor: A

---@type A
local a
local <?b?> = a ~ 1
]]

TEST 'A' [[
---@class A
---@operator shl: A

---@type A
local a
local <?b?> = a << 1
]]

TEST 'A' [[
---@class A
---@operator shr: A

---@type A
local a
local <?b?> = a >> 1
]]

TEST 'A' [[
---@class A
---@operator concat: A

---@type A
local a
local <?b?> = a .. 1
]]

TEST 'A' [[
---@class A
---@operator add(boolean): boolean
---@operator add(integer): A

---@type A
local a
local <?b?> = a + 1
]]

TEST 'boolean' [[
---@class A
---@operator add(boolean): boolean
---@operator add(integer): A

---@type A
local a
local <?b?> = a + true
]]

TEST 'A' [[
---@class A
---@operator call: A

---@type A
local a
local <?b?> = a()
]]

TEST 'A' [[
---@class A
---@operator call: A

---@type A
local a

local t = {
    <?x?> = a(),
}
]]

TEST 'boolean' [[
---@class A
---@field n number
---@field [string] boolean
local t

local <?x?> = t.xx
]]

TEST 'number' [[
---@class A
---@field n number
---@field [string] boolean
local t

local <?x?> = t.n
]]

TEST 'string' [[
---@class string
---@operator mod: string

local <?b?> = '' % 1
]]

TEST 'string|integer' [[
---@type boolean
local bool

local <?x?> = bool and '' or 0
]]

TEST 'string|integer' [[
local bool

if X then
    bool = true
else
    bool = false
end

local <?x?> = bool and '' or 0
]]

TEST 'boolean' [[
---@type boolean|true|false
local <?b?>
]]

TEST 'integer|false' [[
local <?b?> = X == 1 and X == 1 and 1
]]

TEST 'unknown|nil' [[
local function f()
    if X then
        return ({})[1]
    end
    return nil
end

local <?n?> = f()
]]

TEST 'integer' [[
---@generic T
---@vararg T # ERROR
---@return T
local function test(...)
    return ...
end

local <?n?> = test(1)
]]

TEST 'boolean' [[
---@type boolean, number
local <?x?>, y
]]

TEST 'number' [[
---@type boolean, number
local x, <?y?>
]]

TEST 'unknown' [[
---@type _, number
local <?x?>, y
]]

TEST 'number[]' [[
local t
---@cast t number[]?

local x = t and <?t?>[i]
]]

TEST 'number?' [[
---@type number[]?
local t

local <?x?> = t and t[i]
]]

TEST 'number' [[
---@type number
local x

if not <?x?>.y then
    x = nil
end
]]

TEST 'number' [[
---@type number|nil
local x
while x == nil do
    if x == nil then
        return
    end

    x = nil
end

print(<?x?>)
]]

TEST 'integer' [[
local A = {
    ---@class XXX
    B = {}
}

A.B.C = 1

print(A.B.<?C?>)
]]

TEST '-2|-3|1' [[
---@type 1|-2|-3
local <?n?>
]]

TEST 'table' [[
---@enum A
local m = {}

print(<?m?>)
]]

TEST 'A' [[
---@class A
---@overload fun():A
local m = {}

---@return A
function m:init()
    return <?self?>
end
]]

TEST 'string' [[
---@vararg string
function F(...)
    local t = {...}
    for k, <?v?> in pairs(t) do
    end
end
]]

TEST 'string' [[
---@vararg string
function F(...)
    local t = {...}
    for k, <?v?> in ipairs(t) do
    end
end
]]

TEST 'integerA' [[
---@type integerA
for <?i?> = 1, 10 do
end
]]

TEST 'string' [[
---@class A
---@field x string

---@class B : A
local t = {}

t.x = t.x

print(t.<?x?>)
]]

TEST 'unknown' [[
local t = {
    x = 1,
}

local x

local <?v?> = t[x]
]]

TEST 'A|B' [[
---@class A
---@class B: A

---@type A|B
local <?t?>
]]

TEST 'function' [[
---@class myClass
local myClass = { has = { nested = {} } }

function myClass.has.nested.fn() end

---@type myClass
local class

class.has.nested.<?fn?>()
]]

TEST 'integer[]' [[
---@generic T
---@param f fun(x: T)
---@return T[]
local function x(f) end

---@param y integer
local <?arr?> = x(function (y) end)
]]

TEST 'integer[]' [[
---@generic T
---@param f fun():T
---@return T[]
local function x(f) end

local <?arr?> = x(function ()
    return 1
end)
]]

TEST 'integer[]' [[
---@generic T
---@param f fun():T
---@return T[]
local function x(f) end

---@return integer
local <?arr?> = x(function () end)
]]

TEST 'integer[]' [[
---@generic T
---@param f fun(x: T)
---@return T[]
local function x(f) end

---@type fun(x: integer)
local cb

local <?arr?> = x(cb)
]]

TEST 'integer[]' [[
---@generic T
---@param f fun():T
---@return T[]
local function x(f) end

---@type fun(): integer
local cb

local <?arr?> = x(cb)
]]

TEST 'integer' [[
---@return fun(x: integer)
local function f()
    return function (<?x?>)
    end
end
]]

TEST 'string' [[
---@class A
---@field f fun(x: string)

---@type A
local t = {
    f = function (<?x?>) end
}
]]

config.set(nil, 'Lua.runtime.special', {
    ['xx.assert'] = 'assert'
})

TEST 'number' [[
---@type number?
local t

xx.assert(t)

print(<?t?>)
]]

config.set(nil, 'Lua.runtime.special', nil)

TEST 'A' [[
---@class A
local mt

---@return <?self?>
function mt:init()
end
]]

TEST 'A' [[
---@class A
local mt

---@return self
function mt:init()
end

local <?o?> = mt:init()
]]

TEST 'A' [[
---@class A
---@field x <?self?>
]]

TEST 'A' [[
---@class A
---@field x self

---@type A
local o

print(o.<?x?>)
]]

TEST 'A' [[
---@class A
---@overload fun(): self
local A

local <?o?> = A()
]]

TEST 'number' [[
---@type table<'Test1', fun(x: number)>
local t = {
    ["Test1"] = function(<?x?>) end,
}
]]

TEST 'number' [[
---@type table<5, fun(x: number)>
local t = {
    [5] = function(<?x?>) end,
}
]]

TEST 'number' [[
---@type fun(x: number)
local function f(<?x?>) end
]]

TEST 'boolean' [[
---@generic T: string | boolean | table
---@param x T
---@return T
local function f(x)
    return x
end

local <?x?> = f(true)
]]

TEST 'number' [[
---@class A
---@field [1] number
---@field [2] boolean
local t

local <?n?> = t[1]
]]

TEST 'boolean' [[
---@class A
---@field [1] number
---@field [2] boolean
local t

local <?n?> = t[2]
]]

TEST 'N' [[
---@class N: number
local x

if x == 0.1 then
    print(<?x?>)
end
]]

TEST 'vec3' [[
---@class mat4
---@operator mul(vec3): vec3 -- matrix * vector
---@operator mul(number): mat4 -- matrix * constant

---@class vec3: number

---@type mat4, vec3
local m, v

local <?r?> = m * v
]]

TEST 'mat4' [[
---@class mat4
---@operator mul(number): mat4 -- matrix * constant
---@operator mul(vec3): vec3 -- matrix * vector

---@class vec3: number

---@type mat4, vec3
local m, v

local <?r?> = m * v
]]

TEST 'A|B' [[
---@class A
---@class B

---@type A|B
local t

if x then
    ---@cast t A
else
    print(<?t?>)
end
]]

TEST 'A|B' [[
---@class A
---@class B

---@type A|B
local t

if x then
    ---@cast t A
elseif <?t?> then
end
]]

TEST 'A|B' [[
---@class A
---@class B

---@type A|B
local t

if x then
    ---@cast t A
    print(t)
elseif <?t?> then
end
]]

TEST 'A|B' [[
---@class A
---@class B

---@type A|B
local t

if x then
    ---@cast t A
    print(t)
elseif <?t?> then
    ---@cast t A
    print(t)
end
]]

TEST 'function' [[
local function x()
    print(<?x?>)
end
]]

TEST 'number' [[
---@type number?
local x

do
    if not x then
        return
    end
end

print(<?x?>)
]]

TEST 'number' [[
---@type number[]
local xs

---@type fun(x): number?
local f

for _, <?x?> in ipairs(xs) do
    x = f(x)
end
]]

TEST 'number' [[
---@type number?
X = Y

if X then
    print(<?X?>)
end
]]

TEST 'number' [[
---@type number|boolean
X = Y

if type(X) == 'number' then
    print(<?X?>)
end
]]

TEST 'boolean' [[
---@type number|boolean
X = Y

if type(X) ~= 'number' then
    print(<?X?>)
end
]]

TEST 'boolean' [[
---@type number
X = Y

---@cast X boolean

print(<?X?>)
]]

TEST 'number' [[
---@type number
local t

if xxx == <?t?> then
    print(t)
end
]]

TEST 'V' [[
---@class V
X = 1

print(<?X?>)
]]

TEST 'V' [[
---@class V
X.Y = 1

print(X.<?Y?>)
]]

TEST 'integer' [[
local x = {}

x.y = 1
local y = x.y
x.y = nil

print(<?y?>)
]]

TEST 'function' [[
function X()
    <?Y?>()
end

function Y()
end
]]

TEST 'A_Class' [[
---@class A_Class
local A = { x = 5 }

function A:func()
    for i = 1, <?self?>.x do
        print(i)
    end

    self.y = 3
    self.y = self.y + 3
end
]]

TEST 'number' [[
---@type number?
local n
local <?v?> = n or error('')
]]

TEST 'Foo' [[
---@class Foo
---@operator mul(Foo): Foo
---@operator mul(Bar): Foo
---@class Bar

---@type Foo
local foo

---@type Foo|Bar
local fooOrBar

local <?b?> = foo * fooOrBar
]]

TEST 'number' [[
local a = 4;
local b = 2;

local <?c?> = a / b;
]]

TEST 'string' [[
local a = '4';
local b = '2';

local <?c?> = a .. b;
]]

TEST 'number|{ [1]: string }' [[
---@alias Some
---| { [1]: string }
---| number

local x ---@type Some

print(<?x?>)
]]

TEST 'integer' [[
<<<<<<< HEAD
---@generic A, B, C
---@type fun(x: A, y: B, z: C):C, B, A
local f

local <?x?>, y, z = f(true, '', 1)
]]

TEST 'string' [[
---@generic A, B, C
---@type fun(x: A, y: B, z: C):C, B, A
local f

local x, <?y?>, z = f(true, '', 1)
]]

TEST 'boolean' [[
---@generic A, B, C
---@type fun(x: A, y: B, z: C):C, B, A
local f

local x, y, <?z?> = f(true, '', 1)
]]

TEST '<A>[]' [[
---@generic A
---@param x A[]
local function f(x)
    local v = <?x?>[1]
end
]]

TEST '<A>' [[
---@generic A
---@param x A[]
local function f(x)
    local <?v?> = x[1]
end
]]

TEST '<A>' [[
---@generic A
---@param x A[]
local function f(x)
    ---@generic B
    ---@param y B[]
    ---@return B
    local function g(y) end

    local <?v?> = g(x)
end
]]

TEST 'unknown' [[
local t = setmetatable({}, {})

local <?v?> = t[x]
=======
---@class metatable : table
---@field __index table

---@param table      table
---@param metatable? metatable
---@return table
function setmetatable(table, metatable) end

local m = setmetatable({},{ __index = { a = 1 } })

m.<?a?>
]]

TEST 'integer' [[
local x = 1
repeat
until <?x?>
>>>>>>> 4e2e282e
]]<|MERGE_RESOLUTION|>--- conflicted
+++ resolved
@@ -4306,7 +4306,26 @@
 ]]
 
 TEST 'integer' [[
-<<<<<<< HEAD
+---@class metatable : table
+---@field __index table
+
+---@param table      table
+---@param metatable? metatable
+---@return table
+function setmetatable(table, metatable) end
+
+local m = setmetatable({},{ __index = { a = 1 } })
+
+m.<?a?>
+]]
+
+TEST 'integer' [[
+local x = 1
+repeat
+until <?x?>
+]]
+
+TEST 'integer' [[
 ---@generic A, B, C
 ---@type fun(x: A, y: B, z: C):C, B, A
 local f
@@ -4363,23 +4382,4 @@
 local t = setmetatable({}, {})
 
 local <?v?> = t[x]
-=======
----@class metatable : table
----@field __index table
-
----@param table      table
----@param metatable? metatable
----@return table
-function setmetatable(table, metatable) end
-
-local m = setmetatable({},{ __index = { a = 1 } })
-
-m.<?a?>
-]]
-
-TEST 'integer' [[
-local x = 1
-repeat
-until <?x?>
->>>>>>> 4e2e282e
 ]]