--- conflicted
+++ resolved
@@ -11,27 +11,19 @@
         return
     end
 
-<<<<<<< HEAD
-    guide.eachSourceType(state.ast, 'call', function (source) ---@async
-=======
     ---@async
     guide.eachSourceType(state.ast, 'call', function (source)
->>>>>>> 5a8e3212
         local currentFunc = guide.getParentFunction(source)
         if currentFunc and vm.isAsync(currentFunc, false) then
             return
         end
         await.delay()
-<<<<<<< HEAD
-        if not vm.isAsync(source.node, true) then
-=======
         if vm.isAsyncCall(source) then
             callback {
                 start   = source.node.start,
                 finish  = source.node.finish,
                 message = lang.script('DIAG_AWAIT_IN_SYNC'),
             }
->>>>>>> 5a8e3212
             return
         end
     end)
