--- conflicted
+++ resolved
@@ -2,11 +2,8 @@
 
 ## Unreleased
 <!-- Add all new changes here. They will be moved under a version at release -->
-<<<<<<< HEAD
 * `FIX` Plugin virtual comment style and behavior issues
-=======
 * `NEW` Support Lua 5.5
->>>>>>> fe72ef94
 * `FIX` Incorrect generation of function signatures with tuple-parameters
 * `NEW` Doc output now contains file paths for `@alias` and `@enum` types
 * `FIX` Typos in a few error messages.
