--- conflicted
+++ resolved
@@ -89,7 +89,7 @@
     local sourceVM = lsp:getVM(sourceUri)
     assert(sourceVM)
     local sourcePos = (sourceList[1][1] + sourceList[1][2]) // 2
-    local positions = core.definition(sourceVM, sourcePos, 'definition', lsp)
+    local positions = core.definition(sourceVM, sourcePos, 'definition')
     if positions then
         assert(founded(targetList, positions))
     else
@@ -112,9 +112,17 @@
 TEST {
     {
         path = 'a.lua',
-<<<<<<< HEAD
         content = 'local <!t!> = 1; return <!t!>',
-=======
+    },
+    {
+        path = 'b.lua',
+        content = 'local <?t?> = require "a"',
+    },
+}
+
+TEST {
+    {
+        path = 'a.lua',
         content = '',
         target = {0, 0},
     },
@@ -127,8 +135,7 @@
 TEST {
     {
         path = 'a.lua',
-        content = 'local <!t!> = 1; return t',
->>>>>>> f98ffdd9
+        content = 'local <!t!> = 1; return <!t!>',
     },
     {
         path = 'b.lua',
