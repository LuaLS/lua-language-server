local sp           = require 'bee.subprocess'
local define       = require 'proto.define'
local files        = require 'files'
local searcher     = require 'core.searcher'
local matchKey     = require 'core.matchkey'
local vm           = require 'vm'
local getName      = require 'core.hover.name'
local getArg       = require 'core.hover.arg'
local getHover     = require 'core.hover'
local config       = require 'config'
local util         = require 'utility'
local markdown     = require 'provider.markdown'
local parser       = require 'parser'
local keyWordMap   = require 'core.keyword'
local workspace    = require 'workspace'
local furi         = require 'file-uri'
local rpath        = require 'workspace.require-path'
local lang         = require 'language'
local lookBackward = require 'core.look-backward'
local guide        = require 'parser.guide'
local infer        = require 'core.infer'
local noder        = require 'core.noder'
local await        = require 'await'
local postfix      = require 'core.completion.postfix'

local DiagnosticModes = {
    'disable-next-line',
    'disable-line',
    'disable',
    'enable',
}

local stackID = 0
local stacks = {}

---@param callback async fun()
local function stack(callback)
    stackID = stackID + 1
    stacks[stackID] = callback
    return stackID
end

local function clearStack()
    stacks = {}
end

---@async
local function resolveStack(id)
    local callback = stacks[id]
    if not callback then
        log.warn('Unknown resolved id', id)
        return nil
    end

    return callback()
end

local function trim(str)
    return str:match '^%s*(%S+)%s*$'
end

local function findNearestSource(state, position)
    local source
    guide.eachSourceContain(state.ast, position, function (src)
        source = src
    end)
    return source
end

local function findNearestTableField(state, position)
    local uri     = state.uri
    local text    = files.getText(uri)
    local offset  = guide.positionToOffset(state, position)
    local soffset = lookBackward.findAnyOffset(text, offset)
    if not soffset then
        return nil
    end
    local symbol  = text:sub(soffset, soffset)
    if symbol == '}' then
        return nil
    end
    local sposition = guide.offsetToPosition(state, soffset)
    local source
    guide.eachSourceContain(state.ast, sposition, function (src)
        if src.type == 'table'
        or src.type == 'tablefield'
        or src.type == 'tableindex'
        or src.type == 'tableexp' then
            source = src
        end
    end)
    return source
end

local function findParent(state, position)
    local text = state.lua
    local offset = guide.positionToOffset(state, position)
    for i = offset, 1, -1 do
        local char = text:sub(i, i)
        if lookBackward.isSpace(char) then
            goto CONTINUE
        end
        local oop
        if char == '.' then
            -- `..` 的情况
            if text:sub(i-1, i-1) == '.' then
                return nil, nil
            end
            oop = false
        elseif char == ':' then
            oop = true
        else
            return nil, nil
        end
        local anyOffset = lookBackward.findAnyOffset(text, i-1)
        if not anyOffset then
            return nil, nil
        end
        local anyPos = guide.offsetToPosition(state, anyOffset)
        local parent = guide.eachSourceContain(state.ast, anyPos, function (source)
            if source.finish == anyPos then
                return source
            end
        end)
        if parent then
            return parent, oop
        end
        ::CONTINUE::
    end
    return nil, nil
end

local function findParentInStringIndex(state, position)
    local near, nearStart
    guide.eachSourceContain(state.ast, position, function (source)
        local start = guide.getStartFinish(source)
        if not start then
            return
        end
        if not nearStart or nearStart < start then
            near = source
            nearStart = start
        end
    end)
    if not near or near.type ~= 'string' then
        return
    end
    local parent = near.parent
    if not parent or parent.index ~= near then
        return
    end
    -- index不可能是oop模式
    return parent.node, false
end

local function buildFunctionSnip(source, value, oop)
    local name = (getName(source) or ''):gsub('^.+[$.:]', '')
    local args = getArg(value, oop)
    local id = 0
    args = args:gsub('[^,]+', function (arg)
        id = id + 1
        return arg:gsub('^(%s*)(.+)', function (sp, word)
            return ('%s${%d:%s}'):format(sp, id, word)
        end)
    end)
    return ('%s(%s)'):format(name, args)
end

local function buildDetail(source)
    if source.type == 'dummy' then
        return
    end
    local types = infer.searchAndViewInfers(source)
    local literals = infer.searchAndViewLiterals(source)
    if literals then
        return types .. ' = ' .. literals
    else
        return types
    end
end

local function getSnip(source)
    local context = config.get(nil, 'Lua.completion.displayContext')
    if context <= 0 then
        return nil
    end
    local defs = vm.getRefs(source)
    for _, def in ipairs(defs) do
        def = searcher.getObjectValue(def) or def
        if def ~= source and def.type == 'function' then
            local uri = guide.getUri(def)
            local text = files.getText(uri)
            local state = files.getState(uri)
            local lines = state.lines
            if not text then
                goto CONTINUE
            end
            if vm.isMetaFile(uri) then
                goto CONTINUE
            end
            local firstRow = guide.rowColOf(def.start)
            local lastRow  = firstRow + context
            local lastOffset = lines[lastRow] and (lines[lastRow] - 1) or #text
            local snip = text:sub(lines[firstRow], lastOffset)
            return snip
        end
        ::CONTINUE::
    end
end

---@async
local function buildDesc(source)
    if source.type == 'dummy' then
        return
    end
    local desc = markdown()
    local hover = getHover.get(source)
    desc:add('md', hover)
    desc:splitLine()
    desc:add('lua', getSnip(source))
    return desc
end

local function buildFunction(results, source, value, oop, data)
    local snipType = config.get(nil, 'Lua.completion.callSnippet')
    if snipType == 'Disable' or snipType == 'Both' then
        results[#results+1] = data
    end
    if snipType == 'Both' or snipType == 'Replace' then
        local snipData = util.deepCopy(data)
        snipData.kind = define.CompletionItemKind.Snippet
        snipData.insertText = buildFunctionSnip(source, value, oop)
        snipData.insertTextFormat = 2
        snipData.command = {
            title = 'trigger signature',
            command = 'editor.action.triggerParameterHints',
        }
        snipData.id  = stack(function () ---@async
            return {
                detail      = buildDetail(source),
                description = buildDesc(source),
            }
        end)
        results[#results+1] = snipData
    end
end

local function isSameSource(state, source, pos)
    if guide.getUri(source) ~= guide.getUri(state.ast) then
        return false
    end
    if source.type == 'field'
    or source.type == 'method' then
        source = source.parent
    end
    return source.start <= pos and source.finish >= pos
end

local function getParams(func, oop)
    if not func.args then
        return '()'
    end
    local args = {}
    for _, arg in ipairs(func.args) do
        if arg.type == '...' then
            args[#args+1] = '...'
        elseif arg.type == 'doc.type.arg' then
            args[#args+1] = arg.name[1]
        else
            args[#args+1] = arg[1]
        end
    end
    if oop and args[1] ~= '...' then
        table.remove(args, 1)
    end
    return '(' .. table.concat(args, ', ') .. ')'
end

local function checkLocal(state, word, position, results)
    local locals = guide.getVisibleLocals(state.ast, position)
    for name, source in util.sortPairs(locals) do
        if isSameSource(state, source, position) then
            goto CONTINUE
        end
        if not matchKey(word, name) then
            goto CONTINUE
        end
        if name:sub(1, 1) == '@' then
            goto CONTINUE
        end
        if infer.hasType(source, 'function') then
            for _, def in ipairs(vm.getDefs(source)) do
                if def.type == 'function'
                or def.type == 'doc.type.function' then
                    local funcLabel = name .. getParams(def, false)
                    buildFunction(results, source, def, false, {
                        label  = funcLabel,
                        match  = name,
                        insertText = name,
                        kind   = define.CompletionItemKind.Function,
                        id     = stack(function () ---@async
                            return {
                                detail      = buildDetail(source),
                                description = buildDesc(source),
                            }
                        end),
                    })
                end
            end
        else
            results[#results+1] = {
                label  = name,
                kind   = define.CompletionItemKind.Variable,
                id     = stack(function () ---@async
                    return {
                        detail      = buildDetail(source),
                        description = buildDesc(source),
                    }
                end),
            }
        end
        ::CONTINUE::
    end
end

local function checkModule(state, word, position, results)
    if not config.get(nil, 'Lua.completion.autoRequire') then
        return
    end
    local locals  = guide.getVisibleLocals(state.ast, position)
    for uri in files.eachFile() do
        if uri == guide.getUri(state.ast) then
            goto CONTINUE
        end
        local path = furi.decode(uri)
        local fileName = path:match '[^/\\]*$'
        local stemName = fileName:gsub('%..+', '')
        if  not locals[stemName]
        and not vm.hasGlobalSets(stemName)
        and not config.get(nil, 'Lua.diagnostics.globals')[stemName]
        and stemName:match '^[%a_][%w_]*$'
        and matchKey(word, stemName) then
            local targetState = files.getState(uri)
            if not targetState then
                goto CONTINUE
            end
            local targetReturns = targetState.ast.returns
            if not targetReturns then
                goto CONTINUE
            end
            local targetSource = targetReturns[1] and targetReturns[1][1]
            if not targetSource then
                goto CONTINUE
            end
            if  targetSource.type ~= 'getlocal'
            and targetSource.type ~= 'table'
            and targetSource.type ~= 'function' then
                goto CONTINUE
            end
            if  targetSource.type == 'getlocal'
            and vm.isDeprecated(targetSource.node) then
                goto CONTINUE
            end
            results[#results+1] = {
                label  = stemName,
                kind   = define.CompletionItemKind.Variable,
                commitCharacters = {'.'},
                command = {
                    title     = 'autoRequire',
                    command   = 'lua.autoRequire:' .. sp:get_id(),
                    arguments = {
                        {
                            uri    = guide.getUri(state.ast),
                            target = uri,
                            name   = stemName,
                        },
                    },
                },
                id     = stack(function () ---@async
                    local md = markdown()
                    md:add('md', lang.script('COMPLETION_IMPORT_FROM', ('[%s](%s)'):format(
                        workspace.getRelativePath(uri),
                        uri
                    )))
                    md:add('md', buildDesc(targetSource))
                    return {
                        detail      = buildDetail(targetSource),
                        description = md,
                        --additionalTextEdits = buildInsertRequire(state, originUri, stemName),
                    }
                end)
            }
        end
        ::CONTINUE::
    end
end

local function checkFieldFromFieldToIndex(state, name, src, parent, word, startPos, position)
    if name:match '^[%a_][%w_]*$' then
        return nil
    end
    local textEdit, additionalTextEdits
    local startOffset = guide.positionToOffset(state, startPos)
    local offset      = guide.positionToOffset(state, position)
    local wordStartOffset
    if word == '' then
        wordStartOffset = state.lua:match('()%S', startOffset + 1)
        if wordStartOffset then
            wordStartOffset = wordStartOffset - 1
        else
            wordStartOffset = offset
        end
    else
        wordStartOffset = offset - #word
    end
    local wordStartPos = guide.offsetToPosition(state, wordStartOffset)
    local newText
    if vm.getKeyType(src) == 'string' then
        newText = ('[%q]'):format(name)
    else
        newText = ('[%s]'):format(name)
    end
    textEdit = {
        start   = wordStartPos,
        finish  = position,
        newText = newText,
    }
    local nxt = parent.next
    if nxt then
        local dotStart, dotFinish
        if nxt.type == 'setfield'
        or nxt.type == 'getfield'
        or nxt.type == 'tablefield' then
            dotStart = nxt.dot.start
            dotFinish = nxt.dot.finish
        elseif nxt.type == 'setmethod'
        or     nxt.type == 'getmethod' then
            dotStart = nxt.colon.start
            dotFinish = nxt.colon.finish
        end
        if dotStart then
            additionalTextEdits = {
                {
                    start   = dotStart,
                    finish  = dotFinish,
                    newText = '',
                }
            }
        end
    else
        if config.get(nil, 'Lua.runtime.version') == 'lua 5.1'
        or config.get(nil, 'Lua.runtime.version') == 'luaJIT' then
            textEdit.newText = '_G' .. textEdit.newText
        else
            textEdit.newText = '_ENV' .. textEdit.newText
        end
    end
    return textEdit, additionalTextEdits
end

local function checkFieldThen(state, name, src, word, startPos, position, parent, oop, results)
    local value = searcher.getObjectValue(src) or src
    local kind = define.CompletionItemKind.Field
    if value.type == 'function'
    or value.type == 'doc.type.function' then
        if oop then
            kind = define.CompletionItemKind.Method
        else
            kind = define.CompletionItemKind.Function
        end
        buildFunction(results, src, value, oop, {
            label      = name,
            kind       = kind,
            match      = name:match '^[^(]+',
            insertText = name:match '^[^(]+',
            deprecated = vm.isDeprecated(src) or nil,
            id         = stack(function () ---@async
                return {
                    detail      = buildDetail(src),
                    description = buildDesc(src),
                }
            end),
        })
        return
    end
    if oop and not infer.hasType(src, 'function') then
        return
    end
    local literal = guide.getLiteral(value)
    if literal ~= nil then
        kind = define.CompletionItemKind.Enum
    end
    local textEdit, additionalTextEdits
    if parent.next and parent.next.index then
        local str = parent.next.index
        textEdit = {
            start   = str.start + #str[2],
            finish  = position,
            newText = name,
        }
    else
        textEdit, additionalTextEdits = checkFieldFromFieldToIndex(state, name, src, parent, word, startPos, position)
    end
    results[#results+1] = {
        label      = name,
        kind       = kind,
        deprecated = vm.isDeprecated(src) or nil,
        textEdit   = textEdit,
        additionalTextEdits = additionalTextEdits,
        id         = stack(function () ---@async
            return {
                detail      = buildDetail(src),
                description = buildDesc(src),
            }
        end)
    }
end

---@async
local function checkFieldOfRefs(refs, state, word, startPos, position, parent, oop, results, locals, isGlobal)
    local fields = {}
    local funcs  = {}
    local count = 0
    for _, src in ipairs(refs) do
        local name = vm.getKeyName(src)
        if not name then
            goto CONTINUE
        end
        if isSameSource(state, src, startPos) then
            goto CONTINUE
        end
        if isGlobal and locals and locals[name] then
            goto CONTINUE
        end
        if not matchKey(word, name, count >= 100) then
            goto CONTINUE
        end
        local funcLabel
        if config.get(nil, 'Lua.completion.showParams') then
            local value = searcher.getObjectValue(src) or src
            if value.type == 'function'
            or value.type == 'doc.type.function' then
                funcLabel = name .. getParams(value, oop)
                fields[funcLabel] = src
                count = count + 1
                if value.type == 'function' and value.bindDocs then
                    for _, doc in ipairs(value.bindDocs) do
                        if doc.type == 'doc.overload' then
                            funcLabel = name .. getParams(doc.overload, oop)
                            fields[funcLabel] = doc.overload
                        end
                    end
                end
                funcs[name] = true
                if fields[name] and not guide.isSet(fields[name]) then
                    fields[name] = nil
                end
                goto CONTINUE
            end
        end
        local last = fields[name]
        if last == nil and not funcs[name] then
            fields[name] = src
            count = count + 1
            goto CONTINUE
        end
        if vm.isDeprecated(src) then
            goto CONTINUE
        end
        if guide.isSet(src) then
            fields[name] = src
            goto CONTINUE
        end
        ::CONTINUE::
    end
    for name, src in util.sortPairs(fields) do
        if src then
            checkFieldThen(state, name, src, word, startPos, position, parent, oop, results)
            await.delay()
        end
    end
end

---@async
local function checkGlobal(state, word, startPos, position, parent, oop, results)
    local locals = guide.getVisibleLocals(state.ast, position)
    local globals = vm.getGlobalSets(state.uri, '*')
    checkFieldOfRefs(globals, state, word, startPos, position, parent, oop, results, locals, 'global')
end

---@async
local function checkField(state, word, start, position, parent, oop, results)
    if parent.tag == '_ENV' or parent.special == '_G' then
        local globals = vm.getGlobalSets(state.uri, '*')
        checkFieldOfRefs(globals, state, word, start, position, parent, oop, results)
    else
        local refs = vm.getRefs(parent, '*')
        checkFieldOfRefs(refs, state, word, start, position, parent, oop, results)
    end
end

local function checkTableField(state, word, start, results)
    local source = guide.eachSourceContain(state.ast, start, function (source)
        if  source.start == start
        and source.parent
        and source.parent.type == 'table' then
            return source
        end
    end)
    if not source then
        return
    end
    local used = {}
    guide.eachSourceType(state.ast, 'tablefield', function (src)
        if not src.field then
            return
        end
        local key = src.field[1]
        if  not used[key]
        and matchKey(word, key)
        and src ~= source then
            used[key] = true
            results[#results+1] = {
                label = key,
                kind  = define.CompletionItemKind.Property,
            }
        end
    end)
end

local function checkCommon(state, word, position, results)
    local myUri = state.uri
    local showWord = config.get(nil, 'Lua.completion.showWord')
    if showWord == 'Disable' then
        return
    end
    results.enableCommon = true
    if showWord == 'Fallback' and #results ~= 0 then
        return
    end
    local used = {}
    for _, result in ipairs(results) do
        used[result.label:match '^[^(]*'] = true
    end
    for _, data in ipairs(keyWordMap) do
        used[data[1]] = true
    end
    if config.get(nil, 'Lua.completion.workspaceWord') and #word >= 2 then
        results.complete = true
        local myHead = word:sub(1, 2)
        for uri in files.eachFile() do
            if #results >= 100 then
                break
            end
            if myUri == uri then
                goto CONTINUE
            end
            local words = files.getWordsOfHead(uri, myHead)
            if not words then
                goto CONTINUE
            end
            for _, str in ipairs(words) do
                if #results >= 100 then
                    break
                end
                if  not used[str]
                and str ~= word then
                    used[str] = true
                    if matchKey(word, str) then
                        results[#results+1] = {
                            label = str,
                            kind  = define.CompletionItemKind.Text,
                        }
                    end
                end
            end
            ::CONTINUE::
        end
        for uri in files.eachDll() do
            if #results >= 100 then
                break
            end
            local words = files.getDllWords(uri) or {}
            for _, str in ipairs(words) do
                if #results >= 100 then
                    break
                end
                if #str >= 3 and not used[str] and str ~= word then
                    used[str] = true
                    if matchKey(word, str) then
                        results[#results+1] = {
                            label = str,
                            kind  = define.CompletionItemKind.Text,
                        }
                    end
                end
            end
        end
    end
    for str, offset in state.lua:gmatch '([%a_][%w_]+)()' do
        if #results >= 100 then
            break
        end
        if  #str >= 3
        and not used[str]
        and guide.offsetToPosition(state, offset - 1) ~= position then
            used[str] = true
            if matchKey(word, str) then
                results[#results+1] = {
                    label = str,
                    kind  = define.CompletionItemKind.Text,
                }
            end
        end
    end
    if #results >= 100 then
        results.complete = false
    end
end

local function checkKeyWord(state, start, position, word, hasSpace, afterLocal, results)
    local text = state.lua
    local snipType = config.get(nil, 'Lua.completion.keywordSnippet')
    local symbol = lookBackward.findSymbol(text, guide.positionToOffset(state, start))
    local isExp = symbol == '(' or symbol == ',' or symbol == '='
    local info = {
        hasSpace = hasSpace,
        isExp    = isExp,
        text     = text,
        start    = start,
        uri      = guide.getUri(state.ast),
        position   = position,
        state    = state,
    }
    for _, data in ipairs(keyWordMap) do
        local key = data[1]
        local eq
        if hasSpace then
            eq = word == key
        else
            eq = matchKey(word, key)
        end
        if afterLocal and key ~= 'function' then
            eq = false
        end
        if not eq then
            goto CONTINUE
        end
        if isExp then
            if  key ~= 'nil'
            and key ~= 'true'
            and key ~= 'false'
            and key ~= 'function' then
                goto CONTINUE
            end
        end
        local replaced
        local extra
        if snipType == 'Both' or snipType == 'Replace' then
            local func = data[2]
            if func then
                replaced = func(info, results)
                extra = true
            end
        end
        if snipType == 'Both' then
            replaced = false
        end
        if not replaced then
            if not hasSpace then
                local item = {
                    label = key,
                    kind  = define.CompletionItemKind.Keyword,
                }
                if #results > 0 and extra then
                    table.insert(results, #results, item)
                else
                    results[#results+1] = item
                end
            end
        end
        local checkStop = data[3]
        if checkStop then
            local stop = checkStop(info)
            if stop then
                return true
            end
        end
        ::CONTINUE::
    end
end

local function checkProvideLocal(state, word, start, results)
    local block
    guide.eachSourceContain(state.ast, start, function (source)
        if source.type == 'function'
        or source.type == 'main' then
            block = source
        end
    end)
    if not block then
        return
    end
    local used = {}
    guide.eachSourceType(block, 'getglobal', function (source)
        if source.start > start
        and not used[source[1]]
        and matchKey(word, source[1]) then
            used[source[1]] = true
            results[#results+1] = {
                label = source[1],
                kind  = define.CompletionItemKind.Variable,
            }
        end
    end)
    guide.eachSourceType(block, 'getlocal', function (source)
        if source.start > start
        and not used[source[1]]
        and matchKey(word, source[1]) then
            used[source[1]] = true
            results[#results+1] = {
                label = source[1],
                kind  = define.CompletionItemKind.Variable,
            }
        end
    end)
end

local function checkFunctionArgByDocParam(state, word, startPos, results)
    local func = guide.eachSourceContain(state.ast, startPos, function (source)
        if source.type == 'function' then
            return source
        end
    end)
    if not func then
        return
    end
    local docs = func.bindDocs
    if not docs then
        return
    end
    local params = {}
    for _, doc in ipairs(docs) do
        if doc.type == 'doc.param' then
            params[#params+1] = doc
        end
    end
    local firstArg = func.args and func.args[1]
    if not firstArg
    or firstArg.start <= startPos and firstArg.finish >= startPos then
        local firstParam = params[1]
        if firstParam and matchKey(word, firstParam.param[1]) then
            local label = {}
            for _, param in ipairs(params) do
                label[#label+1] = param.param[1]
            end
            results[#results+1] = {
                label = table.concat(label, ', '),
                match = firstParam.param[1],
                kind  = define.CompletionItemKind.Snippet,
            }
        end
    end
    for _, doc in ipairs(params) do
        if matchKey(word, doc.param[1]) then
            results[#results+1] = {
                label = doc.param[1],
                kind  = define.CompletionItemKind.Interface,
            }
        end
    end
end

local function isAfterLocal(state, startPos)
    local text = state.lua
    local offset = guide.positionToOffset(state, startPos)
    local pos    = lookBackward.skipSpace(text, offset)
    local word   = lookBackward.findWord(text, pos)
    return word == 'local'
end

local function collectRequireNames(mode, myUri, literal, source, smark, position, results)
    local collect = {}
    if mode == 'require' then
        for uri in files.eachFile() do
            if myUri == uri then
                goto CONTINUE
            end
            local path = workspace.getRelativePath(uri)
            local infos = rpath.getVisiblePath(path)
            for _, info in ipairs(infos) do
                if matchKey(literal, info.expect) then
                    if not collect[info.expect] then
                        collect[info.expect] = {
                            textEdit = {
                                start   = smark and (source.start + #smark) or position,
                                finish  = smark and (source.finish - #smark) or position,
                                newText = smark and info.expect or util.viewString(info.expect),
                            }
                        }
                    end
                    if vm.isMetaFile(uri) then
                        collect[info.expect][#collect[info.expect]+1] = ('* [[meta]](%s)'):format(uri)
                    else
                        collect[info.expect][#collect[info.expect]+1] = ([=[* [%s](%s) %s]=]):format(
                            path,
                            uri,
                            lang.script('HOVER_USE_LUA_PATH', info.searcher)
                        )
                    end
                end
            end
            ::CONTINUE::
        end
        for uri in files.eachDll() do
            local opens = files.getDllOpens(uri) or {}
            local path = workspace.getRelativePath(uri)
            for _, open in ipairs(opens) do
                if matchKey(literal, open) then
                    if not collect[open] then
                        collect[open] = {
                            textEdit = {
                                start   = smark and (source.start + #smark) or position,
                                finish  = smark and (source.finish - #smark) or position,
                                newText = smark and open or util.viewString(open),
                            }
                        }
                    end
                    collect[open][#collect[open]+1] = ([=[* [%s](%s)]=]):format(
                        path,
                        uri
                    )
                end
            end
        end
    else
        for uri in files.eachFile() do
            if myUri == uri then
                goto CONTINUE
            end
            if vm.isMetaFile(uri) then
                goto CONTINUE
            end
            local path = workspace.getRelativePath(uri)
            if matchKey(literal, path) then
                if not collect[path] then
                    collect[path] = {
                        textEdit = {
                            start   = smark and (source.start + #smark) or position,
                            finish  = smark and (source.finish - #smark) or position,
                            newText = smark and path or util.viewString(path),
                        }
                    }
                end
                collect[path][#collect[path]+1] = ([=[[%s](%s)]=]):format(
                    path,
                    uri
                )
            end
            ::CONTINUE::
        end
    end
    for label, infos in util.sortPairs(collect) do
        local mark = {}
        local des  = {}
        for _, info in ipairs(infos) do
            if not mark[info] then
                mark[info] = true
                des[#des+1] = info
            end
        end
        results[#results+1] = {
            label = label,
            kind  = define.CompletionItemKind.Reference,
            description = table.concat(des, '\n'),
            textEdit = infos.textEdit,
        }
    end
end

local function checkUri(state, position, results)
    local myUri = guide.getUri(state.ast)
    guide.eachSourceContain(state.ast, position, function (source)
        if source.type ~= 'string' then
            return
        end
        local callargs = source.parent
        if not callargs or callargs.type ~= 'callargs' then
            return
        end
        if callargs[1] ~= source then
            return
        end
        local call = callargs.parent
        local func = call.node
        local literal = guide.getLiteral(source)
        local libName = vm.getLibraryName(func)
        if not libName then
            return
        end
        if libName == 'require'
        or libName == 'dofile'
        or libName == 'loadfile' then
            collectRequireNames(libName, myUri, literal, source, source[2], position, results)
        end
    end)
end

local function checkLenPlusOne(state, position, results)
    local text = state.lua
    guide.eachSourceContain(state.ast, position, function (source)
        if source.type == 'getindex'
        or source.type == 'setindex' then
            local finish = guide.positionToOffset(state, source.node.finish)
            local _, offset = text:find('%s*%[%s*%#', finish)
            if not offset then
                return
            end
            local start = guide.positionToOffset(state, source.node.start) + 1
            local nodeText = text:sub(start, finish)
            local writingText = trim(text:sub(offset + 1, guide.positionToOffset(state, position))) or ''
            if not matchKey(writingText, nodeText) then
                return
            end
            local offsetPos = guide.offsetToPosition(state, offset) - 1
            if source.parent == guide.getParentBlock(source) then
                local sourceFinish = guide.positionToOffset(state, source.finish)
                -- state
                local label = text:match('%#[ \t]*', offset) .. nodeText .. '+1'
                local eq = text:find('^%s*%]?%s*%=', sourceFinish)
                local newText = label .. ']'
                if not eq then
                    newText = newText .. ' = '
                end
                results[#results+1] = {
                    label    = label,
                    match    = nodeText,
                    kind     = define.CompletionItemKind.Snippet,
                    textEdit = {
                        start   = offsetPos,
                        finish  = source.finish,
                        newText = newText,
                    },
                }
            else
                -- exp
                local label = text:match('%#[ \t]*', offset) .. nodeText
                local newText = label .. ']'
                results[#results+1] = {
                    label    = label,
                    kind     = define.CompletionItemKind.Snippet,
                    textEdit = {
                        start   = offsetPos,
                        finish  = source.finish,
                        newText = newText,
                    },
                }
            end
        end
    end)
end

local function tryLabelInString(label, source)
    if not source or source.type ~= 'string' then
        return label
    end
    local state = parser.parse(label, 'String')
    if not state or not state.ast then
        return label
    end
    if not matchKey(source[1], state.ast[1]) then
        return nil
    end
    return util.viewString(state.ast[1], source[2])
end

local function mergeEnums(a, b, source)
    local mark = {}
    for _, enum in ipairs(a) do
        mark[enum.label] = true
    end
    for _, enum in ipairs(b) do
        local label = tryLabelInString(enum.label, source)
        if label and not mark[label] then
            mark[label] = true
            local result = {
                label       = label,
                kind        = enum.kind,
                description = enum.description,
                insertText  = enum.insertText,
                textEdit    = source and {
                    start   = source.start,
                    finish  = source.finish,
                    newText = enum.insertText or label,
                },
            }
            a[#a+1] = result
        end
    end
end

local function checkTypingEnum(state, position, defs, str, results)
    local enums = {}
    for _, def in ipairs(defs) do
        if def.type == 'doc.type.enum'
        or def.type == 'doc.resume' then
            enums[#enums+1] = {
                label       = def[1],
                description = def.comment and def.comment.text,
                kind        = define.CompletionItemKind.EnumMember,
            }
        end
    end
    local myResults = {}
    mergeEnums(myResults, enums, str)
    table.sort(myResults, function (a, b)
        return a.label < b.label
    end)
    for _, res in ipairs(myResults) do
        results[#results+1] = res
    end
end

local function checkEqualEnumLeft(state, position, source, results)
    if not source then
        return
    end
    local str = guide.eachSourceContain(state.ast, position, function (src)
        if src.type == 'string' then
            return src
        end
    end)
    local defs = vm.getDefs(source)
    checkTypingEnum(state, position, defs, str, results)
end

local function checkEqualEnum(state, position, results)
    local text = state.lua
    local start =  lookBackward.findTargetSymbol(text, guide.positionToOffset(state, position), '=')
    if not start then
        return
    end
    local eqOrNeq
    if text:sub(start - 1, start - 1) == '='
    or text:sub(start - 1, start - 1) == '~' then
        start = start - 1
        eqOrNeq = true
    end
    start = lookBackward.skipSpace(text, start - 1)
    local source = findNearestSource(state, guide.offsetToPosition(state, start))
    if not source then
        return
    end
    if source.type == 'callargs' then
        source = source.parent
    end
    if source.type == 'call' and not eqOrNeq then
        return
    end
    checkEqualEnumLeft(state, position, source, results)
end

local function checkEqualEnumInString(state, position, results)
    local source = findNearestSource(state, position)
    local parent = source.parent
    if parent.type == 'binary' then
        if source ~= parent[2] then
            return
        end
        if not parent.op then
            return
        end
        if parent.op.type ~= '==' and parent.op.type ~= '~=' then
            return
        end
        checkEqualEnumLeft(state, position, parent[1], results)
    end
    if parent.type == 'local' then
        checkEqualEnumLeft(state, position, parent, results)
    end
    if parent.type == 'setlocal'
    or parent.type == 'setglobal'
    or parent.type == 'setfield'
    or parent.type == 'setindex' then
        checkEqualEnumLeft(state, position, parent.node, results)
    end
end

local function isFuncArg(state, position)
    return guide.eachSourceContain(state.ast, position, function (source)
        if source.type == 'funcargs' then
            return true
        end
    end)
end

local function trySpecial(state, position, results)
    if guide.isInString(state.ast, position) then
        checkUri(state, position, results)
        checkEqualEnumInString(state, position, results)
        return
    end
    -- x[#x+1]
    checkLenPlusOne(state, position, results)
    -- type(o) ==
    checkEqualEnum(state, position, results)
end

---@async
local function tryIndex(state, position, results)
    local parent, oop = findParentInStringIndex(state, position)
    if not parent then
        return
    end
    local word = parent.next.index[1]
    checkField(state, word, position, position, parent, oop, results)
end

---@async
local function tryWord(state, position, triggerCharacter, results)
    local text = state.lua
    local offset = guide.positionToOffset(state, position)
    local finish = lookBackward.skipSpace(text, offset)
    local word, start = lookBackward.findWord(text, offset)
    local startPos
    if not word then
        return nil
    else
        startPos = guide.offsetToPosition(state, start - 1)
    end
    local hasSpace = triggerCharacter ~= nil and finish ~= offset
    if guide.isInString(state.ast, position) then
        if not hasSpace then
            if #results == 0 then
                checkCommon(state, word, position, results)
            end
        end
    else
        local parent, oop = findParent(state, startPos)
        if parent then
            if not hasSpace then
                checkField(state, word, startPos, position, parent, oop, results)
            end
        elseif isFuncArg(state, position) then
            checkProvideLocal(state, word, startPos, results)
            checkFunctionArgByDocParam(state, word, startPos, results)
        else
            local afterLocal = isAfterLocal(state, startPos)
            local stop = checkKeyWord(state, startPos, position, word, hasSpace, afterLocal, results)
            if stop then
                return
            end
            if not hasSpace then
                if afterLocal then
                    checkProvideLocal(state, word, startPos, results)
                else
                    checkLocal(state, word, startPos, results)
                    checkTableField(state, word, startPos, results)
                    local env = guide.getENV(state.ast, startPos)
                    checkGlobal(state, word, startPos, position, env, false, results)
                    checkModule(state, word, startPos, results)
                end
            end
        end
        if not hasSpace then
            checkCommon(state, word, position, results)
        end
    end
end

---@async
local function trySymbol(state, position, results)
    local text = state.lua
    local symbol, start = lookBackward.findSymbol(text, guide.positionToOffset(state, position))
    if not symbol then
        return nil
    end
    if guide.isInString(state.ast, position) then
        return nil
    end
    local startPos = guide.offsetToPosition(state, start)
    if symbol == '.'
    or symbol == ':' then
        local parent, oop = findParent(state, startPos)
        if parent then
            tracy.ZoneBeginN 'completion.trySymbol'
            checkField(state, '', startPos, position, parent, oop, results)
            tracy.ZoneEnd()
        end
    end
    if symbol == '(' then
        checkFunctionArgByDocParam(state, '', startPos, results)
    end
end

local function buildInsertDocFunction(doc)
    local args = {}
    for i, arg in ipairs(doc.args) do
        args[i] = ('${%d:%s}'):format(i, arg.name[1])
    end
    return ("\z
function (%s)\
\t$0\
end"):format(table.concat(args, ', '))
end

local function pushCallEnumsAndFuncs(defs)
    local results = {}
    for _, def in ipairs(defs) do
        if def.type == 'doc.type.enum'
        or def.type == 'doc.resume' then
            results[#results+1] = {
                label       = def[1],
                description = def.comment,
                kind        = define.CompletionItemKind.EnumMember,
            }
        end
        if def.type == 'doc.type.function' then
            results[#results+1] = {
                label       = infer.viewDocFunction(def),
                description = def.comment,
                kind        = define.CompletionItemKind.Function,
                insertText  = buildInsertDocFunction(def),
            }
        end
    end
    return results
end

local function getCallEnumsAndFuncs(source, index, oop, call)
    if source.type == 'function' and source.bindDocs then
        if not source.args then
            return
        end
        local arg
        if index <= #source.args then
            arg = source.args[index]
        else
            local lastArg = source.args[#source.args]
            if lastArg.type == '...' then
                arg = lastArg
            else
                return
            end
        end
        for _, doc in ipairs(source.bindDocs) do
            if  doc.type == 'doc.param'
            and doc.param[1] == arg[1] then
                return pushCallEnumsAndFuncs(vm.getDefs(doc.extends))
            elseif doc.type == 'doc.vararg'
            and    arg.type == '...' then
                return pushCallEnumsAndFuncs(vm.getDefs(doc.vararg))
            end
        end
    end
    if source.type == 'doc.type.function' then
        local arg = source.args[index]
        if arg and arg.extends then
            return pushCallEnumsAndFuncs(vm.getDefs(arg.extends))
        end
    end
    if source.type == 'doc.field.name' then
        local currentIndex = index
        if oop then
            currentIndex = index - 1
        end
        local class = source.parent.class
        if not class then
            return
        end
        local results = {}
        if currentIndex == 1 then
            for _, doc in ipairs(class.fields) do
                if  doc.field ~= source
                and doc.field[1] == source[1] then
                    local eventName = noder.getFieldEventName(doc)
                    if eventName then
                        results[#results+1] = {
                            label       = ('%q'):format(eventName),
                            description = doc.comment,
                            kind        = define.CompletionItemKind.EnumMember,
                        }
                    end
                end
            end
        elseif currentIndex == 2 then
            local myEventName = call.args[index - 1][1]
            for _, doc in ipairs(class.fields) do
                if  doc.field ~= source
                and doc.field[1] == source[1] then
                    local eventName = noder.getFieldEventName(doc)
                    if eventName and eventName == myEventName then
                        local docFunc = doc.extends.types[1].args[2].extends.types[1]
                        results[#results+1] = {
                            label       = infer.viewDocFunction(docFunc),
                            description = doc.comment,
                            kind        = define.CompletionItemKind.Function,
                            insertText  = buildInsertDocFunction(docFunc),
                        }
                    end
                end
            end
        end
        return results
    end
end

local function findCall(state, position)
    local call
    guide.eachSourceContain(state.ast, position, function (src)
        if src.type == 'call' then
            if not call or call.start < src.start then
                call = src
            end
        end
    end)
    return call
end

local function getCallArgInfo(call, position)
    if not call.args then
        return 1, nil, nil
    end
    local oop = call.node.type == 'getmethod'
    for index, arg in ipairs(call.args) do
        if arg.start <= position and arg.finish >= position then
            return index, arg, oop
        end
    end
    return #call.args + 1, nil, oop
end

local function checkTableLiteralField(state, position, tbl, fields, results)
    local text = state.lua
    local mark = {}
    for _, field in ipairs(tbl) do
        if field.type == 'tablefield'
        or field.type == 'tableindex'
        or field.type == 'tableexp' then
            local name = guide.getKeyName(field)
            if name then
                mark[name] = true
            end
        end
    end
    table.sort(fields, function (a, b)
        return guide.getKeyName(a) < guide.getKeyName(b)
    end)
    -- {$}
    local left = lookBackward.findWord(text, guide.positionToOffset(state, position))
    if not left then
        local pos = lookBackward.findAnyOffset(text, guide.positionToOffset(state, position))
        local char = text:sub(pos, pos)
        if char == '{' or char == ',' or char == ';' then
            left = ''
        end
    end
    if left then
        for _, field in ipairs(fields) do
            local name = guide.getKeyName(field)
            if not mark[name] and matchKey(left, guide.getKeyName(field)) then
                results[#results+1] = {
                    label = guide.getKeyName(field),
                    kind  = define.CompletionItemKind.Property,
                    insertText = ('%s = $0'):format(guide.getKeyName(field)),
                    id    = stack(function () ---@async
                        return {
                            detail      = buildDetail(field),
                            description = buildDesc(field),
                        }
                    end),
                }
            end
        end
    end
end

local function tryCallArg(state, position, results)
    local call = findCall(state, position)
    if not call then
        return
    end
    local myResults = {}
    local argIndex, arg, oop = getCallArgInfo(call, position)
    if arg and arg.type == 'function' then
        return
    end
    local defs = vm.getDefs(call.node)
    for _, def in ipairs(defs) do
        def = searcher.getObjectValue(def) or def
        local enums = getCallEnumsAndFuncs(def, argIndex, oop, call)
        if enums then
            mergeEnums(myResults, enums, arg)
        end
    end
    for _, enum in ipairs(myResults) do
        results[#results+1] = enum
    end
end

local function tryTable(state, position, results)
    local source = findNearestTableField(state, position)
    if not source then
        return
    end
    if  source.type ~= 'table'
    and (not source.parent or source.parent.type ~= 'table') then
        return
    end
    local mark = {}
    local fields = {}
    local tbl = source
    if source.type ~= 'table' then
        tbl = source.parent
    end
    local defs = vm.getDefs(tbl, '*')
    for _, field in ipairs(defs) do
        local name = guide.getKeyName(field)
        if name and not mark[name] then
            mark[name] = true
            fields[#fields+1] = field
        end
    end
    checkTableLiteralField(state, position, tbl, fields, results)
end

local function getComment(state, position)
    local offset = guide.positionToOffset(state, position)
    local symbolOffset = lookBackward.findAnyOffset(state.lua, offset)
    if not symbolOffset then
        return
    end
    local symbolPosition = guide.offsetToPosition(state, symbolOffset)
    for _, comm in ipairs(state.comms) do
        if symbolPosition > comm.start and symbolPosition <= comm.finish then
            return comm
        end
    end
    return nil
end

local function getluaDoc(state, position)
    local offset = guide.positionToOffset(state, position)
    local symbolOffset = lookBackward.findAnyOffset(state.lua, offset)
    if not symbolOffset then
        return
    end
    local symbolPosition = guide.offsetToPosition(state, symbolOffset)
    for _, doc in ipairs(state.ast.docs) do
        if symbolPosition >= doc.start and symbolPosition <= doc.range then
            return doc
        end
    end
    return nil
end

local function tryluaDocCate(word, results)
    for _, docType in ipairs {
        'class',
        'type',
        'alias',
        'param',
        'return',
        'field',
        'generic',
        'vararg',
        'overload',
        'deprecated',
        'meta',
        'version',
        'see',
        'diagnostic',
        'module',
        'async',
        'nodiscard',
    } do
        if matchKey(word, docType) then
            results[#results+1] = {
                label       = docType,
                kind        = define.CompletionItemKind.Event,
            }
        end
    end
end

local function getluaDocByContain(state, position)
    local result
    local range = math.huge
    guide.eachSourceContain(state.ast.docs, position, function (src)
        if not src.start then
            return
        end
        if  range  >= position - src.start
        and position <= src.finish then
            range = position - src.start
            result = src
        end
    end)
    return result
end

local function getluaDocByErr(state, start, position)
    local targetError
    for _, err in ipairs(state.errs) do
        if  err.finish <= position
        and err.start >= start  then
            if not state.lua:sub(err.finish + 1, position):find '%S' then
                targetError = err
                break
            end
        end
    end
    if not targetError then
        return nil
    end
    local targetDoc
    for i = #state.ast.docs, 1, -1 do
        local doc = state.ast.docs[i]
        if doc.finish <= targetError.start then
            targetDoc = doc
            break
        end
    end
    return targetError, targetDoc
end

local function tryluaDocBySource(state, position, source, results)
    if source.type == 'doc.extends.name' then
        if source.parent.type == 'doc.class' then
            local used = {}
            for _, doc in ipairs(vm.getDocDefines(state.uri, '*')) do
                if  doc.type == 'doc.class.name'
                and doc.parent ~= source.parent
                and not used[doc[1]]
                and matchKey(source[1], doc[1]) then
                    used[doc[1]] = true
                    results[#results+1] = {
                        label       = doc[1],
                        kind        = define.CompletionItemKind.Class,
                        textEdit    = doc[1]:find '[^%w_]' and {
                            start   = source.start,
                            finish  = position,
                            newText = doc[1],
                        },
                    }
                end
            end
        end
        return true
    elseif source.type == 'doc.type.name' then
        local used = {}
        for _, doc in ipairs(vm.getDocDefines(state.uri, '*')) do
            if  (doc.type == 'doc.class.name' or doc.type == 'doc.alias.name')
            and doc.parent ~= source.parent
            and not used[doc[1]]
            and matchKey(source[1], doc[1]) then
                used[doc[1]] = true
                results[#results+1] = {
                    label       = doc[1],
                    kind        = define.CompletionItemKind.Class,
                    textEdit    = doc[1]:find '[^%w_]' and {
                        start   = source.start,
                        finish  = position,
                        newText = doc[1],
                    },
                }
            end
        end
        return true
    elseif source.type == 'doc.param.name' then
        local funcs = {}
        guide.eachSourceBetween(state.ast, position, math.huge, function (src)
            if src.type == 'function' and src.start > position then
                funcs[#funcs+1] = src
            end
        end)
        table.sort(funcs, function (a, b)
            return a.start < b.start
        end)
        local func = funcs[1]
        if not func or not func.args then
            return
        end
        for _, arg in ipairs(func.args) do
            if arg[1] and matchKey(source[1], arg[1]) then
                results[#results+1] = {
                    label  = arg[1],
                    kind   = define.CompletionItemKind.Interface,
                }
            end
        end
        return true
    elseif source.type == 'doc.diagnostic' then
        for _, mode in ipairs(DiagnosticModes) do
            if matchKey(source.mode, mode) then
                results[#results+1] = {
                    label    = mode,
                    kind     = define.CompletionItemKind.Enum,
                    textEdit = {
                        start   = source.start,
                        finish  = source.start + #source.mode - 1,
                        newText = mode,
                    },
                }
            end
        end
        return true
    elseif source.type == 'doc.diagnostic.name' then
        for name in util.sortPairs(define.DiagnosticDefaultSeverity) do
            if matchKey(source[1], name) then
                results[#results+1] = {
                    label = name,
                    kind  = define.CompletionItemKind.Value,
                    textEdit = {
                        start   = source.start,
                        finish  = source.start + #source[1] - 1,
                        newText = name,
                    },
                }
            end
        end
    elseif source.type == 'doc.module' then
        collectRequireNames('require', state.uri, source.module or '', source, source.smark, position, results)
    end
    return false
end

local function tryluaDocByErr(state, position, err, docState, results)
    if err.type == 'LUADOC_MISS_CLASS_EXTENDS_NAME' then
        for _, doc in ipairs(vm.getDocDefines(state.uri, '*')) do
            if  doc.type == 'doc.class.name'
            and doc.parent ~= docState then
                results[#results+1] = {
                    label       = doc[1],
                    kind        = define.CompletionItemKind.Class,
                }
            end
        end
    elseif err.type == 'LUADOC_MISS_TYPE_NAME' then
        for _, doc in ipairs(vm.getDocDefines(state.uri, '*')) do
            if  (doc.type == 'doc.class.name' or doc.type == 'doc.alias.name') then
                results[#results+1] = {
                    label       = doc[1],
                    kind        = define.CompletionItemKind.Class,
                }
            end
        end
    elseif err.type == 'LUADOC_MISS_PARAM_NAME' then
        local funcs = {}
        guide.eachSourceBetween(state.ast, position, math.huge, function (src)
            if src.type == 'function' and src.start > position then
                funcs[#funcs+1] = src
            end
        end)
        table.sort(funcs, function (a, b)
            return a.start < b.start
        end)
        local func = funcs[1]
        if not func or not func.args then
            return
        end
        local label = {}
        local insertText = {}
        for i, arg in ipairs(func.args) do
            if arg[1] and not arg.dummy then
                label[#label+1] = arg[1]
                if #label == 1 then
                    insertText[#insertText+1] = ('%s ${%d:any}'):format(arg[1], #label)
                else
                    insertText[#insertText+1] = ('---@param %s ${%d:any}'):format(arg[1], #label)
                end
            end
        end
        results[#results+1] = {
            label            = table.concat(label, ', '),
            kind             = define.CompletionItemKind.Snippet,
            insertTextFormat = 2,
            insertText       = table.concat(insertText, '\n'),
        }
        for i, arg in ipairs(func.args) do
            if arg[1] then
                results[#results+1] = {
                    label  = arg[1],
                    kind   = define.CompletionItemKind.Interface,
                }
            end
        end
    elseif err.type == 'LUADOC_MISS_DIAG_MODE' then
        for _, mode in ipairs(DiagnosticModes) do
            results[#results+1] = {
                label = mode,
                kind  = define.CompletionItemKind.Enum,
            }
        end
    elseif err.type == 'LUADOC_MISS_DIAG_NAME' then
        for name in util.sortPairs(define.DiagnosticDefaultSeverity) do
            results[#results+1] = {
                label = name,
                kind  = define.CompletionItemKind.Value,
            }
        end
    elseif err.type == 'LUADOC_MISS_MODULE_NAME' then
        collectRequireNames('require', state.uri, '', docState, nil, position, results)
    end
end

local function buildluaDocOfFunction(func)
    local index = 1
    local buf = {}
    buf[#buf+1] = '${1:comment}'
    local args = {}
    local returns = {}
    if func.args then
        for _, arg in ipairs(func.args) do
            args[#args+1] = infer.searchAndViewInfers(arg)
        end
    end
    if func.returns then
        for _, rtns in ipairs(func.returns) do
            for n = 1, #rtns do
                if not returns[n] then
                    returns[n] = infer.searchAndViewInfers(rtns[n])
                end
            end
        end
    end
    for n, arg in ipairs(args) do
        local funcArg = func.args[n]
        if funcArg[1] and not funcArg.dummy then
            index = index + 1
            buf[#buf+1] = ('---@param %s ${%d:%s}'):format(
                funcArg[1],
                index,
                arg
            )
        end
    end
    for _, rtn in ipairs(returns) do
        index = index + 1
        buf[#buf+1] = ('---@return ${%d:%s}'):format(
            index,
            rtn
        )
    end
    local insertText = table.concat(buf, '\n')
    return insertText
end

local function tryluaDocOfFunction(doc, results)
    if not doc.bindSources then
        return
    end
    local func
    for _, source in ipairs(doc.bindSources) do
        if source.type == 'function' then
            func = source
            break
        end
    end
    if not func then
        return
    end
    for _, otherDoc in ipairs(doc.bindGroup) do
        if otherDoc.type == 'doc.param'
        or otherDoc.type == 'doc.return' then
            return
        end
    end
    local insertText = buildluaDocOfFunction(func)
    results[#results+1] = {
        label   = '@param;@return',
        kind    = define.CompletionItemKind.Snippet,
        insertTextFormat = 2,
        filterText   = '---',
        insertText   = insertText
    }
end

local function tryluaDoc(state, position, results)
    local doc = getluaDoc(state, position)
    if not doc then
        return
    end
    if doc.type == 'doc.comment' then
        local line = doc.originalComment.text
        -- 尝试 ---$
        if line == '-' then
            tryluaDocOfFunction(doc, results)
            return
        end
        -- 尝试 ---@$
        local cate = line:match('^-+%s*@(%a*)$')
        if cate then
            tryluaDocCate(cate, results)
            return
        end
    end
    -- 根据输入中的source来补全
    local source = getluaDocByContain(state, position)
    if source then
        local suc = tryluaDocBySource(state, position, source, results)
        if suc then
            return
        end
    end
    -- 根据附近的错误消息来补全
    local err, expectDoc = getluaDocByErr(state, doc.start, position)
    if err then
        tryluaDocByErr(state, position, err, expectDoc, results)
        return
    end
end

local function tryComment(state, position, results)
    if #results > 0 then
        return
    end
    local word = lookBackward.findWord(state.lua, guide.positionToOffset(state, position))
    local doc  = getluaDoc(state, position)
    if not word then
        local comment = getComment(state, position)
        if comment.type == 'comment.short'
        or comment.type == 'comment.cshort' then
            if comment.text == '' then
                results[#results+1] = {
                    label = '#region',
                    kind  = define.CompletionItemKind.Snippet,
                }
                results[#results+1] = {
                    label = '#endregion',
                    kind  = define.CompletionItemKind.Snippet,
                }
            end
        end
        return
    end
    if doc and doc.type ~= 'doc.comment' then
        return
    end
    checkCommon(state, word, position, results)
end

<<<<<<< HEAD
=======
local function makeCache(uri, position, results)
    local cache = workspace.getCache 'completion'
    if not uri then
        cache.results = nil
        return
    end
    local text  = files.getText(uri)
    local state = files.getState(uri)
    local word = lookBackward.findWord(text, guide.positionToOffset(state, position))
    if not word or #word < 2 then
        cache.results = nil
        return
    end
    cache.results = results
    cache.position= position
    cache.word    = word:lower()
    cache.length  = #word
    cache.uri     = uri
end

local function isValidCache(word, result)
    if result.kind == define.CompletionItemKind.Text then
        return false
    end
    local match = result.match or result.label
    if matchKey(word, match) then
        return true
    end
    if result.textEdit then
        match = result.textEdit.newText:match '[%w_]+'
        if match and matchKey(word, match) then
            return true
        end
    end
    return false
end

local function getCache(uri, position)
    do return nil end
    local cache = workspace.getCache 'completion'
    if not cache.results then
        return nil
    end
    if cache.uri ~= uri then
        return nil
    end
    local text  = files.getText(uri)
    local state = files.getState(uri)
    local word = lookBackward.findWord(text, guide.positionToOffset(state, position))
    if not word then
        return nil
    end
    if word:sub(1, #cache.word):lower() ~= cache.word then
        return nil
    end

    local ext = #word - cache.length
    cache.length = #word
    local results = cache.results
    for i = #results, 1, -1 do
        local result = results[i]
        if isValidCache(word, result) then
            if result.textEdit then
                result.textEdit.finish = result.textEdit.finish + ext
            end
        else
            results[i] = results[#results]
            results[#results] = nil
        end
    end

    if results.enableCommon then
        checkCommon(state, word, position, results)
    end

    return cache.results
end

local function clearCache()
    local cache = workspace.getCache 'completion'
    cache.results = nil
end

>>>>>>> 820aa1a5
---@async
local function tryCompletions(state, position, triggerCharacter, results)
    local text = state.lua
    if not state then
        local word = lookBackward.findWord(text, guide.positionToOffset(state, position))
        if not word then
            return
        end
        checkCommon(nil, word, position, results)
        return
    end
    if getComment(state, position) then
        tryluaDoc(state, position, results)
        tryComment(state, position, results)
        return
    end
    if postfix(state, position, results) then
        return
    end
    trySpecial(state, position, results)
    tryCallArg(state, position, results)
    tryTable(state, position, results)
    tryWord(state, position, triggerCharacter, results)
    tryIndex(state, position, results)
    trySymbol(state, position, results)
end

---@async
local function completion(uri, position, triggerCharacter)
    local state = files.getState(uri)
    if not state then
        return nil
    end
    clearStack()
    local results = {}
    tracy.ZoneBeginN 'completion #2'
    tryCompletions(state, position, triggerCharacter, results)
    tracy.ZoneEnd()

    if #results == 0 then
        return nil
    end

<<<<<<< HEAD
=======
    --tracy.ZoneBeginN 'completion #3'
    --makeCache(uri, position, results)
    --tracy.ZoneEnd()
>>>>>>> 820aa1a5
    return results
end

---@async
local function resolve(id)
    local item = resolveStack(id)
    return item
end

return {
    completion   = completion,
    resolve      = resolve,
}<|MERGE_RESOLUTION|>--- conflicted
+++ resolved
@@ -1940,92 +1940,6 @@
     checkCommon(state, word, position, results)
 end
 
-<<<<<<< HEAD
-=======
-local function makeCache(uri, position, results)
-    local cache = workspace.getCache 'completion'
-    if not uri then
-        cache.results = nil
-        return
-    end
-    local text  = files.getText(uri)
-    local state = files.getState(uri)
-    local word = lookBackward.findWord(text, guide.positionToOffset(state, position))
-    if not word or #word < 2 then
-        cache.results = nil
-        return
-    end
-    cache.results = results
-    cache.position= position
-    cache.word    = word:lower()
-    cache.length  = #word
-    cache.uri     = uri
-end
-
-local function isValidCache(word, result)
-    if result.kind == define.CompletionItemKind.Text then
-        return false
-    end
-    local match = result.match or result.label
-    if matchKey(word, match) then
-        return true
-    end
-    if result.textEdit then
-        match = result.textEdit.newText:match '[%w_]+'
-        if match and matchKey(word, match) then
-            return true
-        end
-    end
-    return false
-end
-
-local function getCache(uri, position)
-    do return nil end
-    local cache = workspace.getCache 'completion'
-    if not cache.results then
-        return nil
-    end
-    if cache.uri ~= uri then
-        return nil
-    end
-    local text  = files.getText(uri)
-    local state = files.getState(uri)
-    local word = lookBackward.findWord(text, guide.positionToOffset(state, position))
-    if not word then
-        return nil
-    end
-    if word:sub(1, #cache.word):lower() ~= cache.word then
-        return nil
-    end
-
-    local ext = #word - cache.length
-    cache.length = #word
-    local results = cache.results
-    for i = #results, 1, -1 do
-        local result = results[i]
-        if isValidCache(word, result) then
-            if result.textEdit then
-                result.textEdit.finish = result.textEdit.finish + ext
-            end
-        else
-            results[i] = results[#results]
-            results[#results] = nil
-        end
-    end
-
-    if results.enableCommon then
-        checkCommon(state, word, position, results)
-    end
-
-    return cache.results
-end
-
-local function clearCache()
-    local cache = workspace.getCache 'completion'
-    cache.results = nil
-end
-
->>>>>>> 820aa1a5
 ---@async
 local function tryCompletions(state, position, triggerCharacter, results)
     local text = state.lua
@@ -2069,12 +1983,6 @@
         return nil
     end
 
-<<<<<<< HEAD
-=======
-    --tracy.ZoneBeginN 'completion #3'
-    --makeCache(uri, position, results)
-    --tracy.ZoneEnd()
->>>>>>> 820aa1a5
     return results
 end
 
