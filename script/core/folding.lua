--- conflicted
+++ resolved
@@ -1,11 +1,6 @@
-<<<<<<< HEAD
-local files    = require "files"
+local files = require "files"
 local searcher = require "core.searcher"
-=======
-local files = require "files"
-local guide = require "core.guide"
 local util  = require 'utility'
->>>>>>> f3bf7d8f
 
 local Care = {
     ['function'] = function (source, text, results)
