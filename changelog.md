--- conflicted
+++ resolved
@@ -2,13 +2,9 @@
 
 ## Unreleased
 <!-- Add all new changes here. They will be moved under a version at release -->
-<<<<<<< HEAD
-* `FIX` prevent unnecessary edits by LSP formatting when content did not change
-=======
-`2025-3-13`
 * `NEW` `unnecessary-assert` diagnostic warns when asserting values that are always truthy
 * `NEW` locale `es-419`, thanks [Felipe Lema](https://codeberg.org/FelipeLema)
->>>>>>> 1c028328
+* `FIX` prevent unnecessary edits by LSP formatting when content did not change
 
 ## 3.13.9
 `2025-3-13`
