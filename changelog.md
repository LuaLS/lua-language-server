--- conflicted
+++ resolved
@@ -3,11 +3,8 @@
 ## Unreleased
 <!-- Add all new changes here. They will be moved under a version at release -->
 * `FIX` incorrect argument skip pattern for `--check_out_path=`, which incorrectly skips the next argument
-<<<<<<< HEAD
 * `FIX` reimplement section `luals.config` in file doc.json
-=======
 * `FIX` remove extra `./` path prefix in the check report when using `--check=.`
->>>>>>> 55a7c82b
 
 ## 3.13.6
 `2025-2-6`
