--- conflicted
+++ resolved
@@ -8,11 +8,8 @@
 * `FIX` Fix `VM.OnCompileFunctionParam` function in plugins
 * `FIX` Lua 5.1: fix incorrect warning when using setfenv with an int as first parameter
 * `FIX` Improve type narrow by checking exact match on literal type params
-<<<<<<< HEAD
 * `FIX` Correctly list enums for function overload arguments [#2840](https://github.com/LuaLS/lua-language-server/pull/2840)
-=======
 * `FIX` Incorrect function params' type infer when there is only `@overload` [#2509](https://github.com/LuaLS/lua-language-server/issues/2509) [#2708](https://github.com/LuaLS/lua-language-server/issues/2708) [#2709](https://github.com/LuaLS/lua-language-server/issues/2709)
->>>>>>> d1320ae5
 
 ## 3.10.5
 `2024-8-19`
