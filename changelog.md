# changelog

## Unreleased
<!-- Add all new changes here. They will be moved under a version at release -->
<<<<<<< HEAD
* `NEW` Added `completion.maxFieldCount` which lets you increase the amount of fields to analyze before requiring more specific input
=======
* `New` Omit parameter hints when the argument name matches
* `FIX` Fix a typo in `no-unknown` diagnostic message
* `FIX` Autodoc generation so it does not include documentation for builtin Lua language features
>>>>>>> e1c38e67

## 3.16.1
`2025-12-8`
* `FIX` Broken in Linux
* `FIX` Fix diagnostic completions incorrect textEdit.finish
* `FIX` Comparison crash in doc export CLI [#3111](https://github.com/LuaLS/lua-language-server/issues/3111)

## 3.16.0
`2025-12-2`
* `NEW` Support Lua 5.5
* `CHG` Doc output now contains file paths for `@alias` and `@enum` types
* `CHG` Rename configuration option `Lua.diagnostics.disableScheme` to `Lua.diagnostics.validScheme` and improve its description. Now it enables diagnostics for Lua files that use the specified scheme.
* `FIX` Plugin virtual comment style and behavior issues
* `FIX` Incorrect generation of function signatures with tuple-parameters
* `FIX` Typos in a few error messages.
* `FIX` Incorrect inject-field message for extra table field in exact class
* `FIX` adds the `|lambda|` operator to the `Lua.runtime.nonstandardSymbol` configuration template, which allows the use of that option. Previously, support for it existed in the parser, but we could not actually use the option because it is not recognised in the configuration.
* `FIX` Typed `@field` (eg `---@field [string] boolean`) should not override other defined field [#2171](https://github.com/LuaLS/lua-language-server/issues/2171), [#2711](https://github.com/LuaLS/lua-language-server/issues/2711)
* `FIX` don't return empty hover doc when luals failed to find definition
* `FIX` Prevent stack overflow when attempting to resolve function return values. [#3246](https://github.com/LuaLS/lua-language-server/issues/3246)
* `FIX` Fix type annotations for `string.buffer` module

## 3.15.0
`2025-6-25`
* `NEW` Support custom addons path for enhanced editor flexibility
* `NEW` Add `Lua.type.maxUnionVariants` which can be set to limit how many union variants are checked against
* `CHG` Add missing locale
* `CHG` Fulfill zh-tw translations
* `FIX` Cannot debug in Linux due to lua-debug expecting host process to have lua54 symbols available
* `FIX` Support hex color codes with `#` in `textDocument/documentColor`
* `FIX` Prevent class methods from triggering missing-fields diagnostics
* `FIX` Updates the EmmyLuaCodeStyle submodule reference to a newer commit, ensuring compatibility with GCC 15
* `FIX` Large unions will no longer erroneously fail to match later variants

## 3.14.0
`2025-4-7`
* `NEW` locale `es-419`, thanks [Felipe Lema](https://codeberg.org/FelipeLema)
* `FIX` prevent unnecessary edits by LSP formatting when content did not change
* `FIX` return no completions if completion is disabled
* `FIX` optimized the performance of large literal tables (e.g., configuration tables)

## 3.13.9
`2025-3-13`
* `CHG` remove the limit for analyzing the literal table

## 3.13.8
`2025-3-12`
* `CHG` when analyzing the literal table, only the first 100 items are analyzed at most
* `CHG` when checking type matching for union types, only the first 100 items are checked at most
* `FIX` Update `--help` message.
* `FIX` --check now respects ignoreDir setting
* `FIX` incorrect argument skip pattern for `--check_out_path=`, which incorrectly skips the next argument

## 3.13.7
`2025-3-10`
* `NEW` CLI: added `--help`.
* `CHG` default path for `--doc_out_path` is the current directory
* `FIX` incorrect argument skip pattern for `--check_out_path=`, which incorrectly skips the next argument
* `FIX` incorrect error message for `--doc_update`.
* `FIX` reimplement section `luals.config` in file doc.json
* `FIX` incorrect file names in file doc.json
* `FIX` remove extra `./` path prefix in the check report when using `--check=.`
* `FIX` Narrowing of types with literal fields: [#3056](https://github.com/LuaLS/lua-language-server/issues/3056), [#3089](https://github.com/LuaLS/lua-language-server/issues/3089)
* `FIX` correct lua version of `math.ult` and `math.type`
* `FIX` incorrect links for `pattern` in `string` methods
* `FIX` fix type annotations for bit module
* `FIX` Another regression related to type narrow and generic param introduced since `v3.10.1` [#3087](https://github.com/LuaLS/lua-language-server/issues/3087)

## 3.13.6
`2025-2-6`
* `NEW` `---@class` supports attribute `partial`, which will not check missing inherited fields [#3023](https://github.com/LuaLS/lua-language-server/issues/3023)
  ```lua
  ---@class Config
  ---@field a number

  ---@class (partial) Config.P: Config
  ---@field b number

  ---@type Config.P[]
  local cfgs = {}
  cfgs[1] = { b = 1 } -- no warning
  cfgs[2] = {}        -- only warns missing `b`
  ```
  This enables the previous missing field check behavior before [#2970](https://github.com/LuaLS/lua-language-server/issues/2970)
* `NEW` Added variable substitution support for vscode's `${workspaceFolder:x}` when resolving path placeholders [#2987](https://github.com/LuaLS/lua-language-server/issues/2987)
* `NEW` Added `--check_format=json|pretty` for use with `--check` to output diagnostics in a human readable format.
* `NEW` Test CLI: `--name=<testname>` `-n=<testname>`: run specify unit test
* `CHG` Generic pattern now supports definition after capture and optional, union, array [#3014](https://github.com/LuaLS/lua-language-server/issues/3014) [#3031](https://github.com/LuaLS/lua-language-server/pull/3031)
  ```lua
  ---@generic T
  ---@param t `T`.Cat?
  ---@return T?
  local function f(t) end

  local t = f('Smile') --> t is `(Smile.Cat)?`
  ```
* `FIX` Fixed the error that the configuration file pointed to by the `--configpath` option was not read and loaded.
* `FIX` Don't truncate any output when running in `--doc` mode [#3049](https://github.com/LuaLS/lua-language-server/issues/3049)
* `FIX` Generic return can be optional.
* `FIX` Fixed the comment calculating in docs `---@param a string?Comment` - now its `Comment` instead of `omment` [#3028](https://github.com/LuaLS/lua-language-server/pull/3028)
* `FIX` Fixed cannot bind variables using tail comment `@class` [#2673](https://github.com/LuaLS/lua-language-server/issues/2673)
* `FIX` Fixed missing field completion for generic class object [#2196](https://github.com/LuaLS/lua-language-server/issues/2196) [#2945](https://github.com/LuaLS/lua-language-server/issues/2945) [#3041](https://github.com/LuaLS/lua-language-server/issues/3041)

## 3.13.5
`2024-12-20`
* `NEW` Setting: `Lua.hint.awaitPropagate`: When enabled, `--@async` propagates to the caller.
* `CHG` Add server version information to `initialize` response [#2996](https://github.com/LuaLS/lua-language-server/pull/2996)
* `CHG` If the `---@field` of the same name has a type of `fun`, the `duplicate-doc-field` check will not be performed.
* `FIX` Incorrect infer for function array annotation on tables [#2367](https://github.com/LuaLS/lua-language-server/issues/2367)

## 3.13.4
`2024-12-13`
* `CHG` Can adjust the level of detail of Hover (VSCode)

## 3.13.3
`2024-12-6`
* `CHG` Update Love2d version
* `CHG` Improve type infer of `table.unpack` and `unpack`
* `FIX` `missing-fields` diagnostic now warns about missing inherited fields
* `FIX` Incorrect `param-type-mismatch` diagnostic for optional fields

## 3.13.2
`2024-11-21`
* `CHG` fulfill zh-cn translations
* `FIX` Add missing `errs ~= nil` checks to script/vm/type checkTableShape

## 3.13.1
`2024-11-13`
* `FIX` Incorrect type check in some case

## 3.13.0
`2024-11-13`
* `NEW` Setting: `Lua.type.inferTableSize`: A Small Table array can be infered
* `NEW` Add custom repository support for addonManager. New configuration setting: `Lua.addonManager.repositoryBranch` and `Lua.addonManager.repositoryPath`
* `NEW` Infer function parameter types when the function is used as an callback argument and that argument has a `fun()` annotation. Enable with `Lua.type.inferParamType` setting. [#2695](https://github.com/LuaLS/lua-language-server/pull/2695)
  ```lua
  ---@param callback fun(a: integer)
  function register(callback) end

  local function callback(a) end  --> a: integer
  register(callback)
  ```
* `CHG` Basic types allow contravariance
  ```lua
  ---@class int32: integer

  ---@type integer
  local n

  ---@type int32
  local a = n
  ```
* `FIX` Improve type narrow with **literal alias type** during completion and signature help

## 3.12.0
`2024-10-30`
* `NEW` Support importing `enum` through class name suffix matching in quick fixes, allowing the import of `enum` from `table.table.enum; return table`.
* `NEW` Support limited multiline annotations
  ```lua
  ---@type {
  --- x: number,
  --- y: number,
  --- z: number,
  ---}
  local point --> local point: { x: number, y: number, z: number }
  ```
* `FIX` A regression related to type narrow and generic param introduced since `v3.10.1`
* `FIX` Parse storagePath to improve reliability of resolving ${addons} placeholder
* `FIX` Reference should also look in tablefield
* `FIX` Determine that the index of `{...}` is an integer when iterating

## 3.11.1
`2024-10-9`
* `FIX` Fixed an issue preventing to set the locale to Japanese
* `FIX` Preserve newlines between function comment and @see
* `FIX` Accept storagePath option from client to resolve addon directory not found

## 3.11.0
`2024-9-30`
* `NEW` Added support for Japanese locale
* `NEW` Infer function parameter types when overriding the same-named class function in an instance of that class [#2158](https://github.com/LuaLS/lua-language-server/issues/2158)
* `NEW` Types with literal fields can be narrowed.
* `NEW` Reference addons installed via the addon manager with `${addons}` [#2866](https://github.com/LuaLS/lua-language-server/pull/2866).
* `NEW` Support using `---@class` on `rawset(_G, ...)` to annotate the created global variable [#2862](https://github.com/LuaLS/lua-language-server/issues/2862)
* `NEW` Settings:
  + `Lua.language.fixIndent`
  + `Lua.language.completeAnnotation`
* `FIX` Eliminate floating point error in test benchmark output
* `FIX` Remove luamake install from make scripts
* `FIX` Incorrect `table` type injected to the global variable created by `rawset(_G, ...)` [#2863](https://github.com/LuaLS/lua-language-server/issues/2863)

## 3.10.6
`2024-9-10`
* `NEW` Custom documentation exporter
* `NEW` Setting: `Lua.docScriptPath`: Path to a script that overrides `cli.doc.export`, allowing user-specified documentation exporting.
* `NEW` Infer the parameter types of a same-named function in the subclass based on the parameter types in the superclass function.
* `FIX` Fix `VM.OnCompileFunctionParam` function in plugins
* `FIX` Lua 5.1: fix incorrect warning when using setfenv with an int as first parameter
* `FIX` Improve type narrow by checking exact match on literal type params
* `FIX` Correctly list enums for function overload arguments [#2840](https://github.com/LuaLS/lua-language-server/pull/2840)
* `FIX` Incorrect function params' type infer when there is only `@overload` [#2509](https://github.com/LuaLS/lua-language-server/issues/2509) [#2708](https://github.com/LuaLS/lua-language-server/issues/2708) [#2709](https://github.com/LuaLS/lua-language-server/issues/2709)
* `FIX` Only call workspace/configuration when available [#981](https://github.com/LuaLS/lua-language-server/issues/981), [#2318](https://github.com/LuaLS/lua-language-server/issues/2318), [2336](https://github.com/LuaLS/lua-language-server/issues/2336) [#2843](https://github.com/LuaLS/lua-language-server/pull/2843)

## 3.10.5
`2024-8-19`
* `NEW` using `enum (partial)`, it suggests all fields with the same `enum` type rather than just the fields from the current table.
* `NEW` When using `enum["<key>" or <index>]`, undefined fields will raise an 'undefined' error.
* `FIX` Renaming files in the directory leads to the auto-correction in "require" adding extra characters.
* `FIX` Performance issue
* `FIX` Fix incorrect indent fixing for `for`

## 3.10.4
`2024-8-16`
* `NEW` Setting: `Lua.type.checkTableShape`: Add matching checks between the shape of tables and classes, during type checking. [#2768](https://github.com/LuaLS/lua-language-server/pull/2768)
* `NEW` `undefined-field` supports `enum`
* `CHG` Show enumed table as `enum X` instead of `table`
* `FIX` Error `attempt to index a nil value` when `Lua.hint.semicolon == 'All'` [#2788](https://github.com/LuaLS/lua-language-server/issues/2788)
* `FIX` Incorrect LuaCats parsing for `"'"`
* `FIX` Incorrect indent fixings

## 3.10.3
`2024-8-8`
* `FIX` Memory leak with `---@enum(partical)`

## 3.10.2
`2024-8-7`
* `NEW` Add support for binary metamethod on right operand [#2777](https://github.com/LuaLS/lua-language-server/pull/2777)
* `FIX` Incorrect indentation fixing in some case

## 3.10.1
`2024-8-2`
* `FIX` Runtime error
* `FIX` Disable indentation fixing for Non-VSCode

## 3.10.0
`2024-8-1`
* `NEW` Add postfix snippet for `unpack`
* `NEW` Add support for lambda style functions, `|paramList| expr` is syntactic sugar for `function(paramList) return expr end`
* `NEW` Added lua regular expression support for `Lua.doc.<scope>Name` [#2753](https://github.com/LuaLS/lua-language-server/pull/2753)
* `NEW` You can now click on "References" in CodeLen to display the reference list（VSCode）
* `NEW` Improved behavior for inserting new lines:
  + When inside an annotation, an annotation tag will be added at the beginning of the line (VSCode).
  + When between `function () end` or similar constructs, the format will be adjusted to a more reasonable one (VSCode) and leading/trailing spaces will be removed (generic).
  + Attempts to semantically fix improper indentation (generic).
* `CHG` Improve performance of multithreaded `--check` and `undefined-field` diagnostic
* `CHG` Change spacing of parameter inlay hints to match other LSPs, like `rust-analyzer`
* `FIX` `diagnostics.severity` defaulting to "Warning" when run using `--check` [#2730](https://github.com/LuaLS/lua-language-server/issues/2730)
* `FIX` Respect `completion.showParams` config for local function completion
* `FIX` Addons can now self-recommend as expected. Fixed by correcting the `wholeMatch` function
* `FIX` Now correctly evaluates the visibility of fields in a class when they are defined directly in the object. use for completion and invisible dianostic. [#2752](https://github.com/LuaLS/lua-language-server/issues/2752)
* `FIX` Bad triggering of the `inject-field` diagnostic, when the fields are declared at the creation of the object [#2746](https://github.com/LuaLS/lua-language-server/issues/2746)
* `FIX` Inconsistent type narrow behavior of function call args [#2758](https://github.com/LuaLS/lua-language-server/issues/2758)
* `FIX` Improve the `missing-fields` logic to be able to correctly handle classes defined several times [#22770](https://github.com/LuaLS/lua-language-server/pull/2770)
* `FIX` Typos in annotation descriptions
* `FIX` incorrect `CompletionItemKind` for postfix snippets [#2773](https://github.com/LuaLS/lua-language-server/pull/2773)

## 3.9.3
`2024-6-11`
* `FIX` Sometimes providing incorrect autocompletion when chaining calls

## 3.9.2
`2024-6-6`
* `NEW` Reference workspace symbols in comments using `[some text](lua://symbolName)` syntax
* `FIX` Don't do diagnostics when the workspace is not ready
* `FIX` Autocompletion for enum values ​​is not available in some cases

## 3.9.1
`2024-5-14`
* revert extension runtime

## 3.9.0
`2024-5-11`
* `NEW` goto implementation
* `NEW` narrow the function prototype based on the parameter type
  ```lua
  ---@overload fun(a: boolean): A
  ---@overload fun(a: number): B
  local function f(...) end

  local r1 = f(true) --> r1 is `A`
  local r2 = f(10) --> r2 is `B`
  ```

## 3.8.3
`2024-4-23`
* `FIX` server may crash when the workspace is using a non-English path.

## 3.8.2
`2024-4-23`
* This is a fake version only for the new version of VSCode, with a core of 3.8.0.

## 3.8.1
`2024-4-23`
* This is a fake version only for the old version of VSCode, with a core of `3.7.4`. Starting from the next minor version, the version requirement for VSCode will be raised to prevent users still using the old version of VSCode from updating to the new version and experiencing compatibility issues.

## 3.8.0
`2024-4-22`
* `NEW` supports tuple type (@[lizho])
  ```lua
  ---@type [string, number, boolean]
  local t

  local x = t[1] --> x is `string`
  local y = t[2] --> y is `number`
  local z = t[3] --> z is `boolean`
  ```
* `NEW` generic pattern (@[fesily])
  ```lua
  ---@generic T
  ---@param t Cat.`T`
  ---@return T
  local function f(t) end

  local t = f('Smile') --> t is `Cat.Smile`
  ```
* `NEW` alias and enums supports attribute `partial`
  ```lua
  ---@alias Animal Cat

  ---@alias(partial) Animal Dog

  ---@type Animal
  local animal --> animal is `Cat|Dog` here
  ```

  ```lua
  ---@enum(key) ErrorCodes
  local codes1 = {
      OK = 0,
      ERROR = 1,
      FATAL = 2,
  }

  ---@enum(key, partial) ErrorCodes
  local codes2 = {
      WARN = 3,
      INFO = 4,
  }

  ---@type ErrorCodes
  local code

  code = 'ERROR' --> OK
  code = 'WARN'  --> OK

  ```
* `NEW` plugin: add `OnTransFormAst` interface (@[fesily])
* `NEW` plugin: add `OnNodeCompileFunctionParam` interface (@[fesily])
* `NEW` plugin: add `ResolveRequire` interface (@[Artem Dzhemesiuk])
* `NEW` plugin: support multi plugins (@[fesily])
  + setting: `Lua.runtime.plugin` can be `string|string[]`
  + setting: `Lua.runtime.pluginArgs` can be `string[]|table<string, string>`
* `NEW` CLI: `--doc` add option `--doc_out_path <PATH>` (@[Andreas Matthias])
* `NEW` CLI: `--doc_update`, update an existing `doc.json` without using `--doc` again (@[Andreas Matthias])
* `NEW` CLI: `--trust_all_plugins`, this is potentially unsafe for normal use and meant for usage in CI environments only (@[Paul Emmerich])
* `CHG` CLI: `--check` will run plugins (@[Daniel Farrell])
* `FIX` diagnostic: `discard-returns` not works in some blocks (@clay-golem)
* `FIX` rename in library files

## 3.7.4
`2024-1-5`
* `FIX` rename to unicode with `Lua.runtime.unicodeName = true`

## 3.7.3
`2023-11-14`
* `FIX` can not infer arg type in some cases.

## 3.7.2
`2023-11-9`
* `FIX` [#2407]

[#2407]: https://github.com/LuaLS/lua-language-server/issues/2407

## 3.7.1
`2023-11-7`
* `FIX` [#2299]
* `FIX` [#2335]

[#2299]: https://github.com/LuaLS/lua-language-server/issues/2299
[#2335]: https://github.com/LuaLS/lua-language-server/issues/2335

## 3.7.0
`2023-8-24`
* `NEW` support `---@type` and `--[[@as]]` for return statement
* `NEW` commandline parameter `--force-accept-workspace`: allowing the use of the root directory or home directory as the workspace
* `NEW` diagnostic: `inject-field`
* `NEW` `---@enum` supports attribute `key`
  ```lua
  ---@enum (key) AnimalType
  local enum = {
    Cat = 1,
    Dog = 2,
  }

  ---@param animal userdata
  ---@param atp AnimalType
  ---@return boolean
  local function isAnimalType(animal, atp)
    return API.isAnimalType(animal, enum[atp])
  end

  assert(isAnimalType(animal, 'Cat'))
  ```
* `NEW` `---@class` supports attribute `exact`
  ```lua
  ---@class (exact) Point
  ---@field x number
  ---@field y number
  local m = {}
  m.x = 1 -- OK
  m.y = 2 -- OK
  m.z = 3 -- Warning
  ```

* `FIX` wrong hover and signature for method with varargs and overloads
* `FIX` [#2155]
* `FIX` [#2224]
* `FIX` [#2252]
* `FIX` [#2267]

[#2155]: https://github.com/LuaLS/lua-language-server/issues/2155
[#2224]: https://github.com/LuaLS/lua-language-server/issues/2224
[#2252]: https://github.com/LuaLS/lua-language-server/issues/2252
[#2267]: https://github.com/LuaLS/lua-language-server/issues/2267

## 3.6.25
`2023-7-26`
* `FIX` [#2214]

[#2214]: https://github.com/LuaLS/lua-language-server/issues/2214

## 3.6.24
`2023-7-21`
* `NEW` diagnostic: `missing-fields`
* `FIX` shake of `codeLens`
* `FIX` [#2145]

[#2145]: https://github.com/LuaLS/lua-language-server/issues/2145

## 3.6.23
`2023-7-7`
* `CHG` signature: narrow by inputed literal

## 3.6.22
`2023-6-14`
* `FIX` [#2038]
* `FIX` [#2042]
* `FIX` [#2062]
* `FIX` [#2083]
* `FIX` [#2088]
* `FIX` [#2110]
* `FIX` [#2129]

[#2038]: https://github.com/LuaLS/lua-language-server/issues/2038
[#2042]: https://github.com/LuaLS/lua-language-server/issues/2042
[#2062]: https://github.com/LuaLS/lua-language-server/issues/2062
[#2083]: https://github.com/LuaLS/lua-language-server/issues/2083
[#2088]: https://github.com/LuaLS/lua-language-server/issues/2088
[#2110]: https://github.com/LuaLS/lua-language-server/issues/2110
[#2129]: https://github.com/LuaLS/lua-language-server/issues/2129

## 3.6.21
`2023-5-24`
* `FIX` disable ffi plugin

## 3.6.20
`2023-5-23`
* `NEW` support connecting by socket with `--socket=PORT`
* `FIX` [#2113]

[#2113]: https://github.com/LuaLS/lua-language-server/issues/2113

## 3.6.19
`2023-4-26`
* `FIX` commandline parameter `checklevel` may not work
* `FIX` [#2036]
* `FIX` [#2037]
* `FIX` [#2056]
* `FIX` [#2077]
* `FIX` [#2081]

[#2036]: https://github.com/LuaLS/lua-language-server/issues/2036
[#2037]: https://github.com/LuaLS/lua-language-server/issues/2037
[#2056]: https://github.com/LuaLS/lua-language-server/issues/2056
[#2077]: https://github.com/LuaLS/lua-language-server/issues/2077
[#2081]: https://github.com/LuaLS/lua-language-server/issues/2081

## 3.6.18
`2023-3-23`
* `FIX` [#1943]
* `FIX` [#1996]
* `FIX` [#2004]
* `FIX` [#2013]

[#1943]: https://github.com/LuaLS/lua-language-server/issues/1943
[#1996]: https://github.com/LuaLS/lua-language-server/issues/1996
[#2004]: https://github.com/LuaLS/lua-language-server/issues/2004
[#2013]: https://github.com/LuaLS/lua-language-server/issues/2013

## 3.6.17
`2023-3-9`
* `CHG` export documents: export global variables
* `FIX` [#1715]
* `FIX` [#1753]
* `FIX` [#1914]
* `FIX` [#1922]
* `FIX` [#1924]
* `FIX` [#1928]
* `FIX` [#1945]
* `FIX` [#1955]
* `FIX` [#1978]

[#1715]: https://github.com/LuaLS/lua-language-server/issues/1715
[#1753]: https://github.com/LuaLS/lua-language-server/issues/1753
[#1914]: https://github.com/LuaLS/lua-language-server/issues/1914
[#1922]: https://github.com/LuaLS/lua-language-server/issues/1922
[#1924]: https://github.com/LuaLS/lua-language-server/issues/1924
[#1928]: https://github.com/LuaLS/lua-language-server/issues/1928
[#1945]: https://github.com/LuaLS/lua-language-server/issues/1945
[#1955]: https://github.com/LuaLS/lua-language-server/issues/1955
[#1978]: https://github.com/LuaLS/lua-language-server/issues/1978

## 3.6.13
`2023-3-2`
* `FIX` setting: `Lua.addonManager.enable` should be `true` by default
* `FIX` failed to publish to Windows

## 3.6.12
`2023-3-2`
* `NEW` [Addon Manager](https://github.com/LuaLS/lua-language-server/discussions/1607), try it with command `lua.addon_manager.open`. Thanks to [carsakiller](https://github.com/carsakiller)!

## 3.6.11
`2023-2-13`
* `CHG` completion: don't show loading process
* `FIX` [#1886]
* `FIX` [#1887]
* `FIX` [#1889]
* `FIX` [#1895]
* `FIX` [#1902]

[#1886]: https://github.com/LuaLS/lua-language-server/issues/1886
[#1887]: https://github.com/LuaLS/lua-language-server/issues/1887
[#1889]: https://github.com/LuaLS/lua-language-server/issues/1889
[#1895]: https://github.com/LuaLS/lua-language-server/issues/1895
[#1902]: https://github.com/LuaLS/lua-language-server/issues/1902

## 3.6.10
`2023-2-7`
* `FIX` [#1869]
* `FIX` [#1872]

[#1869]: https://github.com/LuaLS/lua-language-server/issues/1869
[#1872]: https://github.com/LuaLS/lua-language-server/issues/1872

## 3.6.9
`2023-2-2`
* `FIX` [#1864]
* `FIX` [#1868]
* `FIX` [#1869]
* `FIX` [#1871]

[#1864]: https://github.com/LuaLS/lua-language-server/issues/1864
[#1868]: https://github.com/LuaLS/lua-language-server/issues/1868
[#1869]: https://github.com/LuaLS/lua-language-server/issues/1869
[#1871]: https://github.com/LuaLS/lua-language-server/issues/1871

## 3.6.8
`2023-1-31`
* `NEW` command `lua.exportDocument` . VSCode will display this command in the right-click menu
* `CHG` setting `Lua.workspace.supportScheme` has been removed. All schemes are supported if the language id is `lua`
* `FIX` [#1831]
* `FIX` [#1838]
* `FIX` [#1841]
* `FIX` [#1851]
* `FIX` [#1855]
* `FIX` [#1857]

[#1831]: https://github.com/LuaLS/lua-language-server/issues/1831
[#1838]: https://github.com/LuaLS/lua-language-server/issues/1838
[#1841]: https://github.com/LuaLS/lua-language-server/issues/1841
[#1851]: https://github.com/LuaLS/lua-language-server/issues/1851
[#1855]: https://github.com/LuaLS/lua-language-server/issues/1855
[#1857]: https://github.com/LuaLS/lua-language-server/issues/1857

## 3.6.7
`2023-1-20`
* `FIX` [#1810]
* `FIX` [#1829]

[#1810]: https://github.com/LuaLS/lua-language-server/issues/1810
[#1829]: https://github.com/LuaLS/lua-language-server/issues/1829

## 3.6.6
`2023-1-17`
* `FIX` [#1825]
* `FIX` [#1826]

[#1825]: https://github.com/LuaLS/lua-language-server/issues/1825
[#1826]: https://github.com/LuaLS/lua-language-server/issues/1826

## 3.6.5
`2023-1-16`
* `NEW` support casting global variables
* `NEW` code lens: this feature is disabled by default.
* `NEW` settings:
  * `Lua.codeLens.enable`: Enable code lens.
* `CHG` improve memory usage for large libraries
* `CHG` definition: supports finding definitions for `@class` and `@alias`, since they may be defined multi times
* `CHG` rename: supports `@field`
* `CHG` improve patch for `.luarc.json`
* `CHG` `---@meta [name]`: once declared `name`, user can only require this file by declared name. meta file can not be required with name `_`
* `CHG` remove telemetry
* `FIX` [#831]
* `FIX` [#1729]
* `FIX` [#1737]
* `FIX` [#1751]
* `FIX` [#1767]
* `FIX` [#1796]
* `FIX` [#1805]
* `FIX` [#1808]
* `FIX` [#1811]
* `FIX` [#1824]

[#831]:  https://github.com/LuaLS/lua-language-server/issues/831
[#1729]: https://github.com/LuaLS/lua-language-server/issues/1729
[#1737]: https://github.com/LuaLS/lua-language-server/issues/1737
[#1751]: https://github.com/LuaLS/lua-language-server/issues/1751
[#1767]: https://github.com/LuaLS/lua-language-server/issues/1767
[#1796]: https://github.com/LuaLS/lua-language-server/issues/1796
[#1805]: https://github.com/LuaLS/lua-language-server/issues/1805
[#1808]: https://github.com/LuaLS/lua-language-server/issues/1808
[#1811]: https://github.com/LuaLS/lua-language-server/issues/1811
[#1824]: https://github.com/LuaLS/lua-language-server/issues/1824

## 3.6.4
`2022-11-29`
* `NEW` modify `require` after renaming files
* `FIX` circulation reference in process analysis
  ```lua
  ---@type number
  local x

  ---@type number
  local y

  x = y

  y = x --> Can not infer `y` before
  ```
* `FIX` [#1698]
* `FIX` [#1704]
* `FIX` [#1717]

[#1698]: https://github.com/LuaLS/lua-language-server/issues/1698
[#1704]: https://github.com/LuaLS/lua-language-server/issues/1704
[#1717]: https://github.com/LuaLS/lua-language-server/issues/1717

## 3.6.3
`2022-11-14`
* `FIX` [#1684]
* `FIX` [#1692]

[#1684]: https://github.com/LuaLS/lua-language-server/issues/1684
[#1692]: https://github.com/LuaLS/lua-language-server/issues/1692

## 3.6.2
`2022-11-10`
* `FIX` incorrect type check for generic with nil
* `FIX` [#1676]
* `FIX` [#1677]
* `FIX` [#1679]
* `FIX` [#1680]

[#1676]: https://github.com/LuaLS/lua-language-server/issues/1676
[#1677]: https://github.com/LuaLS/lua-language-server/issues/1677
[#1679]: https://github.com/LuaLS/lua-language-server/issues/1679
[#1680]: https://github.com/LuaLS/lua-language-server/issues/1680

## 3.6.1
`2022-11-8`
* `FIX` wrong diagnostics for `pcall` and `xpcall`
* `FIX` duplicate fields in table hover
* `FIX` description disapeared for overloaded function
* `FIX` [#1675]

[#1675]: https://github.com/LuaLS/lua-language-server/issues/1675

## 3.6.0
`2022-11-8`
* `NEW` supports `private`/`protected`/`public`/`package`
  * mark in `doc.field`
    ```lua
    ---@class unit
    ---@field private uuid integer
    ```
  * mark with `---@private`, `---@protected`, `---@public` and `---@package`
    ```lua
    ---@class unit
    local mt = {}

    ---@private
    function mt:init()
    end

    ---@protected
    function mt:update()
    end
    ```
  * mark by settings `Lua.doc.privateName`, `Lua.doc.protectedName` and `Lua.doc.packageName`
    ```lua
    ---@class unit
    ---@field _uuid integer --> treat as private when `Lua.doc.privateName` has `"_*"`
    ```
* `NEW` settings:
  * `Lua.misc.executablePath`: [#1557] specify the executable path in VSCode
  * `Lua.diagnostics.workspaceEvent`: [#1626] set the time to trigger workspace diagnostics.
  * `Lua.doc.privateName`: treat matched fields as private
  * `Lua.doc.protectedName`: treat matched fields as protected
  * `Lua.doc.packageName`: treat matched fields as package
* `NEW` CLI `--doc [path]` to make docs.
server will generate `doc.json` and `doc.md` in `LOGPATH`.
`doc.md` is generated by `doc.json` by example code `script/cli/doc2md.lua`.
* `CHG` [#1558] detect multi libraries
* `CHG` [#1458] `semantic-tokens`: global variable is setted to `variable.global`
  ```jsonc
  // color global variables to red
  "editor.semanticTokenColorCustomizations": {
      "rules": {
          "variable.global": "#ff0000"
      }
  }
  ```
* `CHG` [#1177] re-support for symlinks, users need to maintain the correctness of symlinks themselves
* `CHG` [#1561] infer definitions and types across chain expression
  ```lua
  ---@class myClass
  local myClass = {}

  myClass.a.b.c.e.f.g = 1

  ---@type myClass
  local class

  print(class.a.b.c.e.f.g) --> inferred as integer
  ```
* `CHG` [#1582] the following diagnostics consider `overload`
  * `missing-return`
  * `missing-return-value`
  * `redundant-return-value`
  * `return-type-mismatch`
* `CHG` workspace-symbol: supports chain fields based on global variables and types. try `io.open` or `iolib.open`
* `CHG` [#1641] if a function only has varargs and has `---@overload`, the varargs will be ignored
* `CHG` [#1575] search definitions by first argument of `setmetatable`
  ```lua
  ---@class Object
  local obj = setmetatable({
    initValue = 1,
  }, mt)

  print(obj.initValue) --> `obj.initValue` is integer
  ```
* `CHG` [#1153] infer type by generic parameters or returns of function
  ```lua
  ---@generic T
  ---@param f fun(x: T)
  ---@return T[]
  local function x(f) end

  ---@type fun(x: integer)
  local cb

  local arr = x(cb) --> `arr` is inferred as `integer[]`
  ```
* `CHG` [#1201] infer parameter type by expected returned function of parent function
  ```lua
  ---@return fun(x: integer)
  local function f()
      return function (x) --> `x` is inferred as `integer`
      end
  end
  ```
* `CHG` [#1332] infer parameter type when function in table
  ```lua
  ---@class A
  ---@field f fun(x: string)

  ---@type A
  local t = {
      f = function (x) end --> `x` is inferred as `string`
  }
  ```
* `CHG` find reference: respect `includeDeclaration` (although I don't know how to turn off this option in VSCode)
* `CHG` [#1344] improve `---@see`
* `CHG` [#1484] setting `runtime.special` supports fields
  ```jsonc
  {
    "runtime.special": {
      "sandbox.require": "require"
    }
  }
  ```
* `CHG` [#1533] supports completion with table field of function
* `CHG` [#1457] infer parameter type by function type
  ```lua
  ---@type fun(x: number)
  local function f(x) --> `x` is inferred as `number`
  end
  ```
* `CHG` [#1663] check parameter types of generic extends
  ```lua
  ---@generic T: string | boolean
  ---@param x T
  ---@return T
  local function f(x)
      return x
  end

  local x = f(1) --> Warning: Cannot assign `integer` to parameter `<T:boolean|string>`.
  ```
* `CHG` [#1434] type check: check the fields in table:
  ```lua
  ---@type table<string, string>
  local x

  ---@type table<string, number>
  local y

  x = y --> Warning: Cannot assign `<string, number>` to `<string, string>`
  ```
* `CHG` [#1374] type check: supports array part in literal table
  ```lua
  ---@type boolean[]
  local t = { 1, 2, 3 } --> Warning: Cannot assign `integer` to `boolean`
  ```
* `CHG` `---@enum` supports runtime values
* `FIX` [#1479]
* `FIX` [#1480]
* `FIX` [#1567]
* `FIX` [#1593]
* `FIX` [#1595]
* `FIX` [#1599]
* `FIX` [#1606]
* `FIX` [#1608]
* `FIX` [#1637]
* `FIX` [#1640]
* `FIX` [#1642]
* `FIX` [#1662]
* `FIX` [#1672]

[#1153]: https://github.com/LuaLS/lua-language-server/issues/1153
[#1177]: https://github.com/LuaLS/lua-language-server/issues/1177
[#1201]: https://github.com/LuaLS/lua-language-server/issues/1201
[#1202]: https://github.com/LuaLS/lua-language-server/issues/1202
[#1332]: https://github.com/LuaLS/lua-language-server/issues/1332
[#1344]: https://github.com/LuaLS/lua-language-server/issues/1344
[#1374]: https://github.com/LuaLS/lua-language-server/issues/1374
[#1434]: https://github.com/LuaLS/lua-language-server/issues/1434
[#1457]: https://github.com/LuaLS/lua-language-server/issues/1457
[#1458]: https://github.com/LuaLS/lua-language-server/issues/1458
[#1479]: https://github.com/LuaLS/lua-language-server/issues/1479
[#1480]: https://github.com/LuaLS/lua-language-server/issues/1480
[#1484]: https://github.com/LuaLS/lua-language-server/issues/1484
[#1533]: https://github.com/LuaLS/lua-language-server/issues/1533
[#1557]: https://github.com/LuaLS/lua-language-server/issues/1557
[#1558]: https://github.com/LuaLS/lua-language-server/issues/1558
[#1561]: https://github.com/LuaLS/lua-language-server/issues/1561
[#1567]: https://github.com/LuaLS/lua-language-server/issues/1567
[#1575]: https://github.com/LuaLS/lua-language-server/issues/1575
[#1582]: https://github.com/LuaLS/lua-language-server/issues/1582
[#1593]: https://github.com/LuaLS/lua-language-server/issues/1593
[#1595]: https://github.com/LuaLS/lua-language-server/issues/1595
[#1599]: https://github.com/LuaLS/lua-language-server/issues/1599
[#1606]: https://github.com/LuaLS/lua-language-server/issues/1606
[#1608]: https://github.com/LuaLS/lua-language-server/issues/1608
[#1626]: https://github.com/LuaLS/lua-language-server/issues/1626
[#1637]: https://github.com/LuaLS/lua-language-server/issues/1637
[#1640]: https://github.com/LuaLS/lua-language-server/issues/1640
[#1641]: https://github.com/LuaLS/lua-language-server/issues/1641
[#1642]: https://github.com/LuaLS/lua-language-server/issues/1642
[#1662]: https://github.com/LuaLS/lua-language-server/issues/1662
[#1663]: https://github.com/LuaLS/lua-language-server/issues/1663
[#1670]: https://github.com/LuaLS/lua-language-server/issues/1670
[#1672]: https://github.com/LuaLS/lua-language-server/issues/1672

## 3.5.6
`2022-9-16`
* `FIX` [#1439](https://github.com/LuaLS/lua-language-server/issues/1439)
* `FIX` [#1467](https://github.com/LuaLS/lua-language-server/issues/1467)
* `FIX` [#1506](https://github.com/LuaLS/lua-language-server/issues/1506)
* `FIX` [#1537](https://github.com/LuaLS/lua-language-server/issues/1537)

## 3.5.5
`2022-9-7`
* `FIX` [#1529](https://github.com/LuaLS/lua-language-server/issues/1529)
* `FIX` [#1530](https://github.com/LuaLS/lua-language-server/issues/1530)

## 3.5.4
`2022-9-6`
* `NEW` `type-formatting`: fix wrong indentation of VSCode
* `CHG` `document-symbol`: redesigned to better support for `Sticky Scroll` feature of VSCode
* `FIX` `diagnostics.workspaceDelay` can not prevent first workspace diagnostic
* `FIX` [#1476](https://github.com/LuaLS/lua-language-server/issues/1476)
* `FIX` [#1490](https://github.com/LuaLS/lua-language-server/issues/1490)
* `FIX` [#1493](https://github.com/LuaLS/lua-language-server/issues/1493)
* `FIX` [#1499](https://github.com/LuaLS/lua-language-server/issues/1499)
* `FIX` [#1526](https://github.com/LuaLS/lua-language-server/issues/1526)

## 3.5.3
`2022-8-13`
* `FIX` [#1409](https://github.com/LuaLS/lua-language-server/issues/1409)
* `FIX` [#1422](https://github.com/LuaLS/lua-language-server/issues/1422)
* `FIX` [#1425](https://github.com/LuaLS/lua-language-server/issues/1425)
* `FIX` [#1428](https://github.com/LuaLS/lua-language-server/issues/1428)
* `FIX` [#1430](https://github.com/LuaLS/lua-language-server/issues/1430)
* `FIX` [#1431](https://github.com/LuaLS/lua-language-server/issues/1431)
* `FIX` [#1446](https://github.com/LuaLS/lua-language-server/issues/1446)
* `FIX` [#1451](https://github.com/LuaLS/lua-language-server/issues/1451)
* `FIX` [#1461](https://github.com/LuaLS/lua-language-server/issues/1461)
* `FIX` [#1463](https://github.com/LuaLS/lua-language-server/issues/1463)

## 3.5.2
`2022-8-1`
* `FIX` [#1395](https://github.com/LuaLS/lua-language-server/issues/1395)
* `FIX` [#1403](https://github.com/LuaLS/lua-language-server/issues/1403)
* `FIX` [#1405](https://github.com/LuaLS/lua-language-server/issues/1405)
* `FIX` [#1406](https://github.com/LuaLS/lua-language-server/issues/1406)
* `FIX` [#1418](https://github.com/LuaLS/lua-language-server/issues/1418)

## 3.5.1
`2022-7-26`
* `NEW` supports [color](https://github.com/LuaLS/lua-language-server/pull/1379)
* `NEW` setting `Lua.runtime.pluginArgs`
* `CHG` setting `type.castNumberToInteger` default by `true`
* `CHG` improve supports for multi-workspace
* `FIX` [#1354](https://github.com/LuaLS/lua-language-server/issues/1354)
* `FIX` [#1355](https://github.com/LuaLS/lua-language-server/issues/1355)
* `FIX` [#1363](https://github.com/LuaLS/lua-language-server/issues/1363)
* `FIX` [#1365](https://github.com/LuaLS/lua-language-server/issues/1365)
* `FIX` [#1367](https://github.com/LuaLS/lua-language-server/issues/1367)
* `FIX` [#1368](https://github.com/LuaLS/lua-language-server/issues/1368)
* `FIX` [#1370](https://github.com/LuaLS/lua-language-server/issues/1370)
* `FIX` [#1375](https://github.com/LuaLS/lua-language-server/issues/1375)
* `FIX` [#1391](https://github.com/LuaLS/lua-language-server/issues/1391)

## 3.5.0
`2022-7-19`
* `NEW` `LuaDoc`: `---@operator`:
  ```lua
  ---@class fspath
  ---@operator div(string|fspath): fspath

  ---@type fspath
  local root

  local fileName = root / 'script' / 'main.lua' -- `fileName` is `fspath` here
  ```
* `NEW` `LuaDoc`: `---@source`:
  ```lua
  -- Also supports absolute path or relative path (based on current file path)
  ---@source file:///xxx.c:50:20
  XXX = 1 -- when finding definitions of `XXX`, returns `file:///xxx.c:50:20` instead here.
  ```
* `NEW` `LuaDoc`: `---@enum`:
  ```lua
  ---@enum animal
  Animal = {
    Cat = 1,
    Dog = 2,
  }

  ---@param x animal
  local function f(x) end

  f() -- suggests `Animal.Cat`, `Animal.Dog`, `1`, `2` as the first parameter
  ```
* `NEW` diagnostics:
  * `unknown-operator`
  * `unreachable-code`
* `NEW` settings:
  * `diagnostics.unusedLocalExclude`
* `NEW` VSCode: add support for [EmmyLuaUnity](https://marketplace.visualstudio.com/items?itemName=CppCXY.emmylua-unity)
* `CHG` support multi-type:
  ```lua
  ---@type number, _, boolean
  local a, b, c -- `a` is `number`, `b` is `unknown`, `c` is `boolean`
  ```
* `CHG` treat `_ENV = XXX` as `local _ENV = XXX`
  * `_ENV = nil`: disable all globals
  * `_ENV = {}`: allow all globals
  * `_ENV = {} ---@type mathlib`: only allow globals in `mathlib`
* `CHG` hover: dose not show unknown `---@XXX` as description
* `CHG` contravariance is allowed at the class declaration
  ```lua
  ---@class BaseClass
  local BaseClass

  ---@class MyClass: BaseClass
  local MyClass = BaseClass -- OK!
  ```
* `CHG` hover: supports path in link
  ```lua
  --![](image.png) --> will convert to `--![](file:///xxxx/image.png)`
  local x
  ```
* `CHG` signature: only show signatures matching the entered parameters
* `FIX` [#880](https://github.com/LuaLS/lua-language-server/issues/880)
* `FIX` [#1284](https://github.com/LuaLS/lua-language-server/issues/1284)
* `FIX` [#1292](https://github.com/LuaLS/lua-language-server/issues/1292)
* `FIX` [#1294](https://github.com/LuaLS/lua-language-server/issues/1294)
* `FIX` [#1306](https://github.com/LuaLS/lua-language-server/issues/1306)
* `FIX` [#1311](https://github.com/LuaLS/lua-language-server/issues/1311)
* `FIX` [#1317](https://github.com/LuaLS/lua-language-server/issues/1317)
* `FIX` [#1320](https://github.com/LuaLS/lua-language-server/issues/1320)
* `FIX` [#1330](https://github.com/LuaLS/lua-language-server/issues/1330)
* `FIX` [#1345](https://github.com/LuaLS/lua-language-server/issues/1345)
* `FIX` [#1346](https://github.com/LuaLS/lua-language-server/issues/1346)
* `FIX` [#1348](https://github.com/LuaLS/lua-language-server/issues/1348)

## 3.4.2
`2022-7-6`
* `CHG` diagnostic: `type-check` ignores `nil` in `getfield`
* `CHG` diagnostic: `---@diagnostic disable: <ERR_NAME>` can suppress syntax errors
* `CHG` completion: `completion.callSnippet` no longer generate parameter types
* `CHG` hover: show `---@type {x: number, y: number}` as detail instead of `table`
* `CHG` dose not infer as `nil` by `t.field = nil`
* `FIX` [#1278](https://github.com/LuaLS/lua-language-server/issues/1278)
* `FIX` [#1288](https://github.com/LuaLS/lua-language-server/issues/1288)

## 3.4.1
`2022-7-5`
* `NEW` settings:
  * `type.weakNilCheck`
* `CHG` allow type contravariance for `setmetatable` when initializing a class
  ```lua
  ---@class A
  local a = {}

  ---@class B: A
  local b = setmetatable({}, { __index = a }) -- OK!
  ```
* `FIX` [#1256](https://github.com/LuaLS/lua-language-server/issues/1256)
* `FIX` [#1257](https://github.com/LuaLS/lua-language-server/issues/1257)
* `FIX` [#1267](https://github.com/LuaLS/lua-language-server/issues/1267)
* `FIX` [#1269](https://github.com/LuaLS/lua-language-server/issues/1269)
* `FIX` [#1273](https://github.com/LuaLS/lua-language-server/issues/1273)
* `FIX` [#1275](https://github.com/LuaLS/lua-language-server/issues/1275)
* `FIX` [#1279](https://github.com/LuaLS/lua-language-server/issues/1279)

## 3.4.0
`2022-6-29`
* `NEW` diagnostics:
  * `cast-local-type`
  * `assign-type-mismatch`
  * `param-type-mismatch`
  * `unknown-cast-variable`
  * `cast-type-mismatch`
  * `missing-return-value`
  * `redundant-return-value`
  * `missing-return`
  * `return-type-mismatch`
* `NEW` settings:
  * `diagnostics.groupSeverity`
  * `diagnostics.groupFileStatus`
  * `type.castNumberToInteger`
  * `type.weakUnionCheck`
  * `hint.semicolon`
* `CHG` infer `nil` as redundant return value
  ```lua
  local function f() end
  local x = f() -- `x` is `nil` instead of `unknown`
  ```
* `CHG` infer called function by params num
  ```lua
  ---@overload fun(x: number, y: number):string
  ---@overload fun(x: number):number
  ---@return boolean
  local function f() end

  local n1 = f()     -- `n1` is `boolean`
  local n2 = f(0)    -- `n2` is `number`
  local n3 = f(0, 0) -- `n3` is `string`
  ```
* `CHG` semicolons and parentheses can be used in `DocTable`
  ```lua
  ---@type { (x: number); (y: boolean) }
  ```
* `CHG` return names and parentheses can be used in `DocFunction`
  ```lua
  ---@type fun():(x: number, y: number, ...: number)
  ```
* `CHG` supports `---@return boolean ...`
* `CHG` improve experience for diagnostics and semantic-tokens
* `FIX` diagnostics flash when opening a file
* `FIX` sometimes workspace diagnostics are not triggered
* `FIX` [#1228](https://github.com/LuaLS/lua-language-server/issues/1228)
* `FIX` [#1229](https://github.com/LuaLS/lua-language-server/issues/1229)
* `FIX` [#1242](https://github.com/LuaLS/lua-language-server/issues/1242)
* `FIX` [#1243](https://github.com/LuaLS/lua-language-server/issues/1243)
* `FIX` [#1249](https://github.com/LuaLS/lua-language-server/issues/1249)

## 3.3.1
`2022-6-17`
* `FIX` [#1213](https://github.com/LuaLS/lua-language-server/issues/1213)
* `FIX` [#1215](https://github.com/LuaLS/lua-language-server/issues/1215)
* `FIX` [#1217](https://github.com/LuaLS/lua-language-server/issues/1217)
* `FIX` [#1218](https://github.com/LuaLS/lua-language-server/issues/1218)
* `FIX` [#1220](https://github.com/LuaLS/lua-language-server/issues/1220)
* `FIX` [#1223](https://github.com/LuaLS/lua-language-server/issues/1223)

## 3.3.0
`2022-6-15`
* `NEW` `LuaDoc` supports `` `CODE` ``
  ```lua
  ---@type `CONST.X` | `CONST.Y`
  local x

  if x == -- suggest `CONST.X` and `CONST.Y` here
  ```
* `CHG` infer type by `error`
  ```lua
  ---@type integer|nil
  local n

  if not n then
      error('n is nil')
  end

  print(n) -- `n` is `integer` here
  ```
* `CHG` infer type by `t and t.x`
  ```lua
  ---@type table|nil
  local t

  local s = t and t.x or 1 -- `t` in `t.x` is `table`
  ```
* `CHG` infer type by `type(x)`
  ```lua
  local x

  if type(x) == 'string' then
      print(x) -- `x` is `string` here
  end

  local tp = type(x)

  if tp == 'boolean' then
      print(x) -- `x` is `boolean` here
  end
  ```
* `CHG` infer type by `>`/`<`/`>=`/`<=`
* `FIX` with clients that support LSP 3.17 (VSCode), workspace diagnostics are triggered every time when opening a file.
* `FIX` [#1204](https://github.com/LuaLS/lua-language-server/issues/1204)
* `FIX` [#1208](https://github.com/LuaLS/lua-language-server/issues/1208)

## 3.2.5
`2022-6-9`
* `NEW` provide config docs in `LUA_LANGUAGE_SERVER/doc/`
* `FIX` [#1148](https://github.com/LuaLS/lua-language-server/issues/1148)
* `FIX` [#1149](https://github.com/LuaLS/lua-language-server/issues/1149)
* `FIX` [#1192](https://github.com/LuaLS/lua-language-server/issues/1192)

## 3.2.4
`2022-5-25`
* `NEW` settings:
  + `workspace.supportScheme`: `["file", "untitled", "git"]`
  + `diagnostics.disableScheme`: `["git"]`
* `NEW` folding: support folding `---@alias`
* `CHG` if `rootUri` or `workspaceFolder` is set to `ROOT` or `HOME`, this extension will refuse to load these directories and show an error message.
* `CHG` show warning message when scanning more than 100,000 files.
* `CHG` upgrade [LSP](https://microsoft.github.io/language-server-protocol/specifications/lsp/3.17/specification/) to `3.17`
* `FIX` hover: can not union `table` with other basic types
* `FIX` [#1125](https://github.com/LuaLS/lua-language-server/issues/1125)
* `FIX` [#1131](https://github.com/LuaLS/lua-language-server/issues/1131)
* `FIX` [#1134](https://github.com/LuaLS/lua-language-server/issues/1134)
* `FIX` [#1141](https://github.com/LuaLS/lua-language-server/issues/1141)
* `FIX` [#1144](https://github.com/LuaLS/lua-language-server/issues/1144)
* `FIX` [#1150](https://github.com/LuaLS/lua-language-server/issues/1150)
* `FIX` [#1155](https://github.com/LuaLS/lua-language-server/issues/1155)

## 3.2.3
`2022-5-16`
* `CHG` parse `.luarc.json` as jsonc. In order to please the editor, it also supports `.luarc.jsonc` as the file name.
* `CHG` dose not load files in symbol links
* `FIX` memory leak with symbol links
* `FIX` diagnostic: send empty results to every file after startup
* `FIX` [#1103](https://github.com/LuaLS/lua-language-server/issues/1103)
* `FIX` [#1107](https://github.com/LuaLS/lua-language-server/issues/1107)

## 3.2.2
`2022-4-26`
* `FIX` diagnostic: `unused-function` cannot handle recursion correctly
* `FIX` [#1092](https://github.com/LuaLS/lua-language-server/issues/1092)
* `FIX` [#1093](https://github.com/LuaLS/lua-language-server/issues/1093)
* `FIX` runtime errors reported by telemetry, see [#1091](https://github.com/LuaLS/lua-language-server/issues/1091)

## 3.2.1
`2022-4-25`
* `FIX` broken in VSCode

## 3.2.0
`2022-4-25`
* `NEW` supports infer of callback parameter
  ```lua
  ---@type string[]
  local t

  table.sort(t, function (a, b)
      -- `a` and `b` is `string` here
  end)
  ```
* `NEW` using `---@overload` as class constructor
  ```lua
  ---@class Class
  ---@overload fun():Class
  local mt

  local x = mt() --> x is `Class` here
  ```
* `NEW` add `--[[@as type]]`
  ```lua
  local x = true
  local y = x--[[@as integer]] -- y is `integer` here
  ```
* `NEW` add `---@cast`
  * `---@cast localname type`
  * `---@cast localname +type`
  * `---@cast localname -type`
  * `---@cast localname +?`
  * `---@cast localname -?`
* `NEW` generic: resolve `T[]` by `table<integer, type>` or `---@field [integer] type`
* `NEW` resolve `class[1]` by `---@field [integer] type`
* `NEW` diagnostic: `missing-parameter`
* `NEW` diagnostic: `need-check-nil`
* `CHG` diagnostic: no longer mark `redundant-parameter` as `Unnecessary`
* `FIX` diagnostic: `unused-function` does not recognize recursion
* `FIX` [#1051](https://github.com/LuaLS/lua-language-server/issues/1051)
* `FIX` [#1072](https://github.com/LuaLS/lua-language-server/issues/1072)
* `FIX` [#1077](https://github.com/LuaLS/lua-language-server/issues/1077)
* `FIX` [#1088](https://github.com/LuaLS/lua-language-server/issues/1088)
* `FIX` runtime errors

## 3.1.0
`2022-4-17`
* `NEW` support find definition in method
* `CHG` hint: move to LSP. Its font is now controlled by the client.
* `CHG` hover: split `local` into `local` / `parameter` / `upvalue` / `self`.
* `CHG` hover: added parentheses to some words, such as `global` / `field` / `class`.
* `FIX` definition of `table<k, v>`
* `FIX` [#994](https://github.com/LuaLS/lua-language-server/issues/994)
* `FIX` [#1057](https://github.com/LuaLS/lua-language-server/issues/1057)
* `FIX` runtime errors reported by telemetry, see [#1058](https://github.com/LuaLS/lua-language-server/issues/1058)

## 3.0.2
`2022-4-15`
* `FIX` `table<string, boolean>[string] -> boolean`
* `FIX` goto `type definition`
* `FIX` [#1050](https://github.com/LuaLS/lua-language-server/issues/1050)

## 3.0.1
`2022-4-11`
* `FIX` [#1033](https://github.com/LuaLS/lua-language-server/issues/1033)
* `FIX` [#1034](https://github.com/LuaLS/lua-language-server/issues/1034)
* `FIX` [#1035](https://github.com/LuaLS/lua-language-server/issues/1035)
* `FIX` [#1036](https://github.com/LuaLS/lua-language-server/issues/1036)
* `FIX` runtime errors reported by telemetry, see [#1037](https://github.com/LuaLS/lua-language-server/issues/1037)

## 3.0.0
`2022-4-10`
* `CHG` [break changes](https://github.com/LuaLS/lua-language-server/issues/980)
* `CHG` diagnostic:
  + `type-check`: removed for now
  + `no-implicit-any`: renamed to `no-unknown`
* `CHG` formatter: no longer need` --preview`
* `CHG` `LuaDoc`: supports `---@type (string|integer)[]`
* `FIX` semantic: color of `function`
* `FIX` [#1027](https://github.com/LuaLS/lua-language-server/issues/1027)
* `FIX` [#1028](https://github.com/LuaLS/lua-language-server/issues/1028)

## 2.6.8
`2022-4-9`
* `CHG` completion: call snippet shown as `Function` instead of `Snippet` when `Lua.completion.callSnippet` is `Replace`
* `FIX` [#976](https://github.com/LuaLS/lua-language-server/issues/976)
* `FIX` [#995](https://github.com/LuaLS/lua-language-server/issues/995)
* `FIX` [#1004](https://github.com/LuaLS/lua-language-server/issues/1004)
* `FIX` [#1008](https://github.com/LuaLS/lua-language-server/issues/1008)
* `FIX` [#1009](https://github.com/LuaLS/lua-language-server/issues/1009)
* `FIX` [#1011](https://github.com/LuaLS/lua-language-server/issues/1011)
* `FIX` [#1014](https://github.com/LuaLS/lua-language-server/issues/1014)
* `FIX` [#1016](https://github.com/LuaLS/lua-language-server/issues/1016)
* `FIX` [#1017](https://github.com/LuaLS/lua-language-server/issues/1017)
* `FIX` runtime errors reported by telemetry

## 2.6.7
`2022-3-9`
* `NEW` diagnosis report, [read more](https://luals.github.io/wiki/diagnosis-report/)
* `CHG` `VSCode`: 1.65 has built in new `Lua` syntax files, so this extension no longer provides syntax files, which means you can install other syntax extensions in the marketplace. If you have any suggestions or issues, please [open issues here](https://github.com/LuaLS/lua.tmbundle).
* `CHG` telemetry: the prompt will only appear in VSCode to avoid repeated prompts in other platforms due to the inability to automatically modify the settings.
* `FIX` [#965](https://github.com/LuaLS/lua-language-server/issues/965)
* `FIX` [#975](https://github.com/LuaLS/lua-language-server/issues/975)

## 2.6.6
`2022-2-21`
* `NEW` formatter preview, use `--preview` to enable this feature, [read more](https://github.com/LuaLS/lua-language-server/issues/960)
* `FIX` [#958](https://github.com/LuaLS/lua-language-server/issues/958)
* `FIX` runtime errors

## 2.6.5
`2022-2-17`
* `FIX` telemetry is not disabled by default (since 2.6.0)
* `FIX` [#934](https://github.com/LuaLS/lua-language-server/issues/934)
* `FIX` [#952](https://github.com/LuaLS/lua-language-server/issues/952)

## 2.6.4
`2022-2-9`
* `CHG` completion: reduced sorting priority for postfix completion
* `FIX` [#936](https://github.com/LuaLS/lua-language-server/issues/936)
* `FIX` [#937](https://github.com/LuaLS/lua-language-server/issues/937)
* `FIX` [#940](https://github.com/LuaLS/lua-language-server/issues/940)
* `FIX` [#941](https://github.com/LuaLS/lua-language-server/issues/941)
* `FIX` [#941](https://github.com/LuaLS/lua-language-server/issues/942)
* `FIX` [#943](https://github.com/LuaLS/lua-language-server/issues/943)
* `FIX` [#946](https://github.com/LuaLS/lua-language-server/issues/946)

## 2.6.3
`2022-1-25`
* `FIX` new files are not loaded correctly
* `FIX` [#923](https://github.com/LuaLS/lua-language-server/issues/923)
* `FIX` [#926](https://github.com/LuaLS/lua-language-server/issues/926)

## 2.6.2
`2022-1-25`
* `FIX` [#925](https://github.com/LuaLS/lua-language-server/issues/925)

## 2.6.1
`2022-1-24`
* `CHG` default values of settings:
  + `Lua.diagnostics.workspaceDelay`: `0` sec -> `3` sec
  + `Lua.workspace.maxPreload`: `1000` -> `5000`
  + `Lua.workspace.preloadFileSize`: `100` KB -> `500` KB
* `CHG` improve performance
* `FIX` modify luarc failed
* `FIX` library files not recognized correctly
* `FIX` [#903](https://github.com/LuaLS/lua-language-server/issues/903)
* `FIX` [#906](https://github.com/LuaLS/lua-language-server/issues/906)
* `FIX` [#920](https://github.com/LuaLS/lua-language-server/issues/920)

## 2.6.0
`2022-1-13`
* `NEW` supports multi-workspace in server side, for developers of language clients, please [read here](https://luals.github.io/wiki/developing/#multiple-workspace-support) to learn more.
* `NEW` setting:
  + `Lua.hint.arrayIndex`
  + `Lua.semantic.enable`
  + `Lua.semantic.variable`
  + `Lua.semantic.annotation`
  + `Lua.semantic.keyword`
* `CHG` completion: improve response speed
* `CHG` completion: can be triggered in `LuaDoc` and strings
* `CHG` diagnostic: smoother
* `CHG` settings `Lua.color.mode` removed
* `FIX` [#876](https://github.com/LuaLS/lua-language-server/issues/876)
* `FIX` [#879](https://github.com/LuaLS/lua-language-server/issues/879)
* `FIX` [#884](https://github.com/LuaLS/lua-language-server/issues/884)
* `FIX` [#885](https://github.com/LuaLS/lua-language-server/issues/885)
* `FIX` [#886](https://github.com/LuaLS/lua-language-server/issues/886)
* `FIX` [#902](https://github.com/LuaLS/lua-language-server/issues/902)

## 2.5.6
`2021-12-27`
* `CHG` diagnostic: now syntax errors in `LuaDoc` are shown as `Warning`
* `FIX` [#863](https://github.com/LuaLS/lua-language-server/issues/863)
* `FIX` return type of `math.floor`
* `FIX` runtime errors

## 2.5.5
`2021-12-16`
* `FIX` dose not work in VSCode

## 2.5.4
`2021-12-16`
* `FIX` [#847](https://github.com/LuaLS/lua-language-server/issues/847)
* `FIX` [#848](https://github.com/LuaLS/lua-language-server/issues/848)
* `FIX` completion: incorrect cache
* `FIX` hover: always view string

## 2.5.3
`2021-12-6`
* `FIX` [#842](https://github.com/LuaLS/lua-language-server/issues/844)
* `FIX` [#844](https://github.com/LuaLS/lua-language-server/issues/844)

## 2.5.2
`2021-12-2`
* `FIX` [#815](https://github.com/LuaLS/lua-language-server/issues/815)
* `FIX` [#825](https://github.com/LuaLS/lua-language-server/issues/825)
* `FIX` [#826](https://github.com/LuaLS/lua-language-server/issues/826)
* `FIX` [#827](https://github.com/LuaLS/lua-language-server/issues/827)
* `FIX` [#831](https://github.com/LuaLS/lua-language-server/issues/831)
* `FIX` [#837](https://github.com/LuaLS/lua-language-server/issues/837)
* `FIX` [#838](https://github.com/LuaLS/lua-language-server/issues/838)
* `FIX` postfix
* `FIX` runtime errors

## 2.5.1
`2021-11-29`
* `FIX` incorrect syntax error

## 2.5.0
`2021-11-29`
* `NEW` settings:
  + `Lua.runtime.pathStrict`: not check subdirectories when using `runtime.path`
  + `Lua.hint.await`: display `await` when calling a function marked as async
  + `Lua.completion.postfix`: the symbol that triggers postfix, default is `@`
* `NEW` add supports for `lovr`
* `NEW` file encoding supports `utf16le` and `utf16be`
* `NEW` full IntelliSense supports for literal tables, see [#720](https://github.com/LuaLS/lua-language-server/issues/720) and [#727](https://github.com/LuaLS/lua-language-server/issues/727)
* `NEW` `LuaDoc` annotations:
  + `---@async`: mark a function as async
  + `---@nodiscard`: the return value of the marking function cannot be discarded
* `NEW` diagnostics:
  + `await-in-sync`: check whether calls async function in sync function. disabled by default.
  + `not-yieldable`: check whether the function supports async functions as parameters. disabled by default.
  + `discard-returns`: check whether the return value is discarded.
* `NEW` locale `pt-br`, thanks [Jeferson Ferreira](https://github.com/jefersonf)
* `NEW` supports [utf-8-offsets](https://clangd.llvm.org/extensions#utf-8-offsets)
* `NEW` supports quickfix for `.luarc.json`
* `NEW` completion postifx: `@function`, `@method`, `@pcall`, `@xpcall`, `@insert`, `@remove`, `@concat`, `++`, `++?`
* `CHG` `LuaDoc`:
  + `---@class` can be re-declared
  + supports unicode
  + supports `---@param ... number`, equivalent to `---@vararg number`
  + supports `fun(...: string)`
  + supports `fun(x, y, ...)`, equivalent to `fun(x: any, y: any, ...: any)`
* `CHG` settings from `--configpath`, `.luarc.json`, `client` no longer prevent subsequent settings, instead they are merged in order
* `CHG` no longer asks to trust plugin in VSCode, because VSCode already provides the workspace trust feature
* `CHG` skip huge files (>= 10 MB)
* `CHG` after using `Lua.runtime.nonstandardSymbol` to treat `//` as a comment, `//` is no longer parsed as an operator

## 2.4.11
`2021-11-25`
* `FIX` [#816](https://github.com/LuaLS/lua-language-server/issues/816)
* `FIX` [#817](https://github.com/LuaLS/lua-language-server/issues/817)
* `FIX` [#818](https://github.com/LuaLS/lua-language-server/issues/818)
* `FIX` [#820](https://github.com/LuaLS/lua-language-server/issues/820)

## 2.4.10
`2021-11-23`
* `FIX` [#790](https://github.com/LuaLS/lua-language-server/issues/790)
* `FIX` [#798](https://github.com/LuaLS/lua-language-server/issues/798)
* `FIX` [#804](https://github.com/LuaLS/lua-language-server/issues/804)
* `FIX` [#805](https://github.com/LuaLS/lua-language-server/issues/805)
* `FIX` [#806](https://github.com/LuaLS/lua-language-server/issues/806)
* `FIX` [#807](https://github.com/LuaLS/lua-language-server/issues/807)
* `FIX` [#809](https://github.com/LuaLS/lua-language-server/issues/809)

## 2.4.9
`2021-11-18`
* `CHG` for performance reasons, some of the features that are not cost-effective in IntelliSense have been disabled by default, and you can re-enable them through the following settings:
  + `Lua.IntelliSense.traceLocalSet`
  + `Lua.IntelliSense.traceReturn`
  + `Lua.IntelliSense.traceBeSetted`
  + `Lua.IntelliSense.traceFieldInject`

  [read more](https://github.com/LuaLS/lua-language-server/wiki/IntelliSense-optional-features)

## 2.4.8
`2021-11-15`
* `FIX` incorrect IntelliSense in specific situations
* `FIX` [#777](https://github.com/LuaLS/lua-language-server/issues/777)
* `FIX` [#778](https://github.com/LuaLS/lua-language-server/issues/778)
* `FIX` [#779](https://github.com/LuaLS/lua-language-server/issues/779)
* `FIX` [#780](https://github.com/LuaLS/lua-language-server/issues/780)

## 2.4.7
`2021-10-27`
* `FIX` [#762](https://github.com/LuaLS/lua-language-server/issues/762)

## 2.4.6
`2021-10-26`
* `NEW` diagnostic: `redundant-return`
* `FIX` [#744](https://github.com/LuaLS/lua-language-server/issues/744)
* `FIX` [#748](https://github.com/LuaLS/lua-language-server/issues/748)
* `FIX` [#749](https://github.com/LuaLS/lua-language-server/issues/749)
* `FIX` [#752](https://github.com/LuaLS/lua-language-server/issues/752)
* `FIX` [#753](https://github.com/LuaLS/lua-language-server/issues/753)
* `FIX` [#756](https://github.com/LuaLS/lua-language-server/issues/756)
* `FIX` [#758](https://github.com/LuaLS/lua-language-server/issues/758)
* `FIX` [#760](https://github.com/LuaLS/lua-language-server/issues/760)

## 2.4.5
`2021-10-18`
* `FIX` accidentally load lua files from user workspace

## 2.4.4
`2021-10-15`
* `CHG` improve `.luarc.json`
* `FIX` [#722](https://github.com/LuaLS/lua-language-server/issues/722)

## 2.4.3
`2021-10-13`
* `FIX` [#713](https://github.com/LuaLS/lua-language-server/issues/713)
* `FIX` [#718](https://github.com/LuaLS/lua-language-server/issues/718)
* `FIX` [#719](https://github.com/LuaLS/lua-language-server/issues/719)
* `FIX` [#725](https://github.com/LuaLS/lua-language-server/issues/725)
* `FIX` [#729](https://github.com/LuaLS/lua-language-server/issues/729)
* `FIX` [#730](https://github.com/LuaLS/lua-language-server/issues/730)
* `FIX` runtime errors

## 2.4.2
`2021-10-8`
* `FIX` [#702](https://github.com/LuaLS/lua-language-server/issues/702)
* `FIX` [#706](https://github.com/LuaLS/lua-language-server/issues/706)
* `FIX` [#707](https://github.com/LuaLS/lua-language-server/issues/707)
* `FIX` [#709](https://github.com/LuaLS/lua-language-server/issues/709)
* `FIX` [#712](https://github.com/LuaLS/lua-language-server/issues/712)

## 2.4.1
`2021-10-2`
* `FIX` broken with single file
* `FIX` [#698](https://github.com/LuaLS/lua-language-server/issues/698)
* `FIX` [#699](https://github.com/LuaLS/lua-language-server/issues/699)

## 2.4.0
`2021-10-1`
* `NEW` loading settings from `.luarc.json`
* `NEW` settings:
  + `Lua.diagnostics.libraryFiles`
  + `Lua.diagnostics.ignoredFiles`
  + `Lua.completion.showWord`
  + `Lua.completion.requireSeparator`
* `NEW` diagnostics:
  + `different-requires`
* `NEW` `---@CustomClass<string, number>`
* `NEW` supports `$/cancelRequest`
* `NEW` `EventEmitter`
    ```lua
    --- @class Emit
    --- @field on fun(eventName: string, cb: function)
    --- @field on fun(eventName: '"died"', cb: fun(i: integer))
    --- @field on fun(eventName: '"won"', cb: fun(s: string))
    local emit = {}

    emit:on(--[[support autocomplete fr "died" and "won"]])

    emit:on("died", function (i)
        -- should be i: integer
    end)

    emit:on('won', function (s)
        -- should be s: string
    end)
    ```
* `NEW` `---@module 'moduleName'`
    ```lua
    ---@module 'mylib'
    local lib -- the same as `local lib = require 'mylib'`
    ```
* `NEW` add supports of `skynet`
* `CHG` hover: improve showing multi defines
* `CHG` hover: improve showing multi comments at enums
* `CHG` hover: shows method
* `CHG` hint: `Lua.hint.paramName` now supports `Disable`, `Literal` and `All`
* `CHG` only search first file by `require`
* `CHG` no longer infer by usage
* `CHG` no longer ignore file names case in Windows
* `CHG` watching library changes
* `CHG` completion: improve misspelling results
* `CHG` completion: `Lua.completion.displayContext` default to `0`
* `CHG` completion: `autoRequire` has better inserting position
* `CHG` diagnostics:
  + `redundant-parameter` default severity to `Warning`
  + `redundant-value` default severity to `Warning`
* `CHG` infer: more strict of calculation results
* `CHG` [#663](https://github.com/LuaLS/lua-language-server/issues/663)
* `FIX` runtime errors
* `FIX` hint: may show param-2 as `self`
* `FIX` semantic: may fail when scrolling
* `FIX` [#647](https://github.com/LuaLS/lua-language-server/issues/647)
* `FIX` [#660](https://github.com/LuaLS/lua-language-server/issues/660)
* `FIX` [#673](https://github.com/LuaLS/lua-language-server/issues/673)

## 2.3.7
`2021-8-17`
* `CHG` improve performance
* `FIX` [#244](https://github.com/LuaLS/lua-language-server/issues/244)

## 2.3.6
`2021-8-9`
* `FIX` completion: can not find global fields
* `FIX` globals and class may lost

## 2.3.5
`2021-8-9`
* `CHG` improve memory usage
* `CHG` completion: call snip triggers signature (VSCode only)
* `FIX` completion: may not find results

## 2.3.4
`2021-8-6`
* `CHG` improve performance
* `FIX` [#625](https://github.com/LuaLS/lua-language-server/issues/625)

## 2.3.3
`2021-7-26`
* `NEW` config supports prop
* `FIX` [#612](https://github.com/LuaLS/lua-language-server/issues/612)
* `FIX` [#613](https://github.com/LuaLS/lua-language-server/issues/613)
* `FIX` [#618](https://github.com/LuaLS/lua-language-server/issues/618)
* `FIX` [#620](https://github.com/LuaLS/lua-language-server/issues/620)

## 2.3.2
`2021-7-21`
* `NEW` `LuaDoc`: supports `['string']` as field:
    ```lua
    ---@class keyboard
    ---@field ['!'] number
    ---@field ['?'] number
    ---@field ['#'] number
    ```
* `NEW` add supports of `love2d`
* `FIX` gitignore pattern `\` broken initialization
* `FIX` runtime errors

## 2.3.1
`2021-7-19`
* `NEW` setting `Lua.workspace.userThirdParty`, add private user [third-parth](https://github.com/LuaLS/lua-language-server/tree/master/meta/3rd) by this setting
* `CHG` path in config supports `~/xxxx`
* `FIX` `autoRequire` inserted incorrect code
* `FIX` `autoRequire` may provide dumplicated options
* `FIX` [#606](https://github.com/LuaLS/lua-language-server/issues/606)
* `FIX` [#607](https://github.com/LuaLS/lua-language-server/issues/607)

## 2.3.0
`2021-7-16`
* `NEW` `VSCode`: click the status bar icon to operate:
    * run workspace diagnostics
* `NEW` `LuaDoc`: supports `[1]` as field:
    ```lua
    ---@class position
    ---@field [1] number
    ---@field [2] number
    ---@field [3] number
    ```
* `NEW` hover: view array `local array = {'a', 'b', 'c'}`:
    ```lua
    local array: {
        [1]: string = "a",
        [2]: string = "b",
        [3]: string = "c",
    }
    ```
* `NEW` completion: supports enums in `fun()`
    ```lua
    ---@type fun(x: "'aaa'"|"'bbb'")
    local f

    f(--[[show `'aaa'` and `'bbb'` here]])
    ```
* `FIX` loading workspace may hang
* `FIX` `debug.getuservalue` and `debug.setuservalue` should not exist in `Lua 5.1`
* `FIX` infer of `---@type class[][]`
* `FIX` infer of `---@type {}[]`
* `FIX` completion: displaying `@fenv` in `Lua 5.1`
* `FIX` completion: incorrect at end of line
* `FIX` when a file is renamed, the file will still be loaded even if the new file name has been set to ignore
* `FIX` [#596](https://github.com/LuaLS/lua-language-server/issues/596)
* `FIX` [#597](https://github.com/LuaLS/lua-language-server/issues/597)
* `FIX` [#598](https://github.com/LuaLS/lua-language-server/issues/598)
* `FIX` [#601](https://github.com/LuaLS/lua-language-server/issues/601)

## 2.2.3
`2021-7-9`
* `CHG` improve `auto require`
* `CHG` will not sleep anymore
* `FIX` incorrect doc: `debug.getlocal`
* `FIX` completion: incorrect callback
* `FIX` [#592](https://github.com/LuaLS/lua-language-server/issues/592)

## 2.2.2
`2021-7-9`
* `FIX` incorrect syntax color
* `FIX` incorrect type infer

## 2.2.1
`2021-7-8`
* `FIX` change setting may failed

## 2.2.0
`2021-7-8`
* `NEW` detect and apply third-party libraries, including:
  * OpenResty
  * Cocos4.0
  * Jass
* `NEW` `LuaDoc`: supports literal table:
    ```lua
    ---@generic T
    ---@param x T
    ---@return { x: number, y: T, z?: boolean}
    local function f(x) end

    local t = f('str')
    -- hovering "t" shows:
    local t: {
        x: number,
        y: string,
        z?: boolean,
    }
    ```
* `CHG` improve changing config from server side
* `CHG` improve hover color
* `CHG` improve performance
* `CHG` telemetry: sends version of this extension
* `FIX` supports for file with LF
* `FIX` may infer a custom class as a string

## 2.1.0
`2021-7-2`
* `NEW` supports local config file, using `--configpath="config.json"`, [learn more here](https://luals.github.io/wiki/usage/#--configpath)
* `NEW` goto `type definition`
* `NEW` infer type by callback param:
    ```lua
    ---@param callback fun(value: string)
    local function work(callback)
    end

    work(function (value)
        -- value is string here
    end)
    ```
* `NEW` optional field `---@field name? type`
* `CHG` [#549](https://github.com/LuaLS/lua-language-server/issues/549)
* `CHG` diagnostics: always ignore the ignored files even if they are opened
* `FIX` completion: `type() ==` may does not work

## 2.0.5
`2021-7-1`
* `NEW` `hover` and `completion` reports initialization progress
* `CHG` `class field` consider implicit definition
    ```lua
    ---@class Class
    local mt = {}

    function mt:init()
        self.xxx = 1
    end

    function mt:func()
        print(self.xxx) -- self.xxx is defined
    end
    ```
* `CHG` improve performance
* `FIX` [#580](https://github.com/LuaLS/lua-language-server/issues/580)

## 2.0.4
`2021-6-25`
* `FIX` [#550](https://github.com/LuaLS/lua-language-server/issues/550)
* `FIX` [#555](https://github.com/LuaLS/lua-language-server/issues/555)
* `FIX` [#574](https://github.com/LuaLS/lua-language-server/issues/574)

## 2.0.3
`2021-6-24`
* `CHG` improve memory usage
* `FIX` some dialog boxes block the initialization process
* `FIX` diagnostics `undefined-field`: blocks main thread
* `FIX` [#565](https://github.com/LuaLS/lua-language-server/issues/565)

## 2.0.2
`2021-6-23`
* `NEW` supports literal table in `pairs`
    ```lua
    local t = { a = 1, b = 2, c = 3 }
    for k, v in pairs(t) do
        -- `k` is string and `v` is integer here
    end
    ```
* `CHG` view `local f ---@type fun(x:number):boolean`
    ```lua
    ---before
    function f(x: number)
      -> boolean
    ---after
    local f: fun(x: number): boolean
    ```
* `FIX` [#558](https://github.com/LuaLS/lua-language-server/issues/558)
* `FIX` [#567](https://github.com/LuaLS/lua-language-server/issues/567)
* `FIX` [#568](https://github.com/LuaLS/lua-language-server/issues/568)
* `FIX` [#570](https://github.com/LuaLS/lua-language-server/issues/570)
* `FIX` [#571](https://github.com/LuaLS/lua-language-server/issues/571)

## 2.0.1
`2021-6-21`
* `FIX` [#566](https://github.com/LuaLS/lua-language-server/issues/566)

## 2.0.0
`2021-6-21`
* `NEW` implement
* `CHG` diagnostics `undefined-field`, `deprecated`: default by `Opened` instead of `None`
* `CHG` setting `Lua.runtime.plugin`: default by `""` instead of `".vscode/lua/plugin.lua"` (for security)
* `CHG` setting `Lua.intelliSense.searchDepth`: removed
* `CHG` setting `Lua.misc.parameters`: `string array` instead of `string`
* `CHG` setting `Lua.develop.enable`, `Lua.develop.debuggerPort`, `Lua.develop.debuggerWait`: removed, use `Lua.misc.parameters` instead
* `FIX` [#441](https://github.com/LuaLS/lua-language-server/issues/441)
* `FIX` [#493](https://github.com/LuaLS/lua-language-server/issues/493)
* `FIX` [#531](https://github.com/LuaLS/lua-language-server/issues/531)
* `FIX` [#542](https://github.com/LuaLS/lua-language-server/issues/542)
* `FIX` [#543](https://github.com/LuaLS/lua-language-server/issues/543)
* `FIX` [#553](https://github.com/LuaLS/lua-language-server/issues/553)
* `FIX` [#562](https://github.com/LuaLS/lua-language-server/issues/562)
* `FIX` [#563](https://github.com/LuaLS/lua-language-server/issues/563)

## 1.21.3
`2021-6-17`
* `NEW` supports `untrusted workspaces`
* `FIX` performance issues, thanks to [folke](https://github.com/folke)

## 1.21.2
`2021-5-18`
* `FIX` loaded new file with ignored filename
* `FIX` [#536](https://github.com/LuaLS/lua-language-server/issues/536)
* `FIX` [#537](https://github.com/LuaLS/lua-language-server/issues/537)
* `FIX` [#538](https://github.com/LuaLS/lua-language-server/issues/538)
* `FIX` [#539](https://github.com/LuaLS/lua-language-server/issues/539)

## 1.21.1
`2021-5-8`
* `FIX` [#529](https://github.com/LuaLS/lua-language-server/issues/529)

## 1.21.0
`2021-5-7`
* `NEW` setting: `completion.showParams`
* `NEW` `LuaDoc`: supports multiline comments
* `NEW` `LuaDoc`: tail comments support lua string

## 1.20.5
`2021-4-30`
* `NEW` setting: `completion.autoRequire`
* `NEW` setting: `hover.enumsLimit`
* `CHG` folding: supports `-- #region`
* `FIX` completion: details may be suspended
* `FIX` [#522](https://github.com/LuaLS/lua-language-server/issues/522)
* `FIX` [#523](https://github.com/LuaLS/lua-language-server/issues/523)

## 1.20.4
`2021-4-13`
* `NEW` diagnostic: `deprecated`
* `FIX` [#464](https://github.com/LuaLS/lua-language-server/issues/464)
* `FIX` [#497](https://github.com/LuaLS/lua-language-server/issues/497)
* `FIX` [#502](https://github.com/LuaLS/lua-language-server/issues/502)

## 1.20.3
`2021-4-6`
* `FIX` [#479](https://github.com/LuaLS/lua-language-server/issues/479)
* `FIX` [#483](https://github.com/LuaLS/lua-language-server/issues/483)
* `FIX` [#485](https://github.com/LuaLS/lua-language-server/issues/485)
* `FIX` [#487](https://github.com/LuaLS/lua-language-server/issues/487)
* `FIX` [#488](https://github.com/LuaLS/lua-language-server/issues/488)
* `FIX` [#490](https://github.com/LuaLS/lua-language-server/issues/490)
* `FIX` [#495](https://github.com/LuaLS/lua-language-server/issues/495)

## 1.20.2
`2021-4-2`
* `CHG` `LuaDoc`: supports `---@param self TYPE`
* `CHG` completion: does not show suggests after `\n`, `{` and `,`, unless your setting `editor.acceptSuggestionOnEnter` is `off`
* `FIX` [#482](https://github.com/LuaLS/lua-language-server/issues/482)

## 1.20.1
`2021-3-27`
* `FIX` telemetry window blocks initializing
* `FIX` [#468](https://github.com/LuaLS/lua-language-server/issues/468)

## 1.20.0
`2021-3-27`
* `CHG` telemetry: change to opt-in, see [#462](https://github.com/LuaLS/lua-language-server/issues/462) and [Privacy-Policy](https://luals.github.io/privacy/#language-server)
* `FIX` [#467](https://github.com/LuaLS/lua-language-server/issues/467)

## 1.19.1
`2021-3-22`
* `CHG` improve performance
* `FIX` [#457](https://github.com/LuaLS/lua-language-server/issues/457)
* `FIX` [#458](https://github.com/LuaLS/lua-language-server/issues/458)

## 1.19.0
`2021-3-18`
* `NEW` VSCode: new setting `Lua.misc.parameters`
* `NEW` new setting `Lua.runtime.builtin`, used to disable some built-in libraries
* `NEW` quick fix: disable diagnostic in line/file
* `NEW` setting: `Lua.runtime.path` supports absolute path
* `NEW` completion: field in table
```lua
---@class A
---@field x number
---@field y number
---@field z number

---@type A
local t = {
    -- provide `x`, `y` and `z` here
}
```
* `NEW` `LuaDoc`: supports multi-line comment before resume
```lua
---this is
---a multi line
---comment
---@alias XXXX
---comment 1
---comment 1
---| '1'
---comment 2
---comment 2
---| '2'

---@param x XXXX
local function f(x)
end

f( -- view comments of `1` and `2` in completion
```
* `CHG` intelli-scense: search from generic param to return
* `CHG` intelli-scense: search across vararg
* `CHG` text-document-synchronization: refactored
* `CHG` diagnostic: improve `newline-call`
* `CHG` completion: improve `then .. end`
* `CHG` improve initialization speed
* `CHG` improve performance
* `FIX` missed syntax error `function m['x']() end`
* `FIX` [#452](https://github.com/LuaLS/lua-language-server/issues/452)

## 1.18.1
`2021-3-10`
* `CHG` semantic-tokens: improve colors of `const` and `close`
* `CHG` type-formating: improve execution conditions
* `FIX` [#444](https://github.com/LuaLS/lua-language-server/issues/444)

## 1.18.0
`2021-3-9`
* `NEW` `LuaDoc`: supports `---@diagnostic disable`
* `NEW` code-action: convert JSON to Lua
* `NEW` completion: provide `then .. end` snippet
* `NEW` type-formating:
    ```lua
    -- press `enter` at $
    local function f() $ end
    -- formating result:
    local function f()
        $
    end

    -- as well as
    do $ end
    -- formating result
    do
        $
    end
    ```
* `CHG` `Windows`: dose not provide `ucrt` any more
* `CHG` `Lua.workspace.library`: use `path[]` instead of `<path, true>`
* `FIX` missed syntax error `local a <const>= 1`
* `FIX` workspace: preload blocked when hitting `Lua.workspace.maxPreload`
* `FIX` [#443](https://github.com/LuaLS/lua-language-server/issues/443)
* `FIX` [#445](https://github.com/LuaLS/lua-language-server/issues/445)

## 1.17.4
`2021-3-4`
* `FIX` [#437](https://github.com/LuaLS/lua-language-server/issues/437) again
* `FIX` [#438](https://github.com/LuaLS/lua-language-server/issues/438)

## 1.17.3
`2021-3-3`
* `CHG` intelli-scense: treat `V[]` as `table<integer, V>` in `pairs`
* `FIX` completion: `detail` disappears during continuous input
* `FIX` [#435](https://github.com/LuaLS/lua-language-server/issues/435)
* `FIX` [#436](https://github.com/LuaLS/lua-language-server/issues/436)
* `FIX` [#437](https://github.com/LuaLS/lua-language-server/issues/437)

## 1.17.2
`2021-3-2`
* `FIX` running in Windows

## 1.17.1
`2021-3-1`
* `CHG` intelli-scense: improve infer across `table<K, V>` and `V[]`.
* `CHG` intelli-scense: improve infer across `pairs` and `ipairs`
* `FIX` hover: shows nothing when hovering unknown function
* `FIX` [#398](https://github.com/LuaLS/lua-language-server/issues/398)
* `FIX` [#421](https://github.com/LuaLS/lua-language-server/issues/421)
* `FIX` [#422](https://github.com/LuaLS/lua-language-server/issues/422)

## 1.17.0
`2021-2-24`
* `NEW` diagnostic: `duplicate-set-field`
* `NEW` diagnostic: `no-implicit-any`, disabled by default
* `CHG` completion: improve field and table
* `CHG` improve infer cross `ipairs`
* `CHG` cache globals when loading
* `CHG` completion: remove trigger character `\n` for now, see [#401](https://github.com/LuaLS/lua-language-server/issues/401)
* `FIX` diagnositc: may open file with wrong uri case
* `FIX` [#406](https://github.com/LuaLS/lua-language-server/issues/406)

## 1.16.1
`2021-2-22`
* `FIX` signature: parameters may be misplaced
* `FIX` completion: interface in nested table
* `FIX` completion: interface not show after `,`
* `FIX` [#400](https://github.com/LuaLS/lua-language-server/issues/400)
* `FIX` [#402](https://github.com/LuaLS/lua-language-server/issues/402)
* `FIX` [#403](https://github.com/LuaLS/lua-language-server/issues/403)
* `FIX` [#404](https://github.com/LuaLS/lua-language-server/issues/404)
* `FIX` runtime errors

## 1.16.0
`2021-2-20`
* `NEW` file encoding supports `ansi`
* `NEW` completion: supports interface, see [#384](https://github.com/LuaLS/lua-language-server/issues/384)
* `NEW` `LuaDoc`: supports multiple class inheritance: `---@class Food: Burger, Pizza, Pie, Pasta`
* `CHG` rename `table*` to `tablelib`
* `CHG` `LuaDoc`: revert compatible with `--@`, see [#392](https://github.com/LuaLS/lua-language-server/issues/392)
* `CHG` improve performance
* `FIX` missed syntax error `f() = 1`
* `FIX` missed global `bit` in `LuaJIT`
* `FIX` completion: may insert error text when continuous inputing
* `FIX` completion: may insert error text after resolve
* `FIX` [#349](https://github.com/LuaLS/lua-language-server/issues/349)
* `FIX` [#396](https://github.com/LuaLS/lua-language-server/issues/396)

## 1.15.1
`2021-2-18`
* `CHG` diagnostic: `unused-local` excludes `doc.param`
* `CHG` definition: excludes values, see [#391](https://github.com/LuaLS/lua-language-server/issues/391)
* `FIX` not works on Linux and macOS

## 1.15.0
`2021-2-9`
* `NEW` LUNAR YEAR, BE HAPPY!
* `CHG` diagnostic: when there are too many errors, the main errors will be displayed first
* `CHG` main thread no longer loop sleeps, see [#329](https://github.com/LuaLS/lua-language-server/issues/329) [#386](https://github.com/LuaLS/lua-language-server/issues/386)
* `CHG` improve performance

## 1.14.3
`2021-2-8`
* `CHG` hint: disabled by default, see [#380](https://github.com/LuaLS/lua-language-server/issues/380)
* `FIX` [#381](https://github.com/LuaLS/lua-language-server/issues/381)
* `FIX` [#382](https://github.com/LuaLS/lua-language-server/issues/382)
* `FIX` [#388](https://github.com/LuaLS/lua-language-server/issues/388)

## 1.14.2
`2021-2-4`
* `FIX` [#356](https://github.com/LuaLS/lua-language-server/issues/356)
* `FIX` [#375](https://github.com/LuaLS/lua-language-server/issues/375)
* `FIX` [#376](https://github.com/LuaLS/lua-language-server/issues/376)
* `FIX` [#377](https://github.com/LuaLS/lua-language-server/issues/377)
* `FIX` [#378](https://github.com/LuaLS/lua-language-server/issues/378)
* `FIX` [#379](https://github.com/LuaLS/lua-language-server/issues/379)
* `FIX` a lot of runtime errors

## 1.14.1
`2021-2-2`
* `FIX` [#372](https://github.com/LuaLS/lua-language-server/issues/372)

## 1.14.0
`2021-2-2`
* `NEW` `VSCode` hint
* `NEW` flush cache after 5 min
* `NEW` `VSCode` help semantic color with market theme
* `CHG` create/delete/rename files no longer reload workspace
* `CHG` `LuaDoc`: compatible with `--@`
* `FIX` `VSCode` settings
* `FIX` [#368](https://github.com/LuaLS/lua-language-server/issues/368)
* `FIX` [#371](https://github.com/LuaLS/lua-language-server/issues/371)

## 1.13.0
`2021-1-28`
* `NEW` `VSCode` status bar
* `NEW` `VSCode` options in some window
* `CHG` performance optimization
* `FIX` endless loop

## 1.12.2
`2021-1-27`
* `CHG` performance optimization
* `FIX` modifying the code before loading finish makes confusion
* `FIX` signature: not works

## 1.12.1
`2021-1-27`
* `FIX` endless loop

## 1.12.0
`2021-1-26`
* `NEW` progress
* `NEW` [#340](https://github.com/LuaLS/lua-language-server/pull/340): supports `---@type table<string, number>`
* `FIX` [#355](https://github.com/LuaLS/lua-language-server/pull/355)
* `FIX` [#359](https://github.com/LuaLS/lua-language-server/issues/359)
* `FIX` [#361](https://github.com/LuaLS/lua-language-server/issues/361)

## 1.11.2
`2021-1-7`
* `FIX` [#345](https://github.com/LuaLS/lua-language-server/issues/345): not works with unexpect args
* `FIX` [#346](https://github.com/LuaLS/lua-language-server/issues/346): dont modify the cache

## 1.11.1
`2021-1-5`
* `CHG` performance optimization

## 1.11.0
`2021-1-5`
* `NEW` `Lua.runtime.plugin`
* `NEW` intelli-scense: improved `m.f = function (self) end` from `self` to `m`
* `CHG` performance optimization
* `CHG` completion: improve performance of workspace words
* `FIX` hover: tail comments may be cutted
* `FIX` runtime errors

## 1.10.0
`2021-1-4`
* `NEW` workspace: supports `.dll`(`.so`) in `require`
* `NEW` folding: `---@class`, `--#region` and docs of function
* `NEW` diagnostic: `count-down-loop`
* `CHG` supports `~` in command line
* `CHG` completion: improve workspace words
* `CHG` completion: show words in string
* `CHG` completion: split `for .. in` to `for .. ipairs` and `for ..pairs`
* `CHG` diagnostic: `unused-function` checks recursive
* `FIX` [#339](https://github.com/LuaLS/lua-language-server/issues/339)

## 1.9.0
`2020-12-31`
* `NEW` YEAR! Peace and love!
* `NEW` specify path of `log` and `meta` by `--logpath=xxx` and `--metapath=XXX` in command line
* `NEW` completion: worksapce word
* `NEW` completion: show words in comment
* `NEW` completion: generate function documentation
* `CHG` got arg after script name: `lua-language-server.exe main.lua --logpath=D:\log --metapath=D:\meta --develop=false`
* `FIX` runtime errors

## 1.8.2
`2020-12-29`
* `CHG` performance optimization

## 1.8.1
`2020-12-24`
* `FIX` telemetry: connect failed caused not working

## 1.8.0
`2020-12-23`
* `NEW` runtime: support nonstandard symbol
* `NEW` diagnostic: `close-non-object`
* `FIX` [#318](https://github.com/LuaLS/lua-language-server/issues/318)

## 1.7.4
`2020-12-20`
* `FIX` workspace: preload may failed

## 1.7.3
`2020-12-20`
* `FIX` luadoc: typo of `package.config`
* `FIX` [#310](https://github.com/LuaLS/lua-language-server/issues/310)

## 1.7.2
`2020-12-17`
* `CHG` completion: use custom tabsize
* `FIX` [#307](https://github.com/LuaLS/lua-language-server/issues/307)
* `FIX` a lot of runtime errors

## 1.7.1
`2020-12-16`
* `NEW` setting: `diagnostics.neededFileStatus`
* `FIX` scan workspace may fails
* `FIX` quickfix: `newline-call` failed
* `FIX` a lot of other runtime errors

## 1.7.0
`2020-12-16`
* `NEW` diagnostic: `undefined-field`
* `NEW` telemetry:
    + [What data will be sent](https://github.com/LuaLS/lua-language-server/blob/master/script/service/telemetry.lua)
    + [How to use this data](https://github.com/LuaLS/lua-telemetry-server/tree/master/method)
* `CHG` diagnostic: `unused-function` ignores function with `<close>`
* `CHG` semantic: not cover local call
* `CHG` language client: update to [7.0.0](https://github.com/microsoft/vscode-languageserver-node/commit/20681d7632bb129def0c751be73cf76bd01f2f3a)
* `FIX` semantic: tokens may not be updated correctly
* `FIX` completion: require path broken
* `FIX` hover: document uri
* `FIX` [#291](https://github.com/LuaLS/lua-language-server/issues/291)
* `FIX` [#294](https://github.com/LuaLS/lua-language-server/issues/294)

## 1.6.0
`2020-12-14`
* `NEW` completion: auto require local modules
* `NEW` completion: support delegate
* `NEW` hover: show function by keyword `function`
* `NEW` code action: swap params
* `CHG` standalone: unbind the relative path between binaries and scripts
* `CHG` hover: `LuaDoc` also catchs `--` (no need `---`)
* `CHG` rename: support doc
* `CHG` completion: keyword considers expression
* `FIX` [#297](https://github.com/LuaLS/lua-language-server/issues/297)

## 1.5.0
`2020-12-5`
* `NEW` setting `runtime.unicodeName`
* `NEW` fully supports `---@generic T`
* `FIX` [#274](https://github.com/LuaLS/lua-language-server/issues/274)
* `FIX` [#276](https://github.com/LuaLS/lua-language-server/issues/276)
* `FIX` [#279](https://github.com/LuaLS/lua-language-server/issues/279)
* `FIX` [#280](https://github.com/LuaLS/lua-language-server/issues/280)

## 1.4.0
`2020-12-3`
* `NEW` setting `hover.previewFields`: limit how many fields are shown in table hover
* `NEW` fully supports `---@type Object[]`
* `NEW` supports `---@see`
* `NEW` diagnostic `unbalanced-assignments`
* `CHG` resolves infer of `string|table`
* `CHG` `unused-local` ignores local with `---@class`
* `CHG` locale file format changes to `lua`

## 1.3.0
`2020-12-1`

* `NEW` provides change logs, I think it's good idea for people knowing what's new ~~(bugs)~~
* `NEW` meta files of LuaJIT
* `NEW` support completion of `type(o) == ?`
* `CHG` now I think it's a bad idea as it took me nearly an hour to complete the logs started from version `1.0.0`
* `FIX` closing ignored or library file dose not clean diagnostics
* `FIX` searching of `t.f1` when `t.f1 = t.f2`
* `FIX` missing signature help of global function

## 1.2.1
`2020-11-27`

* `FIX` syntaxes tokens: [#272](https://github.com/LuaLS/lua-language-server/issues/272)

## 1.2.0
`2020-11-27`

* `NEW` hover shows comments from `---@param` and `---@return`: [#135](https://github.com/LuaLS/lua-language-server/issues/135)
* `NEW` support `LuaDoc` as tail comment
* `FIX` `---@class` inheritance
* `FIX` missed syntaxes token: `punctuation.definition.parameters.finish.lua`

## 1.1.4
`2020-11-25`

* `FIX` wiered completion suggests for require paths in `Linux` and `macOS`: [#269](https://github.com/LuaLS/lua-language-server/issues/269)

## 1.1.3
`2020-11-25`

* `FIX` extension not works in `Ubuntu`: [#268](https://github.com/LuaLS/lua-language-server/issues/268)

## 1.1.2
`2020-11-24`

* `NEW` auto completion finds globals from `Lua.diagnostics.globals`
* `NEW` support tail `LuaDoc`
* `CHG` no more `Lua.intelliScense.fastGlobal`, now globals always fast and accurate
* `CHG` `LuaDoc` supports `--- @`
* `CHG` `find reference` uses extra `Lua.intelliSense.searchDepth`
* `CHG` diagnostics are limited by `100` in each file
* `FIX` library files are under limit of `Lua.workspace.maxPreload`: [#266](https://github.com/LuaLS/lua-language-server/issues/266)

## 1.1.1
`2020-11-23`

* `NEW` auto completion special marks deprecated items
* `FIX` diagnostics may push wrong uri in `Linux` and `macOS`
* `FIX` diagnostics not cleaned up when closing ignored lua file
* `FIX` reload workspace remains old caches
* `FIX` incorrect hover of local attribute

## 1.1.0
`2020-11-20`

* `NEW` no longer `BETA`
* `NEW` use `meta.lua` instead of `meta.lni`, now you can find the definition of builtin function
* `CHG` Lua files outside of workspace no longer launch a new server

## 1.0.6
`2020-11-20`

* `NEW` diagnostic `code-after-break`
* `CHG` optimize performance
* `CHG` updated language client
* `CHG` `unused-function` ignores global functions (may used out of Lua)
* `CHG` checks if client supports `Lua.completion.enable`: [#259](https://github.com/LuaLS/lua-language-server/issues/259)
* `FIX` support for single Lua file
* `FIX` [#257](https://github.com/LuaLS/lua-language-server/issues/257)

## 1.0.5
`2020-11-14`

* `NEW` `LuaDoc` supports more `EmmyLua`

## 1.0.4
`2020-11-12`

* `FIX` extension not works

## 1.0.3
`2020-11-12`

* `NEW` server kills itself when disconnecting
* `NEW` `LuaDoc` supports more `EmmyLua`
* `FIX` `Lua.diagnostics.enable` not works: [#251](https://github.com/LuaLS/lua-language-server/issues/251)

## 1.0.2
`2020-11-11`

* `NEW` supports `---|` after `doc.type`
* `CHG` `lowcase-global` ignores globals with `---@class`
* `FIX` endless loop
* `FIX` [#244](https://github.com/LuaLS/lua-language-server/issues/244)

## 1.0.1
`2020-11-10`

* `FIX` autocompletion not works.

## 1.0.0
`2020-11-9`

* `NEW` implementation, NEW start!

<!-- contributors -->
[lizho]: (https://github.com/lizho)
[fesily]: (https://github.com/fesily)
[Andreas Matthias]: (https://github.com/AndreasMatthias)
[Daniel Farrell]: (https://github.com/danpf)
[Paul Emmerich]: (https://github.com/emmericp)
[Artem Dzhemesiuk]: (https://github.com/zziger)
[clay-golem]: (https://github.com/clay-golem)<|MERGE_RESOLUTION|>--- conflicted
+++ resolved
@@ -2,13 +2,10 @@
 
 ## Unreleased
 <!-- Add all new changes here. They will be moved under a version at release -->
-<<<<<<< HEAD
 * `NEW` Added `completion.maxFieldCount` which lets you increase the amount of fields to analyze before requiring more specific input
-=======
 * `New` Omit parameter hints when the argument name matches
 * `FIX` Fix a typo in `no-unknown` diagnostic message
 * `FIX` Autodoc generation so it does not include documentation for builtin Lua language features
->>>>>>> e1c38e67
 
 ## 3.16.1
 `2025-12-8`
