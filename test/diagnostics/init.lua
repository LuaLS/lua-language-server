local core   = require 'core.diagnostics'
local files  = require 'files'
local config = require 'config'
local util   = require 'utility'

rawset(_G, 'TEST', true)

local function catch_target(script, ...)
    local list = {}
    local function catch(buf)
        local cur = 1
        local cut = 0
        while true do
            local start, finish  = buf:find('<!.-!>', cur)
            if not start then
                break
            end
            list[#list+1] = { start - cut, finish - 4 - cut }
            cur = finish + 1
            cut = cut + 4
        end
    end
    catch(script)
    if ... then
        for _, buf in ipairs {...} do
            catch(buf)
        end
    end
    local new_script = script:gsub('<!(.-)!>', '%1')
    return new_script, list
end

local function founded(targets, results)
    if #targets ~= #results then
        return false
    end
    for _, target in ipairs(targets) do
        for _, result in ipairs(results) do
            if target[1] == result[1] and target[2] == result[2] then
                goto NEXT
            end
        end
        do return false end
        ::NEXT::
    end
    return true
end

function TEST(script, ...)
    files.removeAll()
    local new_script, target = catch_target(script, ...)
    files.setText('', new_script)
    files.open('')
    local datas = {}
    core('', function (results)
        for _, res in ipairs(results) do
            datas[#datas+1] = res
        end
    end)
    local results = {}
    for i, data in ipairs(datas) do
        results[i] = { data.start, data.finish }
    end

    if results[1] then
        if not founded(target, results) then
            error(('%s\n%s'):format(util.dump(target), util.dump(results)))
        end
    else
        assert(#target == 0)
    end
end

TEST [[
local <!x!>
]]

TEST [[
local x <close> = print
]]

TEST [[
local function x()
end
x()
]]

TEST [[
return function (x)
    x.a = 1
end
]]

TEST [[
local <!t!> = {}
<!t!>.a = 1
]]

TEST([[
<!local function x()
end!>
]],
[[
local function <!x!>()
end
]]
)

TEST [[
local <!x!> = <!function () end!>
]]

TEST [[
local <!x!>
<!x!> = <!function () end!>
]]


TEST [[
print(<!x!>)
print(<!log!>)
print(<!X!>)
print(<!Log!>)
print(_VERSION)
print(<!y!>)
print(Z)
print(_G)
Z = 1
]]

TEST [[
::<!LABEL!>::
]]

TEST [[
<!    !>
]]

TEST [[
X = 1<!  !>
]]

TEST [[
X = [=[  
    ]=]
]]

TEST [[
local x
print(x)
local <!x!>
print(x)
]]

TEST [[
local x
print(x)
local <!x!>
print(x)
local <!x!>
print(x)
]]

TEST [[
local _
print(_)
local _
print(_)
local _ENV
<!print!>(_ENV) -- 由于重定义了_ENV，因此print变为了未定义全局变量
]]

TEST [[
local x
return x, function (<!x!>)
    return x
end
]]

TEST [[
print(1)
_ENV = nil
]]

TEST [[
local _ENV = { print = print }
print(1)
]]

config.config.diagnostics.disable['undefined-env-child'] = true
TEST [[
_ENV = nil
<!GLOBAL!> = 1 --> _ENV.GLOBAL = 1
]]

TEST [[
_ENV = nil
local _ = <!print!> --> local _ = _ENV.print
]]

TEST [[
_ENV = {}
GLOBAL = 1 --> _ENV.GLOBAL = 1
]]

TEST [[
_ENV = {}
local _ = print --> local _ = _ENV.print
]]

TEST [[
GLOBAL = 1
_ENV = nil
]]

config.config.diagnostics.disable['undefined-env-child'] = nil
TEST [[
print()
<!('string')!>:sub(1, 1)
]]

TEST [[
print()
('string')
]]

TEST [[
local x
return x
    : f(1)
    : f(1)
]]

TEST [[
return {
    <!print
    'string'!>
}
]]

TEST [[
return {
    <!print
    {
        x = 1,
    }!>
}
]]

TEST [[
print()
'string'
]]

TEST [[
print
{
    x = 1,
}
]]

TEST [[
local function x(a, b)
    return a, b
end
x(1, 2, <!3!>)
]]

TEST [[
local function x(a, b, ...)
    return a, b, ...
end
x(1, 2, 3, 4, 5)
]]

TEST [[
local m = {}
function m:x(a, b)
    return a, b
end
m:x(1, 2, <!3!>)
]]

TEST [[
local m = {}
function m:x(a, b)
    return a, b
end
m.x(1, 2, 3, <!4!>)
]]

TEST [[
local m = {}
function m.x(a, b)
    return a, b
end
m:x(1, <!2!>, <!3!>, <!4!>)
]]

TEST [[
local m = {}
function m.x()
end
m:x()
]]

TEST [[
InstanceName = 1
Instance = _G[InstanceName]
]]

TEST [[
(''):sub(1, 2)
]]

TEST [=[
return [[   
   
]]
]=]

config.config.diagnostics.disable['close-non-object'] = true
TEST [[
local _ <close> = function () end
]]

config.config.diagnostics.disable['close-non-object'] = nil
TEST [[
local _ <close> = <!1!>
]]

config.config.diagnostics.disable['unused-local'] = true
TEST [[
local f = <!function () end!>
]]

TEST [[
local f;f = <!function () end!>
]]

TEST [[
<!local function f() end!>
]]

--TEST [[
--F = <!function () end!>
--]]
--
--TEST [[
--<!function F() end!>
--]]

config.config.diagnostics.disable['unused-local'] = false
config.config.diagnostics.disable['unused-function'] = true
TEST [[
local mt, x
function mt:m()
    function x:m()
    end
end
return mt, x
]]

TEST [[
local mt = {}
function mt:f()
end
return mt
]]

TEST [[
local <!mt!> = {}
function <!mt!>:f()
end
]]

TEST [[
local <!x!> = {}
<!x!>.a = 1
]]

TEST [[
local <!x!> = {}
<!x!>['a'] = 1
]]

TEST [[
local function f(<!self!>)
end
f()
]]

TEST [[
local function f(<!...!>)
end
f()
]]

TEST [[
local function f(var)
    print(var)
end
local var
f(var)
]]

TEST [[
local function f(a, b)
    return a, b
end
f(1, 2, <!3!>, <!4!>)
]]

TEST [[
local mt = {}
function mt:f(a, b)
    return a, b
end
mt.f(1, 2, 3, <!4!>)
]]


TEST [[
local mt = {}
function mt.f(a, b)
    return a, b
end
mt:f(1, <!2!>, <!3!>, <!4!>)
]]

TEST [[
local mt = {}
function mt:f(a, b)
    return a, b
end
mt:f(1, 2, <!3!>, <!4!>)
]]

TEST [[
local function f(a, b, ...)
    return a, b, ...
end
f(1, 2, 3, 4)
]]

TEST [[
next({}, 1, <!2!>)
print(1, 2, 3, 4, 5)
]]

TEST [[
local function f(callback)
    callback(1, 2, 3)
end
f(function () end)
]]

--TEST [[
--local realTostring = tostring
--tostring = function () end
--tostring(<!1!>)
--tostring = realTostring
--tostring(1)
--]]

TEST [[
<!aa!> = 1
tostring = 1
ROOT = 1
_G.bb = 1
]]

TEST [[
local f = load('')
f(1, 2, 3)
]]

TEST [[
<!unpack!>(1)
]]

TEST [[
X = table[<!x!>]
]]

TEST [[
return {
    <!x!> = 1,
    y = 2,
    <!x!> = 3,
}
]]

TEST [[
return {
    x = 1,
    y = 2,
}, {
    x = 1,
    y = 2,
}
]]

TEST [[
local m = {}
function m.open()
end

m:open()
]]

TEST [[
local m = {}
function m:open()
end

m.open('ok')
]]

TEST [[
<!if true then
end!>
]]

TEST [[
<!if true then
else
end!>
]]

TEST [[
if true then
else
    return
end
]]

TEST [[
while true do
end
]]

TEST [[
<!for _ = 1, 10 do
end!>
]]

TEST [[
<!for _ in pairs(_VERSION) do
end!>
]]

TEST [[
local _ = 1, <!2!>
]]

TEST [[
_ = 1, <!2!>
]]

TEST [[
local function x()
    do
        local k
        print(k)
        x()
    end
    local k = 1
    print(k)
end
]]

TEST [[
local function x()
    local loc
    x()
    print(loc)
end
]]

TEST [[
local <!t!> = {}
<!t!>[1] = 1
]]

TEST [[
T1 = 1
_ENV.T2 = 1
_G.T3 = 1
_ENV._G.T4 = 1
_G._G._G.T5 = 1
rawset(_G, 'T6', 1)
rawset(_ENV, 'T7', 1)
print(T1)
print(T2)
print(T3)
print(T4)
print(T5)
print(T6)
print(T7)
]]

TEST [[
local x
x = <!x or 0 + 1!>
]]

TEST [[
local x, y
x = <!x + y or 0!>
]]

TEST [[
local x, y, z
x = x and y or '' .. z
]]

TEST [[
local x
x = x or -1
]]

TEST [[
local x
x = x or (0 + 1)
]]

TEST [[
local x, y
x = (x + y) or 0
]]

TEST [[
local t = {}
t.a = 1
t.a = 2
return t
]]

TEST [[
table.insert({}, 1, 2, <!3!>)
]]

TEST [[
while true do
    break
    <!print()
    print()!>
end
]]

TEST [[
local x, <!y!>, <!z!> = 1
print(x, y, z)
]]

TEST [[
local x, y, <!z!> = 1, 2
print(x, y, z)
]]

TEST [[
local x, y, z = print()
print(x, y, z)
]]

TEST [[
local x, y, z
print(x, y, z)
]]

TEST [[
local x, y, z
x, <!y!>, <!z!> = 1
print(x, y, z)
]]

TEST [[
X, <!Y!>, <!Z!> = 1
]]

TEST [[
T = {}
T.x, <!T.y!>, <!T.z!> = 1
]]

TEST [[
T = {}
T['x'], <!T['y']!>, <!T['z']!> = 1
]]

TEST [[
---@class <!Class!>
---@class <!Class!>
]]

TEST [[
---@class A : <!B!>
]]

TEST [[
---@class <!A : B!>
---@class <!B : C!>
---@class <!C : D!>
---@class <!D : A!>
]]

TEST [[
---@class A : B
---@class B : C
---@class C : D
---@class D
]]

TEST [[
---@type <!A!>
]]

TEST [[
---@class A
---@type A|<!B!>|<!C!>
]]

TEST [[
---@class AAA
---@alias B AAA

---@type B
]]

TEST [[
---@alias B <!AAA!>
]]

TEST [[
---@class <!A!>
---@class B
---@alias <!A B!>
]]

TEST [[
---@param x <!Class!>
]]

TEST [[
---@class Class
---@param <!y!> Class
local function f(x)
    return x
end
f()
]]

TEST [[
---@class Class
---@param <!y!> Class
function F(x)
    return x
end
F()
]]

TEST [[
---@class Class
---@param <!x!> Class
---@param y Class
---@param <!x!> Class
local function f(x, y)
    return x, y
end
f()
]]

TEST [[
---@field <!x Class!>
---@class Class
]]

TEST [[
---@class Class

---@field <!x Class!>
]]

TEST [[
---@class Class
---
---@field x Class
]]

TEST [[
---@class Class
---@field x Class
---@field <!x!> Class
]]

TEST [[
---@class Class : any
]]

TEST [[
---@type fun(a: integer)
local f
f()
]]

TEST [[
---@class c
c = {}
]]

TEST [[
---@generic T: any
---@param v T
---@param message any
---@return T
function assert(v, message)
    return v, message
end
]]

TEST [[
---@type string
---|
]]

TEST [[
---@type
---| 'xx'
]]

TEST [[
---@class class
local t
]]

-- checkUndefinedField 通用
TEST [[
---@class Foo
---@field field1 integer
local mt = {}
function mt:Constructor()
    self.field2 = 1
end
function mt:method1() return 1 end
function mt.method2() return 2 end

---@class Bar: Foo
---@field field4 integer
local mt2 = {}

---@type Foo
local v
print(v.field1 + 1)
print(v.field2 + 1)
print(v.<!field3!> + 1)
print(v:method1())
print(v.method2())
print(v:<!method3!>())

---@type Bar
local v2
print(v2.field1 + 1)
print(v2.field2 + 1)
print(v2.<!field3!> + 1)
print(v2.field4 + 1)
print(v2:method1())
print(v2.method2())
print(v2:<!method3!>())

local v3 = {}
print(v3.abc)

---@class Bar2
local mt3
function mt3:method() return 1 end
print(mt3:method())
]]

-- checkUndefinedField 通过type找到class
TEST [[
---@class Foo
local Foo
function Foo:method1() end

---@type Foo
local v
v:method1()
v:<!method2!>() -- doc.class.name
]]

-- checkUndefinedField 通过type找到class，涉及到 class 继承版
TEST [[
---@class Foo
local Foo
function Foo:method1() end
---@class Bar: Foo
local Bar
function Bar:method3() end

---@type Bar
local v
v:method1()
v:<!method2!>() -- doc.class.name
v:method3()
]]

-- checkUndefinedField 类名和类变量同名，类变量被直接使用
TEST [[
---@class Foo
local Foo
function Foo:method1() end
Foo:<!method2!>() -- doc.class
Foo:<!method2!>() -- doc.class
]]

-- checkUndefinedField 没有@class的不检测
TEST [[
local Foo
function Foo:method1()
    return Foo:method2() -- table
end
]]

-- checkUndefinedField 类名和类变量不同名，类变量被直接使用、使用self
TEST [[
---@class Foo
local mt
function mt:method1()
    mt.<!method2!>() -- doc.class
    self.method1()
    return self.<!method2!>() -- doc.class.name
end
]]

-- checkUndefinedField 当会推导成多个class类型时
TEST [[
---@class Foo
local mt
function mt:method1() end

---@class Bar
local mt2
function mt2:method2() end

---@type Foo
local v
---@type Bar
local v2
v2 = v
v2:method1()
v2:method2() -- 这个感觉实际应该报错更合适
]]

TEST [[
<<<<<<< HEAD
---@generic T
---@param arg1 T
---@return T
function Generic(arg1) return arg1 end

---@class Foo
---@field bar1 integer
local Foo = {}

local v1 = Generic("Foo")
print(v1.bar1)
local v2 = Generic(Foo)
print(v2.bar1)
=======
---@type table
T1 = {}
print(T1.f1)
---@type table*
T2 = {}
print(T2.<!f2!>)
>>>>>>> 49226612
]]<|MERGE_RESOLUTION|>--- conflicted
+++ resolved
@@ -953,26 +953,26 @@
 ]]
 
 TEST [[
-<<<<<<< HEAD
----@generic T
----@param arg1 T
----@return T
-function Generic(arg1) return arg1 end
-
----@class Foo
----@field bar1 integer
-local Foo = {}
-
-local v1 = Generic("Foo")
-print(v1.bar1)
-local v2 = Generic(Foo)
-print(v2.bar1)
-=======
 ---@type table
 T1 = {}
 print(T1.f1)
 ---@type table*
 T2 = {}
 print(T2.<!f2!>)
->>>>>>> 49226612
+]]
+
+TEST [[
+---@generic T
+---@param arg1 T
+---@return T
+function Generic(arg1) return arg1 end
+
+---@class Foo
+---@field bar1 integer
+local Foo = {}
+
+local v1 = Generic("Foo")
+print(v1.bar1)
+local v2 = Generic(Foo)
+print(v2.bar1)
 ]]