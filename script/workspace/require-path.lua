local platform  = require 'bee.platform'
local files     = require 'files'
local furi      = require 'file-uri'
local workspace = require "workspace"
local config    = require 'config'
local m = {}

m.cache = {}

--- `aaa/bbb/ccc.lua` 与 `?.lua` 将返回 `aaa.bbb.cccc`
local function getOnePath(path, searcher)
    local separator    = config.get(nil, 'Lua.completion.requireSeparator')
    local stemPath     = path
                        : gsub('%.[^%.]+$', '')
                        : gsub('[/\\%.]+', separator)
    local stemSearcher = searcher
                        : gsub('%.[^%.]+$', '')
                        : gsub('[/\\%.]+', separator)
    local start        = stemSearcher:match '()%?' or 1
    for pos = start, #stemPath do
        local word = stemPath:sub(start, pos)
        local newSearcher = stemSearcher:gsub('%?', (word:gsub('%%', '%%%%')))
        if newSearcher == stemPath then
            return word
        end
    end
    return nil
end

function m.getVisiblePath(path)
<<<<<<< HEAD
    local searchers = config.get(nil, 'Lua.runtime.path')
    local strict    = config.get(nil, 'Lua.runtime.pathStrict')
    path = path:gsub('^[/\\]+', '')
=======
    local searchers = config.get 'Lua.runtime.path'
    local strict    = config.get 'Lua.runtime.pathStrict'
    path = workspace.normalize(path)
>>>>>>> ec4f497a
    local uri = furi.encode(path)
    local libraryPath = files.getLibraryPath(uri)
    if not m.cache[path] then
        local result = {}
        m.cache[path] = result
        if libraryPath then
            libraryPath = libraryPath:gsub('^[/\\]+', '')
        end
        for _, searcher in ipairs(searchers) do
            local isAbsolute = searcher:match '^[/\\]'
                            or searcher:match '^%a+%:'
            searcher = workspace.normalize(searcher)
            local cutedPath = path
            local currentPath = path
            local head
            local pos = 1
            if not isAbsolute then
                if libraryPath then
                    pos = #libraryPath + 2
                else
                    currentPath = workspace.getRelativePath(uri)
                end
            end
            repeat
                cutedPath = currentPath:sub(pos)
                head = currentPath:sub(1, pos - 1)
                pos = currentPath:match('[/\\]+()', pos)
                if platform.OS == 'Windows' then
                    searcher = searcher :gsub('[/\\]+', '\\')
                else
                    searcher = searcher :gsub('[/\\]+', '/')
                end
                local expect = getOnePath(cutedPath, searcher)
                if expect then
                    local mySearcher = searcher
                    if head then
                        mySearcher = head .. searcher
                    end
                    result[#result+1] = {
                        searcher = mySearcher,
                        expect   = expect,
                    }
                end
            until not pos or strict
        end
    end
    return m.cache[path]
end

--- 查找符合指定require path的所有uri
---@param path string
function m.findUrisByRequirePath(path)
    if type(path) ~= 'string' then
        return {}
    end
    local separator = config.get 'Lua.completion.requireSeparator'
    local fspath = path:gsub('%' .. separator, '/')
    local vm    = require 'vm'
    local cache = vm.getCache 'findUrisByRequirePath'
    if cache[path] then
        return cache[path].results, cache[path].searchers
    end
    tracy.ZoneBeginN('findUrisByRequirePath')
    local results = {}
    local searchers = {}
    for uri in files.eachDll() do
        local opens = files.getDllOpens(uri) or {}
        for _, open in ipairs(opens) do
            if open == fspath then
                results[#results+1] = uri
            end
        end
    end

    for uri in files.eachFile() do
        local infos = m.getVisiblePath(furi.decode(uri))
        for _, info in ipairs(infos) do
            local fsexpect = info.expect:gsub('%' .. separator, '/')
            if fsexpect == fspath then
                results[#results+1] = uri
                searchers[uri] = info.searcher
            end
        end
    end

    tracy.ZoneEnd()
    cache[path] = {
        results   = results,
        searchers = searchers,
    }
    return results, searchers
end

function m.flush()
    m.cache = {}
end

files.watch(function (ev)
    if ev == 'create'
    or ev == 'remove' then
        m.flush()
    end
end)

config.watch(function (key, value, oldValue)
    if key == 'Lua.completion.requireSeparator'
    or key == 'Lua.runtime.path'
    or key == 'Lua.runtime.pathStrict' then
        m.flush()
    end
end)

return m<|MERGE_RESOLUTION|>--- conflicted
+++ resolved
@@ -28,15 +28,9 @@
 end
 
 function m.getVisiblePath(path)
-<<<<<<< HEAD
     local searchers = config.get(nil, 'Lua.runtime.path')
     local strict    = config.get(nil, 'Lua.runtime.pathStrict')
-    path = path:gsub('^[/\\]+', '')
-=======
-    local searchers = config.get 'Lua.runtime.path'
-    local strict    = config.get 'Lua.runtime.pathStrict'
     path = workspace.normalize(path)
->>>>>>> ec4f497a
     local uri = furi.encode(path)
     local libraryPath = files.getLibraryPath(uri)
     if not m.cache[path] then
