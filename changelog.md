--- conflicted
+++ resolved
@@ -2,11 +2,8 @@
 
 ## Unreleased
 <!-- Add all new changes here. They will be moved under a version at release -->
-<<<<<<< HEAD
 * `FIX` Fix diagnostic completions incorrect textEdit.finish
-=======
 * `FIX` Comparison crash in doc export CLI [#3111](https://github.com/LuaLS/lua-language-server/issues/3111)
->>>>>>> 397df84e
 
 ## 3.16.0
 `2025-12-2`
