--- conflicted
+++ resolved
@@ -1,6 +1,5 @@
 # changelog
 
-<<<<<<< HEAD
 ## 2.5.0
 * `NEW` settings:
   + `Lua.runtime.pathStrict`: not check subdirectories when using `runtime.path`
@@ -25,7 +24,7 @@
 * `CHG` no longer asks to trust plugin in VSCode, because VSCode already provides the workspace trust feature
 * `CHG` skip huge files (>= 10 MB)
 * `CHG` after using `Lua.runtime.nonstandardSymbol` to treat `//` as a comment, `//` is no longer parsed as an operator
-=======
+
 ## 2.4.9
 `2021-11-18`
 * `CHG` for performance reasons, some of the features that are not cost-effective in IntelliSense have been disabled by default, and you can re-enable them through the following settings:
@@ -35,7 +34,6 @@
   + `Lua.IntelliSense.traceFieldInject`
 
   [read more](https://github.com/sumneko/lua-language-server/wiki/IntelliSense-optional-features)
->>>>>>> 1319f05c
 
 ## 2.4.8
 `2021-11-15`
