--- conflicted
+++ resolved
@@ -2,12 +2,9 @@
 
 ## Unreleased
 <!-- Add all new changes here. They will be moved under a version at release -->
-<<<<<<< HEAD
 * `FIX` Incorrect generation of function signatures with tuple-parameters
-=======
 * `NEW` Doc output now contains file paths for `@alias` and `@enum` types
 * `FIX` Typos in a few error messages.
->>>>>>> 9ffeeef4
 * `FIX` Incorrect inject-field message for extra table field in exact class
 * `CHG` Rename configuration option `Lua.diagnostics.disableScheme` to `Lua.diagnostics.validScheme` and improve its description. Now it enables diagnostics for Lua files that use the specified scheme.
 * `FIX` adds the `|lambda|` operator to the `Lua.runtime.nonstandardSymbol` configuration template, which allows the use of that option. Previously, support for it existed in the parser, but we could not actually use the option because it is not recognised in the configuration.
