--- conflicted
+++ resolved
@@ -48,14 +48,9 @@
             self:instantSource(obj)
             self:instantSource(key)
             key:bindValue(value, 'set')
-<<<<<<< HEAD
             value:setEmmy(emmy)
-            if key.index then
-                local index = self:getIndex(obj)
-=======
             if key.type == 'index' then
                 local index = self:getIndex(key)
->>>>>>> 6700b36b
                 key:set('parent', tbl)
                 tbl:setChild(index, value, key)
             else
