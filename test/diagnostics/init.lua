local core   = require 'core.diagnostics'
local files  = require 'files'
local config = require 'config'
local util   = require 'utility'

rawset(_G, 'TEST', true)

local function catch_target(script, ...)
    local list = {}
    local function catch(buf)
        local cur = 1
        local cut = 0
        while true do
            local start, finish  = buf:find('<!.-!>', cur)
            if not start then
                break
            end
            list[#list+1] = { start - cut, finish - 4 - cut }
            cur = finish + 1
            cut = cut + 4
        end
    end
    catch(script)
    if ... then
        for _, buf in ipairs {...} do
            catch(buf)
        end
    end
    local new_script = script:gsub('<!(.-)!>', '%1')
    return new_script, list
end

local function founded(targets, results)
    if #targets ~= #results then
        return false
    end
    for _, target in ipairs(targets) do
        for _, result in ipairs(results) do
            if target[1] == result[1] and target[2] == result[2] then
                goto NEXT
            end
        end
        do return false end
        ::NEXT::
    end
    return true
end

function TEST(script, ...)
    files.removeAll()
    local new_script, target = catch_target(script, ...)
    files.setText('', new_script)
    files.open('')
    local datas = {}
    core('', function (results)
        for _, res in ipairs(results) do
            datas[#datas+1] = res
        end
    end)
    local results = {}
    for i, data in ipairs(datas) do
        results[i] = { data.start, data.finish }
    end

    if results[1] then
        if not founded(target, results) then
            error(('%s\n%s'):format(util.dump(target), util.dump(results)))
        end
    else
        assert(#target == 0)
    end
end

TEST [[
local <!x!>
]]

TEST [[
local x <close>
]]

TEST [[
local function x()
end
x()
]]

TEST [[
return function (x)
    x.a = 1
end
]]

TEST [[
local <!t!> = {}
<!t!>.a = 1
]]

TEST([[
<!local function x()
end!>
]],
[[
local function <!x!>()
end
]]
)

TEST [[
local <!x!> = <!function () end!>
]]

TEST [[
local <!x!>
<!x!> = <!function () end!>
]]


TEST [[
print(<!x!>)
print(<!log!>)
print(<!X!>)
print(<!Log!>)
print(_VERSION)
print(<!y!>)
print(Z)
print(_G)
Z = 1
]]

TEST [[
::<!LABEL!>::
]]

TEST [[
<!    !>
]]

TEST [[
X = 1<!  !>
]]

TEST [[
X = [=[  
    ]=]
]]

TEST [[
local x
print(x)
local <!x!>
print(x)
]]

TEST [[
local x
print(x)
local <!x!>
print(x)
local <!x!>
print(x)
]]

TEST [[
local _
print(_)
local _
print(_)
local _ENV
<!print!>(_ENV) -- 由于重定义了_ENV，因此print变为了未定义全局变量
]]

TEST [[
local x
return x, function (<!x!>)
    return x
end
]]

TEST [[
print(1)
_ENV = nil
]]

TEST [[
local _ENV = { print = print }
print(1)
]]

config.config.diagnostics.disable['undefined-env-child'] = true
TEST [[
_ENV = nil
<!GLOBAL!> = 1 --> _ENV.GLOBAL = 1
]]

TEST [[
_ENV = nil
local _ = <!print!> --> local _ = _ENV.print
]]

TEST [[
_ENV = {}
GLOBAL = 1 --> _ENV.GLOBAL = 1
]]

TEST [[
_ENV = {}
local _ = print --> local _ = _ENV.print
]]

TEST [[
GLOBAL = 1
_ENV = nil
]]

config.config.diagnostics.disable['undefined-env-child'] = nil
TEST [[
print()
<!('string')!>:sub(1, 1)
]]

TEST [[
print()
('string')
]]

TEST [[
local x
return x
    : f(1)
    : f(1)
]]

TEST [[
return {
    <!print
    'string'!>
}
]]

TEST [[
return {
    <!print
    {
        x = 1,
    }!>
}
]]

TEST [[
print()
'string'
]]

TEST [[
print
{
    x = 1,
}
]]

TEST [[
local function x(a, b)
    return a, b
end
x(1, 2, <!3!>)
]]

TEST [[
local function x(a, b, ...)
    return a, b, ...
end
x(1, 2, 3, 4, 5)
]]

TEST [[
local m = {}
function m:x(a, b)
    return a, b
end
m:x(1, 2, <!3!>)
]]

TEST [[
local m = {}
function m:x(a, b)
    return a, b
end
m.x(1, 2, 3, <!4!>)
]]

TEST [[
local m = {}
function m.x(a, b)
    return a, b
end
m:x(1, <!2!>, <!3!>, <!4!>)
]]

TEST [[
local m = {}
function m.x()
end
m:x()
]]

TEST [[
InstanceName = 1
Instance = _G[InstanceName]
]]

TEST [[
(''):sub(1, 2)
]]

TEST [=[
return [[   
   
]]
]=]

config.config.diagnostics.disable['unused-local'] = true
TEST [[
local f = <!function () end!>
]]

TEST [[
local f;f = <!function () end!>
]]

TEST [[
<!local function f() end!>
]]

--TEST [[
--F = <!function () end!>
--]]
--
--TEST [[
--<!function F() end!>
--]]

config.config.diagnostics.disable['unused-local'] = false
config.config.diagnostics.disable['unused-function'] = true
TEST [[
local mt, x
function mt:m()
    function x:m()
    end
end
return mt, x
]]

TEST [[
local mt = {}
function mt:f()
end
return mt
]]

TEST [[
local <!mt!> = {}
function <!mt!>:f()
end
]]

TEST [[
local <!x!> = {}
<!x!>.a = 1
]]

TEST [[
local <!x!> = {}
<!x!>['a'] = 1
]]

TEST [[
local function f(<!self!>)
end
f()
]]

TEST [[
local function f(<!...!>)
end
f()
]]

TEST [[
local function f(var)
    print(var)
end
local var
f(var)
]]

TEST [[
local function f(a, b)
    return a, b
end
f(1, 2, <!3!>, <!4!>)
]]

TEST [[
local mt = {}
function mt:f(a, b)
    return a, b
end
mt.f(1, 2, 3, <!4!>)
]]


TEST [[
local mt = {}
function mt.f(a, b)
    return a, b
end
mt:f(1, <!2!>, <!3!>, <!4!>)
]]

TEST [[
local mt = {}
function mt:f(a, b)
    return a, b
end
mt:f(1, 2, <!3!>, <!4!>)
]]

TEST [[
local function f(a, b, ...)
    return a, b, ...
end
f(1, 2, 3, 4)
]]

TEST [[
next({}, 1, <!2!>)
print(1, 2, 3, 4, 5)
]]

TEST [[
local function f(callback)
    callback(1, 2, 3)
end
f(function () end)
]]

--TEST [[
--local realTostring = tostring
--tostring = function () end
--tostring(<!1!>)
--tostring = realTostring
--tostring(1)
--]]

TEST [[
<!aa!> = 1
tostring = 1
ROOT = 1
_G.bb = 1
]]

TEST [[
local f = load('')
f(1, 2, 3)
]]

TEST [[
<!unpack!>(1)
]]

TEST [[
X = table[<!x!>]
]]

TEST [[
return {
    <!x!> = 1,
    y = 2,
    <!x!> = 3,
}
]]

TEST [[
return {
    x = 1,
    y = 2,
}, {
    x = 1,
    y = 2,
}
]]

TEST [[
local m = {}
function m.open()
end

m:open()
]]

TEST [[
local m = {}
function m:open()
end

m.open('ok')
]]

TEST [[
<!if true then
end!>
]]

TEST [[
<!if true then
else
end!>
]]

TEST [[
if true then
else
    return
end
]]

TEST [[
while true do
end
]]

TEST [[
<!for _ = 1, 10 do
end!>
]]

TEST [[
<!for _ in pairs(_VERSION) do
end!>
]]

TEST [[
local _ = 1, <!2!>
]]

TEST [[
_ = 1, <!2!>
]]

TEST [[
local function x()
    do
        local k
        print(k)
        x()
    end
    local k = 1
    print(k)
end
]]

TEST [[
local function x()
    local loc
    x()
    print(loc)
end
]]

TEST [[
local <!t!> = {}
<!t!>[1] = 1
]]

TEST [[
T1 = 1
_ENV.T2 = 1
_G.T3 = 1
_ENV._G.T4 = 1
_G._G._G.T5 = 1
rawset(_G, 'T6', 1)
rawset(_ENV, 'T7', 1)
print(T1)
print(T2)
print(T3)
print(T4)
print(T5)
print(T6)
print(T7)
]]

TEST [[
local x
x = <!x or 0 + 1!>
]]

TEST [[
local x, y
x = <!x + y or 0!>
]]

TEST [[
local x, y, z
x = x and y or '' .. z
]]

TEST [[
local x
x = x or -1
]]

TEST [[
local x
x = x or (0 + 1)
]]

TEST [[
local x, y
x = (x + y) or 0
]]

TEST [[
local t = {}
t.a = 1
t.a = 2
return t
]]

TEST [[
table.insert({}, 1, 2, <!3!>)
]]

TEST [[
while true do
    break
    <!print()
    print()!>
end
]]

TEST [[
local x, <!y!>, <!z!> = 1
print(x, y, z)
]]

TEST [[
local x, y, <!z!> = 1, 2
print(x, y, z)
]]

TEST [[
local x, y, z = print()
print(x, y, z)
]]

TEST [[
local x, y, z
print(x, y, z)
]]

TEST [[
local x, y, z
x, <!y!>, <!z!> = 1
print(x, y, z)
]]

TEST [[
X, <!Y!>, <!Z!> = 1
]]

TEST [[
T = {}
T.x, <!T.y!>, <!T.z!> = 1
]]

TEST [[
T = {}
T['x'], <!T['y']!>, <!T['z']!> = 1
]]

TEST [[
---@class <!Class!>
---@class <!Class!>
]]

TEST [[
---@class A : <!B!>
]]

TEST [[
---@class <!A : B!>
---@class <!B : C!>
---@class <!C : D!>
---@class <!D : A!>
]]

TEST [[
---@class A : B
---@class B : C
---@class C : D
---@class D
]]

TEST [[
---@type <!A!>
]]

TEST [[
---@class A
---@type A|<!B!>|<!C!>
]]

TEST [[
---@class AAA
---@alias B AAA

---@type B
]]

TEST [[
---@alias B <!AAA!>
]]

TEST [[
---@class <!A!>
---@class B
---@alias <!A B!>
]]

TEST [[
---@param x <!Class!>
]]

TEST [[
---@class Class
---@param <!y!> Class
local function f(x)
    return x
end
f()
]]

TEST [[
---@class Class
---@param <!y!> Class
function F(x)
    return x
end
F()
]]

TEST [[
---@class Class
---@param <!x!> Class
---@param y Class
---@param <!x!> Class
local function f(x, y)
    return x, y
end
f()
]]

TEST [[
---@field <!x Class!>
---@class Class
]]

TEST [[
---@class Class

---@field <!x Class!>
]]

TEST [[
---@class Class
---
---@field x Class
]]

TEST [[
---@class Class
---@field x Class
---@field <!x!> Class
]]

TEST [[
---@class Class : any
]]

TEST [[
---@type fun(a: integer)
local f
f()
]]

TEST [[
---@class c
c = {}
]]

TEST [[
---@generic T: any
---@param v T
---@param message any
---@return T
function assert(v, message)
    return v, message
end
]]

TEST [[
---@type string
---|
]]

TEST [[
---@type
---| 'xx'
]]

TEST [[
---@class class
local t
]]

<<<<<<< HEAD
-- checkUndefinedField 通用
TEST [[
---@class Foo
---@field field1 integer
local mt = {}
function mt:Constructor()
    self.field2 = 1
end
function mt:method1() return 1 end
function mt.method2() return 2 end

---@class Bar: Foo
---@field field4 integer
local mt2 = {}

---@type Foo
local v
print(v.field1 + 1)
print(v.field2 + 1)
print(<!v.field3!> + 1)
print(v:method1())
print(v.method2())
print(<!v:method3!>())

---@type Bar
local v2
print(v2.field1 + 1)
print(v2.field2 + 1)
print(<!v2.field3!> + 1)
print(v2.field4 + 1)
print(v2:method1())
print(v2.method2())
print(<!v2:method3!>())

local v3 = {}
print(v3.abc)

---@class Bar2
local mt3
function mt3:method() return 1 end
print(mt3:method())
]]

-- checkUndefinedField 通过type找到class
TEST [[
---@class Foo
local Foo
function Foo:method1() end

---@type Foo
local v
v:method1()
<!v:method2!>() -- doc.class.name
]]

-- checkUndefinedField 通过type找到class，涉及到 class 继承版
TEST [[
---@class Foo
local Foo
function Foo:method1() end
---@class Bar: Foo
local Bar
function Bar:method3() end

---@type Bar
local v
v:method1()
<!v:method2!>() -- doc.class.name
v:method3()
]]

-- checkUndefinedField 类名和类变量同名，类变量被直接使用
TEST [[
---@class Foo
local Foo
function Foo:method1() end
<!Foo:method2!>() -- doc.class
<!Foo:method2!>() -- doc.class
]]

-- checkUndefinedField 没有@class的不检测
TEST [[
local Foo
function Foo:method1()
    return Foo:method2() -- table
end
]]

-- checkUndefinedField 类名和类变量不同名，类变量被直接使用、使用self
TEST [[
---@class Foo
local mt
function mt:method1()
    <!mt.method2!>() -- doc.class
    self.method1()
    return <!self.method2!>() -- doc.class.name
end
]]

-- checkUndefinedField 当会推导成多个class类型时
TEST [[
---@class Foo
local mt
function mt:method1() end

---@class Bar
local mt2
function mt2:method2() end

---@type Foo
local v
---@type Bar
local v2
v2 = v
v2:method1()
v2:method2() -- 这个感觉实际应该报错更合适
=======
TEST [[
local _ <close> = function () end
>>>>>>> 035f4393
]]<|MERGE_RESOLUTION|>--- conflicted
+++ resolved
@@ -824,7 +824,10 @@
 local t
 ]]
 
-<<<<<<< HEAD
+TEST [[
+local _ <close> = function () end
+]]
+
 -- checkUndefinedField 通用
 TEST [[
 ---@class Foo
@@ -941,8 +944,4 @@
 v2 = v
 v2:method1()
 v2:method2() -- 这个感觉实际应该报错更合适
-=======
-TEST [[
-local _ <close> = function () end
->>>>>>> 035f4393
 ]]