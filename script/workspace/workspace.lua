local pub        = require 'pub'
local fs         = require 'bee.filesystem'
local furi       = require 'file-uri'
local files      = require 'files'
local config     = require 'config'
local glob       = require 'glob'
local platform   = require 'bee.platform'
local await      = require 'await'
local library    = require 'library'
local client     = require 'client'
local plugin     = require 'plugin'
local util       = require 'utility'
local fw         = require 'filewatch'
local scope      = require 'workspace.scope'
local loading    = require 'workspace.loading'

---@class workspace
local m = {}
m.type = 'workspace'

function m.initRoot(uri)
    m.rootUri  = uri
    log.info('Workspace init root: ', uri)

    local logPath = fs.path(LOGPATH) / (uri:gsub('[/:]+', '_') .. '.log')
    client.logMessage('Log', 'Log path: ' .. furi.encode(logPath:string()))
    log.info('Log path: ', logPath)
    log.init(ROOT, logPath)
end

--- 初始化工作区
function m.create(uri)
    log.info('Workspace create: ', uri)
    local path = m.normalize(furi.decode(uri))
    fw.watch(path)
    scope.createFolder(uri)
end

local globInteferFace = {
    type = function (path)
        local result
        pcall(function ()
            if fs.is_directory(fs.path(path)) then
                result = 'directory'
            else
                result = 'file'
            end
        end)
        return result
    end,
    list = function (path)
        local fullPath = fs.path(path)
        if not fs.exists(fullPath) then
            return nil
        end
        local paths = {}
        pcall(function ()
            for fullpath in fs.pairs(fullPath) do
                paths[#paths+1] = fullpath:string()
            end
        end)
        return paths
    end
}

--- 创建排除文件匹配器
---@async
---@param scp scope
function m.getNativeMatcher(scp)
    if scp:get 'nativeMatcher' then
        return scp:get 'nativeMatcher'
    end

    local pattern = {}
    -- config.get(nil, 'files.exclude'
    for path, ignore in pairs(config.get(scp.uri, 'files.exclude')) do
        if ignore then
            log.info('Ignore by exclude:', path)
            pattern[#pattern+1] = path
        end
    end
    -- config.get(nil, 'workspace.useGitIgnore'
    if config.get(scp.uri, 'Lua.workspace.useGitIgnore') then
        local buf = pub.awaitTask('loadFile', m.rootUri .. '/.gitignore')
        if buf then
            for line in buf:gmatch '[^\r\n]+' do
                if line:sub(1, 1) ~= '#' then
                    log.info('Ignore by .gitignore:', line)
                    pattern[#pattern+1] = line
                end
            end
        end
        buf = pub.awaitTask('loadFile', m.rootUri .. '/.git/info/exclude')
        if buf then
            for line in buf:gmatch '[^\r\n]+' do
                if line:sub(1, 1) ~= '#' then
                    log.info('Ignore by .git/info/exclude:', line)
                    pattern[#pattern+1] = line
                end
            end
        end
    end
    -- config.get(nil, 'workspace.ignoreSubmodules'
    if config.get(scp.uri, 'Lua.workspace.ignoreSubmodules') then
        local buf = pub.awaitTask('loadFile', m.rootUri .. '/.gitmodules')
        if buf then
            for path in buf:gmatch('path = ([^\r\n]+)') do
                log.info('Ignore by .gitmodules:', path)
                pattern[#pattern+1] = path
            end
        end
    end
    -- config.get(nil, 'workspace.library'
    for path in pairs(config.get(scp.uri, 'Lua.workspace.library')) do
        path = m.getAbsolutePath(path)
        if path then
            log.info('Ignore by library:', path)
            pattern[#pattern+1] = path
        end
    end
    -- config.get(nil, 'workspace.ignoreDir'
    for _, path in ipairs(config.get(scp.uri, 'Lua.workspace.ignoreDir')) do
        log.info('Ignore directory:', path)
        pattern[#pattern+1] = path
    end

    local matcher = glob.gitignore(pattern, {
        root       = furi.decode(scp.uri),
        ignoreCase = platform.OS == 'Windows',
    }, globInteferFace)

    scp:set('nativeMatcher', matcher)
    return matcher
end

--- 创建代码库筛选器
---@param scp scope
function m.getLibraryMatchers(scp)
    if scp:get 'nativeMatcher' then
        return scp:get 'nativeMatcher'
    end

    local librarys = {}
    for path in pairs(config.get(scp.uri, 'Lua.workspace.library')) do
        path = m.getAbsolutePath(path)
        if path then
            librarys[m.normalize(path)] = true
        end
    end
    -- TODO
    if library.metaPath then
        librarys[m.normalize(library.metaPath)] = true
    end

    local matchers = {}
    for path in pairs(librarys) do
        if fs.exists(fs.path(path)) then
            local nPath = fs.absolute(fs.path(path)):string()
            local matcher = glob.gitignore(true, {
                root       = path,
                ignoreCase = platform.OS == 'Windows',
            }, globInteferFace)
            matchers[#matchers+1] = {
                uri     = furi.encode(nPath),
                matcher = matcher
            }
        end
    end

    scp:set('nativeMatcher', matchers)

    return matchers
end

--- 文件是否被忽略
---@async
---@param uri uri
function m.isIgnored(uri)
    local scp    = m.getScope(uri)
    local path   = m.getRelativePath(uri)
    local ignore = m.getNativeMatcher(scp)
    if not ignore then
        return false
    end
    return ignore(path)
end

---@async
function m.isValidLuaUri(uri)
    if not files.isLua(uri) then
        return false
    end
    if  m.isIgnored(uri)
    and not files.isLibrary(uri) then
        return false
    end
    return true
end

---@async
function m.awaitLoadFile(uri)
    local scp = m.getScope(uri)
    local ld <close> = loading.create(scp)
    local native = m.getNativeMatcher(scp)
    log.info('Scan files at:', uri)
    ---@async
    native:scan(furi.decode(uri), function (path)
        ld:scanFile(furi.encode(path))
    end)
    ld:loadAll()
end

--- 预读工作区内所有文件
---@async
---@param scp scope
function m.awaitPreload(scp)
    await.close 'preload'
    await.setID 'preload'
    await.sleep(0.1)

    local watchers = scp:get 'watchers'
    if watchers then
        for _, dispose in ipairs(watchers) do
            dispose()
        end
    end
    watchers = {}
    scp:set('watchers', watchers)

    local ld <close> = loading.create(scp)

    log.info('Preload start:', scp.uri)

    local native   = m.getNativeMatcher(scp)
    local librarys = m.getLibraryMatchers(scp)

    do
        log.info('Scan files at:', m.rootUri)
        ---@async
        native:scan(furi.decode(scp.uri), function (path)
            ld:scanFile(furi.encode(path))
        end)
    end

    for _, libMatcher in ipairs(librarys) do
        log.info('Scan library at:', libMatcher.uri)
        ---@async
        libMatcher.matcher:scan(furi.decode(libMatcher.uri), function (path)
            ld:scanFile(furi.encode(path), libMatcher.uri)
        end)
        watchers[#watchers+1] = fw.watch(furi.decode(libMatcher.uri))
    end

    log.info(('Found %d files.'):format(ld.max))
    ld:loadAll()
    log.info('Preload finish.')
end

--- 查找符合指定file path的所有uri
---@param path string
function m.findUrisByFilePath(path)
    if type(path) ~= 'string' then
        return {}
    end
    local myUri = furi.encode(path)
    local vm    = require 'vm'
    local resultCache = vm.getCache 'findUrisByRequirePath.result'
    if resultCache[path] then
        return resultCache[path]
    end
<<<<<<< HEAD
    tracy.ZoneBeginN('findUrisByFilePath #1')
    local strict = config.get(nil, 'Lua.runtime.pathStrict')
=======
>>>>>>> ec4f497a
    local results = {}
    for uri in files.eachFile() do
        if uri == myUri then
            results[#results+1] = uri
        end
    end
<<<<<<< HEAD
    local vm    = require 'vm'
    local cache = vm.getCache 'findUrisByRequirePath'
    if cache[path] then
        return cache[path].results, cache[path].searchers
    end
    tracy.ZoneBeginN('findUrisByRequirePath')
    local results = {}
    local mark = {}
    local searchers = {}
    for uri in files.eachDll() do
        local opens = files.getDllOpens(uri) or {}
        for _, open in ipairs(opens) do
            if open == path then
                results[#results+1] = uri
            end
        end
    end

    local input = path:gsub('%.', '/')
                      :gsub('%%', '%%%%')
    for _, luapath in ipairs(config.get(nil, 'Lua.runtime.path')) do
        local part = m.normalize(luapath:gsub('%?', input))
        local uris, posts = m.findUrisByFilePath(part)
        for _, uri in ipairs(uris) do
            if not mark[uri] then
                mark[uri] = true
                results[#results+1] = uri
                searchers[uri] = posts[uri] .. luapath
            end
        end
    end
    tracy.ZoneEnd()
    cache[path] = {
        results   = results,
        searchers = searchers,
    }
    return results, searchers
=======
    resultCache[path] = results
    return results
>>>>>>> ec4f497a
end

function m.normalize(path)
    if not path then
        return nil
    end
    path = path:gsub('%$%{(.-)%}', function (key)
        if key == '3rd' then
            return (ROOT / 'meta' / '3rd'):string()
        end
        if key:sub(1, 4) == 'env:' then
            local env = os.getenv(key:sub(5))
            return env
        end
    end)
    path = util.expandPath(path)
    path = path:gsub('^%.[/\\]+', '')
    if platform.OS == 'Windows' then
        path = path:gsub('[/\\]+', '\\')
                   :gsub('[/\\]+$', '')
    else
        path = path:gsub('[/\\]+', '/')
                   :gsub('[/\\]+$', '')
    end
    return path
end

---@return string
function m.getAbsolutePath(folderUriOrPath, path)
    if not path or path == '' then
        return nil
    end
    path = m.normalize(path)
    if fs.path(path):is_relative() then
        if not folderUriOrPath then
            return nil
        end
        local folderPath
        if folderUriOrPath:sub(1, 5) == 'file:' then
            folderPath = furi.decode(folderUriOrPath)
        else
            folderPath = folderUriOrPath
        end
        path = m.normalize(folderPath .. '/' .. path)
    end
    return path
end

---@param uriOrPath uri|string
---@return string
function m.getRelativePath(uriOrPath)
    local path, uri
    if uriOrPath:sub(1, 5) == 'file:' then
        path = furi.decode(uriOrPath)
        uri  = uriOrPath
    else
        path = uriOrPath
        uri  = furi.encode(uriOrPath)
    end
    local scp = m.getScope(uri)
    if not scp.uri then
        local relative = m.normalize(path)
        return relative:gsub('^[/\\]+', '')
    end
    local _, pos = m.normalize(path):find(furi.decode(scp.uri), 1, true)
    if pos then
        return m.normalize(path:sub(pos + 1)):gsub('^[/\\]+', '')
    else
        return m.normalize(path):gsub('^[/\\]+', '')
    end
end

--- 获取工作区等级的缓存
function m.getCache(name)
    if not m.cache[name] then
        m.cache[name] = {}
    end
    return m.cache[name]
end

function m.flushCache()
    m.cache = {}
end

---@param scp scope
function m.reload(scp)
    if not m.inited then
        return
    end
    if TEST then
        return
    end
    ---@async
    await.call(function ()
        m.awaitReload(scp)
    end)
end

function m.init()
    if m.inited then
        return
    end
    m.inited = true
    if m.rootUri then
        for _, folder in ipairs(scope.folders) do
            m.reload(folder)
        end
    else
        m.reload(scope.fallback)
    end
end

---@param scp scope
function m.removeFiles(scp)
    local cachedUris = scp:get 'cachedUris'
    if not cachedUris then
        return
    end
    scp:set('cachedUris', nil)
    for _, uri in ipairs(cachedUris) do
        files.delRef(uri)
    end
end

---@param scp scope
function m.resetFiles(scp)
    local cachedUris = scp:get 'cachedUris'
    if not cachedUris then
        return
    end
    for _, uri in ipairs(cachedUris) do
        files.resetText(uri)
    end
end

---@async
---@param scp scope
function m.awaitReload(scp)
    m.removeFiles(scp)
    plugin.init(scp)
    m.awaitPreload(scp)
    scp:set('ready', true)
    local waiting = scp:get('waitingReady')
    if waiting then
        scp:set('waitingReady', nil)
        for _, waker in ipairs(waiting) do
            waker()
        end
    end
end

---@param uri uri
---@return scope
function m.getScope(uri)
    return scope.getFolder(uri)
        or scope.getLinkedScope(uri)
        or scope.fallback
end

---等待工作目录加载完成
---@async
function m.awaitReady(uri)
    if m.isReady(uri) then
        return
    end
    local scp = m.getScope(uri)
    local waitingReady = scp:get('waitingReady')
                    or   scp:set('waitingReady', {})
    await.wait(function (waker)
        waitingReady[#waitingReady+1] = waker
    end)
end

---@param uri uri
function m.isReady(uri)
    local scp = m.getScope(uri)
    return scp:get('ready') == true
end

function m.getLoadProcess()
    return m.fileLoaded, m.fileFound
end

files.watch(function (ev, uri) ---@async
    if  ev == 'close'
    and m.isIgnored(uri)
    and not files.isLibrary(uri) then
        files.remove(uri)
    end
end)

config.watch(function (key, value, oldValue)
    if key:find '^Lua.runtime'
    or key:find '^Lua.workspace'
    or key:find '^files' then
        if value ~= oldValue then
            m.reload()
        end
    end
end)

fw.event(function (changes) ---@async
    -- TODO
    m.awaitReady()
    for _, change in ipairs(changes) do
        local path = change.path
        local uri  = furi.encode(path)
        local scp  = m.getScope(uri)
        if scp.type == 'fallback' then
            goto CONTINUE
        end
        if     change.type == 'create' then
            log.debug('FileChangeType.Created', uri)
            m.awaitLoadFile(uri)
        elseif change.type == 'delete' then
            log.debug('FileChangeType.Deleted', uri)
            files.remove(uri)
            local childs = files.getChildFiles(uri)
            for _, curi in ipairs(childs) do
                log.debug('FileChangeType.Deleted.Child', curi)
                files.remove(curi)
            end
        elseif change.type == 'change' then
            if m.isValidLuaUri(uri) then
                -- 如果文件处于关闭状态，则立即更新；否则等待didChange协议来更新
                if not files.isOpen(uri) then
                    files.setText(uri, pub.awaitTask('loadFile', uri), false)
                end
            else
                local filename = fs.path(path):filename():string()
                -- 排除类文件发生更改需要重新扫描
                if filename == '.gitignore'
                or filename == '.gitmodules' then
                    m.reload(scp)
                    break
                end
            end
        end
        ::CONTINUE::
    end
end)

return m<|MERGE_RESOLUTION|>--- conflicted
+++ resolved
@@ -268,59 +268,14 @@
     if resultCache[path] then
         return resultCache[path]
     end
-<<<<<<< HEAD
-    tracy.ZoneBeginN('findUrisByFilePath #1')
-    local strict = config.get(nil, 'Lua.runtime.pathStrict')
-=======
->>>>>>> ec4f497a
     local results = {}
     for uri in files.eachFile() do
         if uri == myUri then
             results[#results+1] = uri
         end
     end
-<<<<<<< HEAD
-    local vm    = require 'vm'
-    local cache = vm.getCache 'findUrisByRequirePath'
-    if cache[path] then
-        return cache[path].results, cache[path].searchers
-    end
-    tracy.ZoneBeginN('findUrisByRequirePath')
-    local results = {}
-    local mark = {}
-    local searchers = {}
-    for uri in files.eachDll() do
-        local opens = files.getDllOpens(uri) or {}
-        for _, open in ipairs(opens) do
-            if open == path then
-                results[#results+1] = uri
-            end
-        end
-    end
-
-    local input = path:gsub('%.', '/')
-                      :gsub('%%', '%%%%')
-    for _, luapath in ipairs(config.get(nil, 'Lua.runtime.path')) do
-        local part = m.normalize(luapath:gsub('%?', input))
-        local uris, posts = m.findUrisByFilePath(part)
-        for _, uri in ipairs(uris) do
-            if not mark[uri] then
-                mark[uri] = true
-                results[#results+1] = uri
-                searchers[uri] = posts[uri] .. luapath
-            end
-        end
-    end
-    tracy.ZoneEnd()
-    cache[path] = {
-        results   = results,
-        searchers = searchers,
-    }
-    return results, searchers
-=======
     resultCache[path] = results
     return results
->>>>>>> ec4f497a
 end
 
 function m.normalize(path)
