--- conflicted
+++ resolved
@@ -2,12 +2,9 @@
 
 ## Unreleased
 <!-- Add all new changes here. They will be moved under a version at release -->
-<<<<<<< HEAD
 * `NEW` using `enum (partial)`, it suggests all fields with the same `enum` type rather than just the fields from the current table.
 * `NEW` When using `enum["<key>" or <index>]`, undefined fields will raise an 'undefined' error.
-=======
 * `FIX` Renaming files in the directory leads to the auto-correction in "require" adding extra characters.
->>>>>>> 3a34b724
 
 ## 3.10.4
 `2024-8-16`
