# changelog

## Unreleased
<!-- Add all new changes here. They will be moved under a version at release -->
<<<<<<< HEAD
`2025-3-13`
* `NEW` `unnecessary-assert` diagnostic warns when asserting values that are always truthy
=======
* `NEW` locale `es-419`, thanks [Felipe Lema](https://codeberg.org/FelipeLema)
>>>>>>> 61e6fa9e

## 3.13.9
`2025-3-13`
* `CHG` remove the limit for analyzing the literal table

## 3.13.8
`2025-3-12`
* `CHG` when analyzing the literal table, only the first 100 items are analyzed at most
* `CHG` when checking type matching for union types, only the first 100 items are checked at most
* `FIX` Update `--help` message.
* `FIX` --check now respects ignoreDir setting
* `FIX` incorrect argument skip pattern for `--check_out_path=`, which incorrectly skips the next argument

## 3.13.7
`2025-3-10`
* `NEW` CLI: added `--help`.
* `CHG` default path for `--doc_out_path` is the current directory
* `FIX` incorrect argument skip pattern for `--check_out_path=`, which incorrectly skips the next argument
* `FIX` incorrect error message for `--doc_update`.
* `FIX` reimplement section `luals.config` in file doc.json
* `FIX` incorrect file names in file doc.json
* `FIX` remove extra `./` path prefix in the check report when using `--check=.`
* `FIX` Narrowing of types with literal fields: [#3056](https://github.com/LuaLS/lua-language-server/issues/3056), [#3089](https://github.com/LuaLS/lua-language-server/issues/3089)
* `FIX` correct lua version of `math.ult` and `math.type`
* `FIX` incorrect links for `pattern` in `string` methods
* `FIX` fix type annotations for bit module
* `FIX` Another regression related to type narrow and generic param introduced since `v3.10.1` [#3087](https://github.com/LuaLS/lua-language-server/issues/3087)

## 3.13.6
`2025-2-6`
* `NEW` `---@class` supports attribute `partial`, which will not check missing inherited fields [#3023](https://github.com/LuaLS/lua-language-server/issues/3023)
  ```lua
  ---@class Config
  ---@field a number

  ---@class (partial) Config.P: Config
  ---@field b number

  ---@type Config.P[]
  local cfgs = {}
  cfgs[1] = { b = 1 } -- no warning
  cfgs[2] = {}        -- only warns missing `b`
  ```
  This enables the previous missing field check behavior before [#2970](https://github.com/LuaLS/lua-language-server/issues/2970)
* `NEW` Added variable substitution support for vscode's `${workspaceFolder:x}` when resolving path placeholders [#2987](https://github.com/LuaLS/lua-language-server/issues/2987)
* `NEW` Added `--check_format=json|pretty` for use with `--check` to output diagnostics in a human readable format.
* `NEW` Test CLI: `--name=<testname>` `-n=<testname>`: run specify unit test
* `CHG` Generic pattern now supports definition after capture and optional, union, array [#3014](https://github.com/LuaLS/lua-language-server/issues/3014) [#3031](https://github.com/LuaLS/lua-language-server/pull/3031)
  ```lua
  ---@generic T
  ---@param t `T`.Cat?
  ---@return T?
  local function f(t) end

  local t = f('Smile') --> t is `(Smile.Cat)?`
  ```
* `FIX` Fixed the error that the configuration file pointed to by the `--configpath` option was not read and loaded.
* `FIX` Don't truncate any output when running in `--doc` mode [#3049](https://github.com/LuaLS/lua-language-server/issues/3049)
* `FIX` Generic return can be optional.
* `FIX` Fixed the comment calculating in docs `---@param a string?Comment` - now its `Comment` instead of `omment` [#3028](https://github.com/LuaLS/lua-language-server/pull/3028)
* `FIX` Fixed cannot bind variables using tail comment `@class` [#2673](https://github.com/LuaLS/lua-language-server/issues/2673)
* `FIX` Fixed missing field completion for generic class object [#2196](https://github.com/LuaLS/lua-language-server/issues/2196) [#2945](https://github.com/LuaLS/lua-language-server/issues/2945) [#3041](https://github.com/LuaLS/lua-language-server/issues/3041)

## 3.13.5
`2024-12-20`
* `NEW` Setting: `Lua.hint.awaitPropagate`: When enabled, `--@async` propagates to the caller.
* `CHG` Add server version information to `initialize` response [#2996](https://github.com/LuaLS/lua-language-server/pull/2996)
* `CHG` If the `---@field` of the same name has a type of `fun`, the `duplicate-doc-field` check will not be performed.
* `FIX` Incorrect infer for function array annotation on tables [#2367](https://github.com/LuaLS/lua-language-server/issues/2367)

## 3.13.4
`2024-12-13`
* `CHG` Can adjust the level of detail of Hover (VSCode)

## 3.13.3
`2024-12-6`
* `CHG` Update Love2d version
* `CHG` Improve type infer of `table.unpack` and `unpack`
* `FIX` `missing-fields` diagnostic now warns about missing inherited fields
* `FIX` Incorrect `param-type-mismatch` diagnostic for optional fields

## 3.13.2
`2024-11-21`
* `CHG` fulfill zh-cn translations
* `FIX` Add missing `errs ~= nil` checks to script/vm/type checkTableShape

## 3.13.1
`2024-11-13`
* `FIX` Incorrect type check in some case

## 3.13.0
`2024-11-13`
* `NEW` Setting: `Lua.type.inferTableSize`: A Small Table array can be infered
* `NEW` Add custom repository support for addonManager. New configuration setting: `Lua.addonManager.repositoryBranch` and `Lua.addonManager.repositoryPath`
* `NEW` Infer function parameter types when the function is used as an callback argument and that argument has a `fun()` annotation. Enable with `Lua.type.inferParamType` setting. [#2695](https://github.com/LuaLS/lua-language-server/pull/2695)
  ```lua
  ---@param callback fun(a: integer)
  function register(callback) end

  local function callback(a) end  --> a: integer
  register(callback)
  ```
* `CHG` Basic types allow contravariance
  ```lua
  ---@class int32: integer

  ---@type integer
  local n

  ---@type int32
  local a = n
  ```
* `FIX` Improve type narrow with **literal alias type** during completion and signature help

## 3.12.0
`2024-10-30`
* `NEW` Support importing `enum` through class name suffix matching in quick fixes, allowing the import of `enum` from `table.table.enum; return table`.
* `NEW` Support limited multiline annotations
  ```lua
  ---@type {
  --- x: number,
  --- y: number,
  --- z: number,
  ---}
  local point --> local point: { x: number, y: number, z: number }
  ```
* `FIX` A regression related to type narrow and generic param introduced since `v3.10.1`
* `FIX` Parse storagePath to improve reliability of resolving ${addons} placeholder
* `FIX` Reference should also look in tablefield
* `FIX` Determine that the index of `{...}` is an integer when iterating

## 3.11.1
`2024-10-9`
* `FIX` Fixed an issue preventing to set the locale to Japanese
* `FIX` Preserve newlines between function comment and @see
* `FIX` Accept storagePath option from client to resolve addon directory not found

## 3.11.0
`2024-9-30`
* `NEW` Added support for Japanese locale
* `NEW` Infer function parameter types when overriding the same-named class function in an instance of that class [#2158](https://github.com/LuaLS/lua-language-server/issues/2158)
* `NEW` Types with literal fields can be narrowed.
* `NEW` Reference addons installed via the addon manager with `${addons}` [#2866](https://github.com/LuaLS/lua-language-server/pull/2866).
* `NEW` Support using `---@class` on `rawset(_G, ...)` to annotate the created global variable [#2862](https://github.com/LuaLS/lua-language-server/issues/2862)
* `NEW` Settings:
  + `Lua.language.fixIndent`
  + `Lua.language.completeAnnotation`
* `FIX` Eliminate floating point error in test benchmark output
* `FIX` Remove luamake install from make scripts
* `FIX` Incorrect `table` type injected to the global variable created by `rawset(_G, ...)` [#2863](https://github.com/LuaLS/lua-language-server/issues/2863)

## 3.10.6
`2024-9-10`
* `NEW` Custom documentation exporter
* `NEW` Setting: `Lua.docScriptPath`: Path to a script that overrides `cli.doc.export`, allowing user-specified documentation exporting.
* `NEW` Infer the parameter types of a same-named function in the subclass based on the parameter types in the superclass function.
* `FIX` Fix `VM.OnCompileFunctionParam` function in plugins
* `FIX` Lua 5.1: fix incorrect warning when using setfenv with an int as first parameter
* `FIX` Improve type narrow by checking exact match on literal type params
* `FIX` Correctly list enums for function overload arguments [#2840](https://github.com/LuaLS/lua-language-server/pull/2840)
* `FIX` Incorrect function params' type infer when there is only `@overload` [#2509](https://github.com/LuaLS/lua-language-server/issues/2509) [#2708](https://github.com/LuaLS/lua-language-server/issues/2708) [#2709](https://github.com/LuaLS/lua-language-server/issues/2709)
* `FIX` Only call workspace/configuration when available [#981](https://github.com/LuaLS/lua-language-server/issues/981), [#2318](https://github.com/LuaLS/lua-language-server/issues/2318), [2336](https://github.com/LuaLS/lua-language-server/issues/2336) [#2843](https://github.com/LuaLS/lua-language-server/pull/2843)

## 3.10.5
`2024-8-19`
* `NEW` using `enum (partial)`, it suggests all fields with the same `enum` type rather than just the fields from the current table.
* `NEW` When using `enum["<key>" or <index>]`, undefined fields will raise an 'undefined' error.
* `FIX` Renaming files in the directory leads to the auto-correction in "require" adding extra characters.
* `FIX` Performance issue
* `FIX` Fix incorrect indent fixing for `for`

## 3.10.4
`2024-8-16`
* `NEW` Setting: `Lua.type.checkTableShape`: Add matching checks between the shape of tables and classes, during type checking. [#2768](https://github.com/LuaLS/lua-language-server/pull/2768)
* `NEW` `undefined-field` supports `enum`
* `CHG` Show enumed table as `enum X` instead of `table`
* `FIX` Error `attempt to index a nil value` when `Lua.hint.semicolon == 'All'` [#2788](https://github.com/LuaLS/lua-language-server/issues/2788)
* `FIX` Incorrect LuaCats parsing for `"'"`
* `FIX` Incorrect indent fixings

## 3.10.3
`2024-8-8`
* `FIX` Memory leak with `---@enum(partical)`

## 3.10.2
`2024-8-7`
* `NEW` Add support for binary metamethod on right operand [#2777](https://github.com/LuaLS/lua-language-server/pull/2777)
* `FIX` Incorrect indentation fixing in some case

## 3.10.1
`2024-8-2`
* `FIX` Runtime error
* `FIX` Disable indentation fixing for Non-VSCode

## 3.10.0
`2024-8-1`
* `NEW` Add postfix snippet for `unpack`
* `NEW` Add support for lambda style functions, `|paramList| expr` is syntactic sugar for `function(paramList) return expr end`
* `NEW` Added lua regular expression support for `Lua.doc.<scope>Name` [#2753](https://github.com/LuaLS/lua-language-server/pull/2753)
* `NEW` You can now click on "References" in CodeLen to display the reference list（VSCode）
* `NEW` Improved behavior for inserting new lines:
  + When inside an annotation, an annotation tag will be added at the beginning of the line (VSCode).
  + When between `function () end` or similar constructs, the format will be adjusted to a more reasonable one (VSCode) and leading/trailing spaces will be removed (generic).
  + Attempts to semantically fix improper indentation (generic).
* `CHG` Improve performance of multithreaded `--check` and `undefined-field` diagnostic
* `CHG` Change spacing of parameter inlay hints to match other LSPs, like `rust-analyzer`
* `FIX` `diagnostics.severity` defaulting to "Warning" when run using `--check` [#2730](https://github.com/LuaLS/lua-language-server/issues/2730)
* `FIX` Respect `completion.showParams` config for local function completion
* `FIX` Addons can now self-recommend as expected. Fixed by correcting the `wholeMatch` function
* `FIX` Now correctly evaluates the visibility of fields in a class when they are defined directly in the object. use for completion and invisible dianostic. [#2752](https://github.com/LuaLS/lua-language-server/issues/2752)
* `FIX` Bad triggering of the `inject-field` diagnostic, when the fields are declared at the creation of the object [#2746](https://github.com/LuaLS/lua-language-server/issues/2746)
* `FIX` Inconsistent type narrow behavior of function call args [#2758](https://github.com/LuaLS/lua-language-server/issues/2758)
* `FIX` Improve the `missing-fields` logic to be able to correctly handle classes defined several times [#22770](https://github.com/LuaLS/lua-language-server/pull/2770)
* `FIX` Typos in annotation descriptions
* `FIX` incorrect `CompletionItemKind` for postfix snippets [#2773](https://github.com/LuaLS/lua-language-server/pull/2773)

## 3.9.3
`2024-6-11`
* `FIX` Sometimes providing incorrect autocompletion when chaining calls

## 3.9.2
`2024-6-6`
* `NEW` Reference workspace symbols in comments using `[some text](lua://symbolName)` syntax
* `FIX` Don't do diagnostics when the workspace is not ready
* `FIX` Autocompletion for enum values ​​is not available in some cases

## 3.9.1
`2024-5-14`
* revert extension runtime

## 3.9.0
`2024-5-11`
* `NEW` goto implementation
* `NEW` narrow the function prototype based on the parameter type
  ```lua
  ---@overload fun(a: boolean): A
  ---@overload fun(a: number): B
  local function f(...) end

  local r1 = f(true) --> r1 is `A`
  local r2 = f(10) --> r2 is `B`
  ```

## 3.8.3
`2024-4-23`
* `FIX` server may crash when the workspace is using a non-English path.

## 3.8.2
`2024-4-23`
* This is a fake version only for the new version of VSCode, with a core of 3.8.0.

## 3.8.1
`2024-4-23`
* This is a fake version only for the old version of VSCode, with a core of `3.7.4`. Starting from the next minor version, the version requirement for VSCode will be raised to prevent users still using the old version of VSCode from updating to the new version and experiencing compatibility issues.

## 3.8.0
`2024-4-22`
* `NEW` supports tuple type (@[lizho])
  ```lua
  ---@type [string, number, boolean]
  local t

  local x = t[1] --> x is `string`
  local y = t[2] --> y is `number`
  local z = t[3] --> z is `boolean`
  ```
* `NEW` generic pattern (@[fesily])
  ```lua
  ---@generic T
  ---@param t Cat.`T`
  ---@return T
  local function f(t) end

  local t = f('Smile') --> t is `Cat.Smile`
  ```
* `NEW` alias and enums supports attribute `partial`
  ```lua
  ---@alias Animal Cat

  ---@alias(partial) Animal Dog

  ---@type Animal
  local animal --> animal is `Cat|Dog` here
  ```

  ```lua
  ---@enum(key) ErrorCodes
  local codes1 = {
      OK = 0,
      ERROR = 1,
      FATAL = 2,
  }

  ---@enum(key, partial) ErrorCodes
  local codes2 = {
      WARN = 3,
      INFO = 4,
  }

  ---@type ErrorCodes
  local code

  code = 'ERROR' --> OK
  code = 'WARN'  --> OK

  ```
* `NEW` plugin: add `OnTransFormAst` interface (@[fesily])
* `NEW` plugin: add `OnNodeCompileFunctionParam` interface (@[fesily])
* `NEW` plugin: add `ResolveRequire` interface (@[Artem Dzhemesiuk])
* `NEW` plugin: support multi plugins (@[fesily])
  + setting: `Lua.runtime.plugin` can be `string|string[]`
  + setting: `Lua.runtime.pluginArgs` can be `string[]|table<string, string>`
* `NEW` CLI: `--doc` add option `--doc_out_path <PATH>` (@[Andreas Matthias])
* `NEW` CLI: `--doc_update`, update an existing `doc.json` without using `--doc` again (@[Andreas Matthias])
* `NEW` CLI: `--trust_all_plugins`, this is potentially unsafe for normal use and meant for usage in CI environments only (@[Paul Emmerich])
* `CHG` CLI: `--check` will run plugins (@[Daniel Farrell])
* `FIX` diagnostic: `discard-returns` not works in some blocks (@clay-golem)
* `FIX` rename in library files

## 3.7.4
`2024-1-5`
* `FIX` rename to unicode with `Lua.runtime.unicodeName = true`

## 3.7.3
`2023-11-14`
* `FIX` can not infer arg type in some cases.

## 3.7.2
`2023-11-9`
* `FIX` [#2407]

[#2407]: https://github.com/LuaLS/lua-language-server/issues/2407

## 3.7.1
`2023-11-7`
* `FIX` [#2299]
* `FIX` [#2335]

[#2299]: https://github.com/LuaLS/lua-language-server/issues/2299
[#2335]: https://github.com/LuaLS/lua-language-server/issues/2335

## 3.7.0
`2023-8-24`
* `NEW` support `---@type` and `--[[@as]]` for return statement
* `NEW` commandline parameter `--force-accept-workspace`: allowing the use of the root directory or home directory as the workspace
* `NEW` diagnostic: `inject-field`
* `NEW` `---@enum` supports attribute `key`
  ```lua
  ---@enum (key) AnimalType
  local enum = {
    Cat = 1,
    Dog = 2,
  }

  ---@param animal userdata
  ---@param atp AnimalType
  ---@return boolean
  local function isAnimalType(animal, atp)
    return API.isAnimalType(animal, enum[atp])
  end

  assert(isAnimalType(animal, 'Cat'))
  ```
* `NEW` `---@class` supports attribute `exact`
  ```lua
  ---@class (exact) Point
  ---@field x number
  ---@field y number
  local m = {}
  m.x = 1 -- OK
  m.y = 2 -- OK
  m.z = 3 -- Warning
  ```

* `FIX` wrong hover and signature for method with varargs and overloads
* `FIX` [#2155]
* `FIX` [#2224]
* `FIX` [#2252]
* `FIX` [#2267]

[#2155]: https://github.com/LuaLS/lua-language-server/issues/2155
[#2224]: https://github.com/LuaLS/lua-language-server/issues/2224
[#2252]: https://github.com/LuaLS/lua-language-server/issues/2252
[#2267]: https://github.com/LuaLS/lua-language-server/issues/2267

## 3.6.25
`2023-7-26`
* `FIX` [#2214]

[#2214]: https://github.com/LuaLS/lua-language-server/issues/2214

## 3.6.24
`2023-7-21`
* `NEW` diagnostic: `missing-fields`
* `FIX` shake of `codeLens`
* `FIX` [#2145]

[#2145]: https://github.com/LuaLS/lua-language-server/issues/2145

## 3.6.23
`2023-7-7`
* `CHG` signature: narrow by inputed literal

## 3.6.22
`2023-6-14`
* `FIX` [#2038]
* `FIX` [#2042]
* `FIX` [#2062]
* `FIX` [#2083]
* `FIX` [#2088]
* `FIX` [#2110]
* `FIX` [#2129]

[#2038]: https://github.com/LuaLS/lua-language-server/issues/2038
[#2042]: https://github.com/LuaLS/lua-language-server/issues/2042
[#2062]: https://github.com/LuaLS/lua-language-server/issues/2062
[#2083]: https://github.com/LuaLS/lua-language-server/issues/2083
[#2088]: https://github.com/LuaLS/lua-language-server/issues/2088
[#2110]: https://github.com/LuaLS/lua-language-server/issues/2110
[#2129]: https://github.com/LuaLS/lua-language-server/issues/2129

## 3.6.21
`2023-5-24`
* `FIX` disable ffi plugin

## 3.6.20
`2023-5-23`
* `NEW` support connecting by socket with `--socket=PORT`
* `FIX` [#2113]

[#2113]: https://github.com/LuaLS/lua-language-server/issues/2113

## 3.6.19
`2023-4-26`
* `FIX` commandline parameter `checklevel` may not work
* `FIX` [#2036]
* `FIX` [#2037]
* `FIX` [#2056]
* `FIX` [#2077]
* `FIX` [#2081]

[#2036]: https://github.com/LuaLS/lua-language-server/issues/2036
[#2037]: https://github.com/LuaLS/lua-language-server/issues/2037
[#2056]: https://github.com/LuaLS/lua-language-server/issues/2056
[#2077]: https://github.com/LuaLS/lua-language-server/issues/2077
[#2081]: https://github.com/LuaLS/lua-language-server/issues/2081

## 3.6.18
`2023-3-23`
* `FIX` [#1943]
* `FIX` [#1996]
* `FIX` [#2004]
* `FIX` [#2013]

[#1943]: https://github.com/LuaLS/lua-language-server/issues/1943
[#1996]: https://github.com/LuaLS/lua-language-server/issues/1996
[#2004]: https://github.com/LuaLS/lua-language-server/issues/2004
[#2013]: https://github.com/LuaLS/lua-language-server/issues/2013

## 3.6.17
`2023-3-9`
* `CHG` export documents: export global variables
* `FIX` [#1715]
* `FIX` [#1753]
* `FIX` [#1914]
* `FIX` [#1922]
* `FIX` [#1924]
* `FIX` [#1928]
* `FIX` [#1945]
* `FIX` [#1955]
* `FIX` [#1978]

[#1715]: https://github.com/LuaLS/lua-language-server/issues/1715
[#1753]: https://github.com/LuaLS/lua-language-server/issues/1753
[#1914]: https://github.com/LuaLS/lua-language-server/issues/1914
[#1922]: https://github.com/LuaLS/lua-language-server/issues/1922
[#1924]: https://github.com/LuaLS/lua-language-server/issues/1924
[#1928]: https://github.com/LuaLS/lua-language-server/issues/1928
[#1945]: https://github.com/LuaLS/lua-language-server/issues/1945
[#1955]: https://github.com/LuaLS/lua-language-server/issues/1955
[#1978]: https://github.com/LuaLS/lua-language-server/issues/1978

## 3.6.13
`2023-3-2`
* `FIX` setting: `Lua.addonManager.enable` should be `true` by default
* `FIX` failed to publish to Windows

## 3.6.12
`2023-3-2`
* `NEW` [Addon Manager](https://github.com/LuaLS/lua-language-server/discussions/1607), try it with command `lua.addon_manager.open`. Thanks to [carsakiller](https://github.com/carsakiller)!

## 3.6.11
`2023-2-13`
* `CHG` completion: don't show loading process
* `FIX` [#1886]
* `FIX` [#1887]
* `FIX` [#1889]
* `FIX` [#1895]
* `FIX` [#1902]

[#1886]: https://github.com/LuaLS/lua-language-server/issues/1886
[#1887]: https://github.com/LuaLS/lua-language-server/issues/1887
[#1889]: https://github.com/LuaLS/lua-language-server/issues/1889
[#1895]: https://github.com/LuaLS/lua-language-server/issues/1895
[#1902]: https://github.com/LuaLS/lua-language-server/issues/1902

## 3.6.10
`2023-2-7`
* `FIX` [#1869]
* `FIX` [#1872]

[#1869]: https://github.com/LuaLS/lua-language-server/issues/1869
[#1872]: https://github.com/LuaLS/lua-language-server/issues/1872

## 3.6.9
`2023-2-2`
* `FIX` [#1864]
* `FIX` [#1868]
* `FIX` [#1869]
* `FIX` [#1871]

[#1864]: https://github.com/LuaLS/lua-language-server/issues/1864
[#1868]: https://github.com/LuaLS/lua-language-server/issues/1868
[#1869]: https://github.com/LuaLS/lua-language-server/issues/1869
[#1871]: https://github.com/LuaLS/lua-language-server/issues/1871

## 3.6.8
`2023-1-31`
* `NEW` command `lua.exportDocument` . VSCode will display this command in the right-click menu
* `CHG` setting `Lua.workspace.supportScheme` has been removed. All schemes are supported if the language id is `lua`
* `FIX` [#1831]
* `FIX` [#1838]
* `FIX` [#1841]
* `FIX` [#1851]
* `FIX` [#1855]
* `FIX` [#1857]

[#1831]: https://github.com/LuaLS/lua-language-server/issues/1831
[#1838]: https://github.com/LuaLS/lua-language-server/issues/1838
[#1841]: https://github.com/LuaLS/lua-language-server/issues/1841
[#1851]: https://github.com/LuaLS/lua-language-server/issues/1851
[#1855]: https://github.com/LuaLS/lua-language-server/issues/1855
[#1857]: https://github.com/LuaLS/lua-language-server/issues/1857

## 3.6.7
`2023-1-20`
* `FIX` [#1810]
* `FIX` [#1829]

[#1810]: https://github.com/LuaLS/lua-language-server/issues/1810
[#1829]: https://github.com/LuaLS/lua-language-server/issues/1829

## 3.6.6
`2023-1-17`
* `FIX` [#1825]
* `FIX` [#1826]

[#1825]: https://github.com/LuaLS/lua-language-server/issues/1825
[#1826]: https://github.com/LuaLS/lua-language-server/issues/1826

## 3.6.5
`2023-1-16`
* `NEW` support casting global variables
* `NEW` code lens: this feature is disabled by default.
* `NEW` settings:
  * `Lua.codeLens.enable`: Enable code lens.
* `CHG` improve memory usage for large libraries
* `CHG` definition: supports finding definitions for `@class` and `@alias`, since they may be defined multi times
* `CHG` rename: supports `@field`
* `CHG` improve patch for `.luarc.json`
* `CHG` `---@meta [name]`: once declared `name`, user can only require this file by declared name. meta file can not be required with name `_`
* `CHG` remove telemetry
* `FIX` [#831]
* `FIX` [#1729]
* `FIX` [#1737]
* `FIX` [#1751]
* `FIX` [#1767]
* `FIX` [#1796]
* `FIX` [#1805]
* `FIX` [#1808]
* `FIX` [#1811]
* `FIX` [#1824]

[#831]:  https://github.com/LuaLS/lua-language-server/issues/831
[#1729]: https://github.com/LuaLS/lua-language-server/issues/1729
[#1737]: https://github.com/LuaLS/lua-language-server/issues/1737
[#1751]: https://github.com/LuaLS/lua-language-server/issues/1751
[#1767]: https://github.com/LuaLS/lua-language-server/issues/1767
[#1796]: https://github.com/LuaLS/lua-language-server/issues/1796
[#1805]: https://github.com/LuaLS/lua-language-server/issues/1805
[#1808]: https://github.com/LuaLS/lua-language-server/issues/1808
[#1811]: https://github.com/LuaLS/lua-language-server/issues/1811
[#1824]: https://github.com/LuaLS/lua-language-server/issues/1824

## 3.6.4
`2022-11-29`
* `NEW` modify `require` after renaming files
* `FIX` circulation reference in process analysis
  ```lua
  ---@type number
  local x

  ---@type number
  local y

  x = y

  y = x --> Can not infer `y` before
  ```
* `FIX` [#1698]
* `FIX` [#1704]
* `FIX` [#1717]

[#1698]: https://github.com/LuaLS/lua-language-server/issues/1698
[#1704]: https://github.com/LuaLS/lua-language-server/issues/1704
[#1717]: https://github.com/LuaLS/lua-language-server/issues/1717

## 3.6.3
`2022-11-14`
* `FIX` [#1684]
* `FIX` [#1692]

[#1684]: https://github.com/LuaLS/lua-language-server/issues/1684
[#1692]: https://github.com/LuaLS/lua-language-server/issues/1692

## 3.6.2
`2022-11-10`
* `FIX` incorrect type check for generic with nil
* `FIX` [#1676]
* `FIX` [#1677]
* `FIX` [#1679]
* `FIX` [#1680]

[#1676]: https://github.com/LuaLS/lua-language-server/issues/1676
[#1677]: https://github.com/LuaLS/lua-language-server/issues/1677
[#1679]: https://github.com/LuaLS/lua-language-server/issues/1679
[#1680]: https://github.com/LuaLS/lua-language-server/issues/1680

## 3.6.1
`2022-11-8`
* `FIX` wrong diagnostics for `pcall` and `xpcall`
* `FIX` duplicate fields in table hover
* `FIX` description disapeared for overloaded function
* `FIX` [#1675]

[#1675]: https://github.com/LuaLS/lua-language-server/issues/1675

## 3.6.0
`2022-11-8`
* `NEW` supports `private`/`protected`/`public`/`package`
  * mark in `doc.field`
    ```lua
    ---@class unit
    ---@field private uuid integer
    ```
  * mark with `---@private`, `---@protected`, `---@public` and `---@package`
    ```lua
    ---@class unit
    local mt = {}

    ---@private
    function mt:init()
    end

    ---@protected
    function mt:update()
    end
    ```
  * mark by settings `Lua.doc.privateName`, `Lua.doc.protectedName` and `Lua.doc.packageName`
    ```lua
    ---@class unit
    ---@field _uuid integer --> treat as private when `Lua.doc.privateName` has `"_*"`
    ```
* `NEW` settings:
  * `Lua.misc.executablePath`: [#1557] specify the executable path in VSCode
  * `Lua.diagnostics.workspaceEvent`: [#1626] set the time to trigger workspace diagnostics.
  * `Lua.doc.privateName`: treat matched fields as private
  * `Lua.doc.protectedName`: treat matched fields as protected
  * `Lua.doc.packageName`: treat matched fields as package
* `NEW` CLI `--doc [path]` to make docs.
server will generate `doc.json` and `doc.md` in `LOGPATH`.
`doc.md` is generated by `doc.json` by example code `script/cli/doc2md.lua`.
* `CHG` [#1558] detect multi libraries
* `CHG` [#1458] `semantic-tokens`: global variable is setted to `variable.global`
  ```jsonc
  // color global variables to red
  "editor.semanticTokenColorCustomizations": {
      "rules": {
          "variable.global": "#ff0000"
      }
  }
  ```
* `CHG` [#1177] re-support for symlinks, users need to maintain the correctness of symlinks themselves
* `CHG` [#1561] infer definitions and types across chain expression
  ```lua
  ---@class myClass
  local myClass = {}

  myClass.a.b.c.e.f.g = 1

  ---@type myClass
  local class

  print(class.a.b.c.e.f.g) --> inferred as integer
  ```
* `CHG` [#1582] the following diagnostics consider `overload`
  * `missing-return`
  * `missing-return-value`
  * `redundant-return-value`
  * `return-type-mismatch`
* `CHG` workspace-symbol: supports chain fields based on global variables and types. try `io.open` or `iolib.open`
* `CHG` [#1641] if a function only has varargs and has `---@overload`, the varargs will be ignored
* `CHG` [#1575] search definitions by first argument of `setmetatable`
  ```lua
  ---@class Object
  local obj = setmetatable({
    initValue = 1,
  }, mt)

  print(obj.initValue) --> `obj.initValue` is integer
  ```
* `CHG` [#1153] infer type by generic parameters or returns of function
  ```lua
  ---@generic T
  ---@param f fun(x: T)
  ---@return T[]
  local function x(f) end

  ---@type fun(x: integer)
  local cb

  local arr = x(cb) --> `arr` is inferred as `integer[]`
  ```
* `CHG` [#1201] infer parameter type by expected returned function of parent function
  ```lua
  ---@return fun(x: integer)
  local function f()
      return function (x) --> `x` is inferred as `integer`
      end
  end
  ```
* `CHG` [#1332] infer parameter type when function in table
  ```lua
  ---@class A
  ---@field f fun(x: string)

  ---@type A
  local t = {
      f = function (x) end --> `x` is inferred as `string`
  }
  ```
* `CHG` find reference: respect `includeDeclaration` (although I don't know how to turn off this option in VSCode)
* `CHG` [#1344] improve `---@see`
* `CHG` [#1484] setting `runtime.special` supports fields
  ```jsonc
  {
    "runtime.special": {
      "sandbox.require": "require"
    }
  }
  ```
* `CHG` [#1533] supports completion with table field of function
* `CHG` [#1457] infer parameter type by function type
  ```lua
  ---@type fun(x: number)
  local function f(x) --> `x` is inferred as `number`
  end
  ```
* `CHG` [#1663] check parameter types of generic extends
  ```lua
  ---@generic T: string | boolean
  ---@param x T
  ---@return T
  local function f(x)
      return x
  end

  local x = f(1) --> Warning: Cannot assign `integer` to parameter `<T:boolean|string>`.
  ```
* `CHG` [#1434] type check: check the fields in table:
  ```lua
  ---@type table<string, string>
  local x

  ---@type table<string, number>
  local y

  x = y --> Warning: Cannot assign `<string, number>` to `<string, string>`
  ```
* `CHG` [#1374] type check: supports array part in literal table
  ```lua
  ---@type boolean[]
  local t = { 1, 2, 3 } --> Warning: Cannot assign `integer` to `boolean`
  ```
* `CHG` `---@enum` supports runtime values
* `FIX` [#1479]
* `FIX` [#1480]
* `FIX` [#1567]
* `FIX` [#1593]
* `FIX` [#1595]
* `FIX` [#1599]
* `FIX` [#1606]
* `FIX` [#1608]
* `FIX` [#1637]
* `FIX` [#1640]
* `FIX` [#1642]
* `FIX` [#1662]
* `FIX` [#1672]

[#1153]: https://github.com/LuaLS/lua-language-server/issues/1153
[#1177]: https://github.com/LuaLS/lua-language-server/issues/1177
[#1201]: https://github.com/LuaLS/lua-language-server/issues/1201
[#1202]: https://github.com/LuaLS/lua-language-server/issues/1202
[#1332]: https://github.com/LuaLS/lua-language-server/issues/1332
[#1344]: https://github.com/LuaLS/lua-language-server/issues/1344
[#1374]: https://github.com/LuaLS/lua-language-server/issues/1374
[#1434]: https://github.com/LuaLS/lua-language-server/issues/1434
[#1457]: https://github.com/LuaLS/lua-language-server/issues/1457
[#1458]: https://github.com/LuaLS/lua-language-server/issues/1458
[#1479]: https://github.com/LuaLS/lua-language-server/issues/1479
[#1480]: https://github.com/LuaLS/lua-language-server/issues/1480
[#1484]: https://github.com/LuaLS/lua-language-server/issues/1484
[#1533]: https://github.com/LuaLS/lua-language-server/issues/1533
[#1557]: https://github.com/LuaLS/lua-language-server/issues/1557
[#1558]: https://github.com/LuaLS/lua-language-server/issues/1558
[#1561]: https://github.com/LuaLS/lua-language-server/issues/1561
[#1567]: https://github.com/LuaLS/lua-language-server/issues/1567
[#1575]: https://github.com/LuaLS/lua-language-server/issues/1575
[#1582]: https://github.com/LuaLS/lua-language-server/issues/1582
[#1593]: https://github.com/LuaLS/lua-language-server/issues/1593
[#1595]: https://github.com/LuaLS/lua-language-server/issues/1595
[#1599]: https://github.com/LuaLS/lua-language-server/issues/1599
[#1606]: https://github.com/LuaLS/lua-language-server/issues/1606
[#1608]: https://github.com/LuaLS/lua-language-server/issues/1608
[#1626]: https://github.com/LuaLS/lua-language-server/issues/1626
[#1637]: https://github.com/LuaLS/lua-language-server/issues/1637
[#1640]: https://github.com/LuaLS/lua-language-server/issues/1640
[#1641]: https://github.com/LuaLS/lua-language-server/issues/1641
[#1642]: https://github.com/LuaLS/lua-language-server/issues/1642
[#1662]: https://github.com/LuaLS/lua-language-server/issues/1662
[#1663]: https://github.com/LuaLS/lua-language-server/issues/1663
[#1670]: https://github.com/LuaLS/lua-language-server/issues/1670
[#1672]: https://github.com/LuaLS/lua-language-server/issues/1672

## 3.5.6
`2022-9-16`
* `FIX` [#1439](https://github.com/LuaLS/lua-language-server/issues/1439)
* `FIX` [#1467](https://github.com/LuaLS/lua-language-server/issues/1467)
* `FIX` [#1506](https://github.com/LuaLS/lua-language-server/issues/1506)
* `FIX` [#1537](https://github.com/LuaLS/lua-language-server/issues/1537)

## 3.5.5
`2022-9-7`
* `FIX` [#1529](https://github.com/LuaLS/lua-language-server/issues/1529)
* `FIX` [#1530](https://github.com/LuaLS/lua-language-server/issues/1530)

## 3.5.4
`2022-9-6`
* `NEW` `type-formatting`: fix wrong indentation of VSCode
* `CHG` `document-symbol`: redesigned to better support for `Sticky Scroll` feature of VSCode
* `FIX` `diagnostics.workspaceDelay` can not prevent first workspace diagnostic
* `FIX` [#1476](https://github.com/LuaLS/lua-language-server/issues/1476)
* `FIX` [#1490](https://github.com/LuaLS/lua-language-server/issues/1490)
* `FIX` [#1493](https://github.com/LuaLS/lua-language-server/issues/1493)
* `FIX` [#1499](https://github.com/LuaLS/lua-language-server/issues/1499)
* `FIX` [#1526](https://github.com/LuaLS/lua-language-server/issues/1526)

## 3.5.3
`2022-8-13`
* `FIX` [#1409](https://github.com/LuaLS/lua-language-server/issues/1409)
* `FIX` [#1422](https://github.com/LuaLS/lua-language-server/issues/1422)
* `FIX` [#1425](https://github.com/LuaLS/lua-language-server/issues/1425)
* `FIX` [#1428](https://github.com/LuaLS/lua-language-server/issues/1428)
* `FIX` [#1430](https://github.com/LuaLS/lua-language-server/issues/1430)
* `FIX` [#1431](https://github.com/LuaLS/lua-language-server/issues/1431)
* `FIX` [#1446](https://github.com/LuaLS/lua-language-server/issues/1446)
* `FIX` [#1451](https://github.com/LuaLS/lua-language-server/issues/1451)
* `FIX` [#1461](https://github.com/LuaLS/lua-language-server/issues/1461)
* `FIX` [#1463](https://github.com/LuaLS/lua-language-server/issues/1463)

## 3.5.2
`2022-8-1`
* `FIX` [#1395](https://github.com/LuaLS/lua-language-server/issues/1395)
* `FIX` [#1403](https://github.com/LuaLS/lua-language-server/issues/1403)
* `FIX` [#1405](https://github.com/LuaLS/lua-language-server/issues/1405)
* `FIX` [#1406](https://github.com/LuaLS/lua-language-server/issues/1406)
* `FIX` [#1418](https://github.com/LuaLS/lua-language-server/issues/1418)

## 3.5.1
`2022-7-26`
* `NEW` supports [color](https://github.com/LuaLS/lua-language-server/pull/1379)
* `NEW` setting `Lua.runtime.pluginArgs`
* `CHG` setting `type.castNumberToInteger` default by `true`
* `CHG` improve supports for multi-workspace
* `FIX` [#1354](https://github.com/LuaLS/lua-language-server/issues/1354)
* `FIX` [#1355](https://github.com/LuaLS/lua-language-server/issues/1355)
* `FIX` [#1363](https://github.com/LuaLS/lua-language-server/issues/1363)
* `FIX` [#1365](https://github.com/LuaLS/lua-language-server/issues/1365)
* `FIX` [#1367](https://github.com/LuaLS/lua-language-server/issues/1367)
* `FIX` [#1368](https://github.com/LuaLS/lua-language-server/issues/1368)
* `FIX` [#1370](https://github.com/LuaLS/lua-language-server/issues/1370)
* `FIX` [#1375](https://github.com/LuaLS/lua-language-server/issues/1375)
* `FIX` [#1391](https://github.com/LuaLS/lua-language-server/issues/1391)

## 3.5.0
`2022-7-19`
* `NEW` `LuaDoc`: `---@operator`:
  ```lua
  ---@class fspath
  ---@operator div(string|fspath): fspath

  ---@type fspath
  local root

  local fileName = root / 'script' / 'main.lua' -- `fileName` is `fspath` here
  ```
* `NEW` `LuaDoc`: `---@source`:
  ```lua
  -- Also supports absolute path or relative path (based on current file path)
  ---@source file:///xxx.c:50:20
  XXX = 1 -- when finding definitions of `XXX`, returns `file:///xxx.c:50:20` instead here.
  ```
* `NEW` `LuaDoc`: `---@enum`:
  ```lua
  ---@enum animal
  Animal = {
    Cat = 1,
    Dog = 2,
  }

  ---@param x animal
  local function f(x) end

  f() -- suggests `Animal.Cat`, `Animal.Dog`, `1`, `2` as the first parameter
  ```
* `NEW` diagnostics:
  * `unknown-operator`
  * `unreachable-code`
* `NEW` settings:
  * `diagnostics.unusedLocalExclude`
* `NEW` VSCode: add support for [EmmyLuaUnity](https://marketplace.visualstudio.com/items?itemName=CppCXY.emmylua-unity)
* `CHG` support multi-type:
  ```lua
  ---@type number, _, boolean
  local a, b, c -- `a` is `number`, `b` is `unknown`, `c` is `boolean`
  ```
* `CHG` treat `_ENV = XXX` as `local _ENV = XXX`
  * `_ENV = nil`: disable all globals
  * `_ENV = {}`: allow all globals
  * `_ENV = {} ---@type mathlib`: only allow globals in `mathlib`
* `CHG` hover: dose not show unknown `---@XXX` as description
* `CHG` contravariance is allowed at the class declaration
  ```lua
  ---@class BaseClass
  local BaseClass

  ---@class MyClass: BaseClass
  local MyClass = BaseClass -- OK!
  ```
* `CHG` hover: supports path in link
  ```lua
  --![](image.png) --> will convert to `--![](file:///xxxx/image.png)`
  local x
  ```
* `CHG` signature: only show signatures matching the entered parameters
* `FIX` [#880](https://github.com/LuaLS/lua-language-server/issues/880)
* `FIX` [#1284](https://github.com/LuaLS/lua-language-server/issues/1284)
* `FIX` [#1292](https://github.com/LuaLS/lua-language-server/issues/1292)
* `FIX` [#1294](https://github.com/LuaLS/lua-language-server/issues/1294)
* `FIX` [#1306](https://github.com/LuaLS/lua-language-server/issues/1306)
* `FIX` [#1311](https://github.com/LuaLS/lua-language-server/issues/1311)
* `FIX` [#1317](https://github.com/LuaLS/lua-language-server/issues/1317)
* `FIX` [#1320](https://github.com/LuaLS/lua-language-server/issues/1320)
* `FIX` [#1330](https://github.com/LuaLS/lua-language-server/issues/1330)
* `FIX` [#1345](https://github.com/LuaLS/lua-language-server/issues/1345)
* `FIX` [#1346](https://github.com/LuaLS/lua-language-server/issues/1346)
* `FIX` [#1348](https://github.com/LuaLS/lua-language-server/issues/1348)

## 3.4.2
`2022-7-6`
* `CHG` diagnostic: `type-check` ignores `nil` in `getfield`
* `CHG` diagnostic: `---@diagnostic disable: <ERR_NAME>` can suppress syntax errors
* `CHG` completion: `completion.callSnippet` no longer generate parameter types
* `CHG` hover: show `---@type {x: number, y: number}` as detail instead of `table`
* `CHG` dose not infer as `nil` by `t.field = nil`
* `FIX` [#1278](https://github.com/LuaLS/lua-language-server/issues/1278)
* `FIX` [#1288](https://github.com/LuaLS/lua-language-server/issues/1288)

## 3.4.1
`2022-7-5`
* `NEW` settings:
  * `type.weakNilCheck`
* `CHG` allow type contravariance for `setmetatable` when initializing a class
  ```lua
  ---@class A
  local a = {}

  ---@class B: A
  local b = setmetatable({}, { __index = a }) -- OK!
  ```
* `FIX` [#1256](https://github.com/LuaLS/lua-language-server/issues/1256)
* `FIX` [#1257](https://github.com/LuaLS/lua-language-server/issues/1257)
* `FIX` [#1267](https://github.com/LuaLS/lua-language-server/issues/1267)
* `FIX` [#1269](https://github.com/LuaLS/lua-language-server/issues/1269)
* `FIX` [#1273](https://github.com/LuaLS/lua-language-server/issues/1273)
* `FIX` [#1275](https://github.com/LuaLS/lua-language-server/issues/1275)
* `FIX` [#1279](https://github.com/LuaLS/lua-language-server/issues/1279)

## 3.4.0
`2022-6-29`
* `NEW` diagnostics:
  * `cast-local-type`
  * `assign-type-mismatch`
  * `param-type-mismatch`
  * `unknown-cast-variable`
  * `cast-type-mismatch`
  * `missing-return-value`
  * `redundant-return-value`
  * `missing-return`
  * `return-type-mismatch`
* `NEW` settings:
  * `diagnostics.groupSeverity`
  * `diagnostics.groupFileStatus`
  * `type.castNumberToInteger`
  * `type.weakUnionCheck`
  * `hint.semicolon`
* `CHG` infer `nil` as redundant return value
  ```lua
  local function f() end
  local x = f() -- `x` is `nil` instead of `unknown`
  ```
* `CHG` infer called function by params num
  ```lua
  ---@overload fun(x: number, y: number):string
  ---@overload fun(x: number):number
  ---@return boolean
  local function f() end

  local n1 = f()     -- `n1` is `boolean`
  local n2 = f(0)    -- `n2` is `number`
  local n3 = f(0, 0) -- `n3` is `string`
  ```
* `CHG` semicolons and parentheses can be used in `DocTable`
  ```lua
  ---@type { (x: number); (y: boolean) }
  ```
* `CHG` return names and parentheses can be used in `DocFunction`
  ```lua
  ---@type fun():(x: number, y: number, ...: number)
  ```
* `CHG` supports `---@return boolean ...`
* `CHG` improve experience for diagnostics and semantic-tokens
* `FIX` diagnostics flash when opening a file
* `FIX` sometimes workspace diagnostics are not triggered
* `FIX` [#1228](https://github.com/LuaLS/lua-language-server/issues/1228)
* `FIX` [#1229](https://github.com/LuaLS/lua-language-server/issues/1229)
* `FIX` [#1242](https://github.com/LuaLS/lua-language-server/issues/1242)
* `FIX` [#1243](https://github.com/LuaLS/lua-language-server/issues/1243)
* `FIX` [#1249](https://github.com/LuaLS/lua-language-server/issues/1249)

## 3.3.1
`2022-6-17`
* `FIX` [#1213](https://github.com/LuaLS/lua-language-server/issues/1213)
* `FIX` [#1215](https://github.com/LuaLS/lua-language-server/issues/1215)
* `FIX` [#1217](https://github.com/LuaLS/lua-language-server/issues/1217)
* `FIX` [#1218](https://github.com/LuaLS/lua-language-server/issues/1218)
* `FIX` [#1220](https://github.com/LuaLS/lua-language-server/issues/1220)
* `FIX` [#1223](https://github.com/LuaLS/lua-language-server/issues/1223)

## 3.3.0
`2022-6-15`
* `NEW` `LuaDoc` supports `` `CODE` ``
  ```lua
  ---@type `CONST.X` | `CONST.Y`
  local x

  if x == -- suggest `CONST.X` and `CONST.Y` here
  ```
* `CHG` infer type by `error`
  ```lua
  ---@type integer|nil
  local n

  if not n then
      error('n is nil')
  end

  print(n) -- `n` is `integer` here
  ```
* `CHG` infer type by `t and t.x`
  ```lua
  ---@type table|nil
  local t

  local s = t and t.x or 1 -- `t` in `t.x` is `table`
  ```
* `CHG` infer type by `type(x)`
  ```lua
  local x

  if type(x) == 'string' then
      print(x) -- `x` is `string` here
  end

  local tp = type(x)

  if tp == 'boolean' then
      print(x) -- `x` is `boolean` here
  end
  ```
* `CHG` infer type by `>`/`<`/`>=`/`<=`
* `FIX` with clients that support LSP 3.17 (VSCode), workspace diagnostics are triggered every time when opening a file.
* `FIX` [#1204](https://github.com/LuaLS/lua-language-server/issues/1204)
* `FIX` [#1208](https://github.com/LuaLS/lua-language-server/issues/1208)

## 3.2.5
`2022-6-9`
* `NEW` provide config docs in `LUA_LANGUAGE_SERVER/doc/`
* `FIX` [#1148](https://github.com/LuaLS/lua-language-server/issues/1148)
* `FIX` [#1149](https://github.com/LuaLS/lua-language-server/issues/1149)
* `FIX` [#1192](https://github.com/LuaLS/lua-language-server/issues/1192)

## 3.2.4
`2022-5-25`
* `NEW` settings:
  + `workspace.supportScheme`: `["file", "untitled", "git"]`
  + `diagnostics.disableScheme`: `["git"]`
* `NEW` folding: support folding `---@alias`
* `CHG` if `rootUri` or `workspaceFolder` is set to `ROOT` or `HOME`, this extension will refuse to load these directories and show an error message.
* `CHG` show warning message when scanning more than 100,000 files.
* `CHG` upgrade [LSP](https://microsoft.github.io/language-server-protocol/specifications/lsp/3.17/specification/) to `3.17`
* `FIX` hover: can not union `table` with other basic types
* `FIX` [#1125](https://github.com/LuaLS/lua-language-server/issues/1125)
* `FIX` [#1131](https://github.com/LuaLS/lua-language-server/issues/1131)
* `FIX` [#1134](https://github.com/LuaLS/lua-language-server/issues/1134)
* `FIX` [#1141](https://github.com/LuaLS/lua-language-server/issues/1141)
* `FIX` [#1144](https://github.com/LuaLS/lua-language-server/issues/1144)
* `FIX` [#1150](https://github.com/LuaLS/lua-language-server/issues/1150)
* `FIX` [#1155](https://github.com/LuaLS/lua-language-server/issues/1155)

## 3.2.3
`2022-5-16`
* `CHG` parse `.luarc.json` as jsonc. In order to please the editor, it also supports `.luarc.jsonc` as the file name.
* `CHG` dose not load files in symbol links
* `FIX` memory leak with symbol links
* `FIX` diagnostic: send empty results to every file after startup
* `FIX` [#1103](https://github.com/LuaLS/lua-language-server/issues/1103)
* `FIX` [#1107](https://github.com/LuaLS/lua-language-server/issues/1107)

## 3.2.2
`2022-4-26`
* `FIX` diagnostic: `unused-function` cannot handle recursion correctly
* `FIX` [#1092](https://github.com/LuaLS/lua-language-server/issues/1092)
* `FIX` [#1093](https://github.com/LuaLS/lua-language-server/issues/1093)
* `FIX` runtime errors reported by telemetry, see [#1091](https://github.com/LuaLS/lua-language-server/issues/1091)

## 3.2.1
`2022-4-25`
* `FIX` broken in VSCode

## 3.2.0
`2022-4-25`
* `NEW` supports infer of callback parameter
  ```lua
  ---@type string[]
  local t

  table.sort(t, function (a, b)
      -- `a` and `b` is `string` here
  end)
  ```
* `NEW` using `---@overload` as class constructor
  ```lua
  ---@class Class
  ---@overload fun():Class
  local mt

  local x = mt() --> x is `Class` here
  ```
* `NEW` add `--[[@as type]]`
  ```lua
  local x = true
  local y = x--[[@as integer]] -- y is `integer` here
  ```
* `NEW` add `---@cast`
  * `---@cast localname type`
  * `---@cast localname +type`
  * `---@cast localname -type`
  * `---@cast localname +?`
  * `---@cast localname -?`
* `NEW` generic: resolve `T[]` by `table<integer, type>` or `---@field [integer] type`
* `NEW` resolve `class[1]` by `---@field [integer] type`
* `NEW` diagnostic: `missing-parameter`
* `NEW` diagnostic: `need-check-nil`
* `CHG` diagnostic: no longer mark `redundant-parameter` as `Unnecessary`
* `FIX` diagnostic: `unused-function` does not recognize recursion
* `FIX` [#1051](https://github.com/LuaLS/lua-language-server/issues/1051)
* `FIX` [#1072](https://github.com/LuaLS/lua-language-server/issues/1072)
* `FIX` [#1077](https://github.com/LuaLS/lua-language-server/issues/1077)
* `FIX` [#1088](https://github.com/LuaLS/lua-language-server/issues/1088)
* `FIX` runtime errors

## 3.1.0
`2022-4-17`
* `NEW` support find definition in method
* `CHG` hint: move to LSP. Its font is now controlled by the client.
* `CHG` hover: split `local` into `local` / `parameter` / `upvalue` / `self`.
* `CHG` hover: added parentheses to some words, such as `global` / `field` / `class`.
* `FIX` definition of `table<k, v>`
* `FIX` [#994](https://github.com/LuaLS/lua-language-server/issues/994)
* `FIX` [#1057](https://github.com/LuaLS/lua-language-server/issues/1057)
* `FIX` runtime errors reported by telemetry, see [#1058](https://github.com/LuaLS/lua-language-server/issues/1058)

## 3.0.2
`2022-4-15`
* `FIX` `table<string, boolean>[string] -> boolean`
* `FIX` goto `type definition`
* `FIX` [#1050](https://github.com/LuaLS/lua-language-server/issues/1050)

## 3.0.1
`2022-4-11`
* `FIX` [#1033](https://github.com/LuaLS/lua-language-server/issues/1033)
* `FIX` [#1034](https://github.com/LuaLS/lua-language-server/issues/1034)
* `FIX` [#1035](https://github.com/LuaLS/lua-language-server/issues/1035)
* `FIX` [#1036](https://github.com/LuaLS/lua-language-server/issues/1036)
* `FIX` runtime errors reported by telemetry, see [#1037](https://github.com/LuaLS/lua-language-server/issues/1037)

## 3.0.0
`2022-4-10`
* `CHG` [break changes](https://github.com/LuaLS/lua-language-server/issues/980)
* `CHG` diagnostic:
  + `type-check`: removed for now
  + `no-implicit-any`: renamed to `no-unknown`
* `CHG` formatter: no longer need` --preview`
* `CHG` `LuaDoc`: supports `---@type (string|integer)[]`
* `FIX` semantic: color of `function`
* `FIX` [#1027](https://github.com/LuaLS/lua-language-server/issues/1027)
* `FIX` [#1028](https://github.com/LuaLS/lua-language-server/issues/1028)

## 2.6.8
`2022-4-9`
* `CHG` completion: call snippet shown as `Function` instead of `Snippet` when `Lua.completion.callSnippet` is `Replace`
* `FIX` [#976](https://github.com/LuaLS/lua-language-server/issues/976)
* `FIX` [#995](https://github.com/LuaLS/lua-language-server/issues/995)
* `FIX` [#1004](https://github.com/LuaLS/lua-language-server/issues/1004)
* `FIX` [#1008](https://github.com/LuaLS/lua-language-server/issues/1008)
* `FIX` [#1009](https://github.com/LuaLS/lua-language-server/issues/1009)
* `FIX` [#1011](https://github.com/LuaLS/lua-language-server/issues/1011)
* `FIX` [#1014](https://github.com/LuaLS/lua-language-server/issues/1014)
* `FIX` [#1016](https://github.com/LuaLS/lua-language-server/issues/1016)
* `FIX` [#1017](https://github.com/LuaLS/lua-language-server/issues/1017)
* `FIX` runtime errors reported by telemetry

## 2.6.7
`2022-3-9`
* `NEW` diagnosis report, [read more](https://luals.github.io/wiki/diagnosis-report/)
* `CHG` `VSCode`: 1.65 has built in new `Lua` syntax files, so this extension no longer provides syntax files, which means you can install other syntax extensions in the marketplace. If you have any suggestions or issues, please [open issues here](https://github.com/LuaLS/lua.tmbundle).
* `CHG` telemetry: the prompt will only appear in VSCode to avoid repeated prompts in other platforms due to the inability to automatically modify the settings.
* `FIX` [#965](https://github.com/LuaLS/lua-language-server/issues/965)
* `FIX` [#975](https://github.com/LuaLS/lua-language-server/issues/975)

## 2.6.6
`2022-2-21`
* `NEW` formatter preview, use `--preview` to enable this feature, [read more](https://github.com/LuaLS/lua-language-server/issues/960)
* `FIX` [#958](https://github.com/LuaLS/lua-language-server/issues/958)
* `FIX` runtime errors

## 2.6.5
`2022-2-17`
* `FIX` telemetry is not disabled by default (since 2.6.0)
* `FIX` [#934](https://github.com/LuaLS/lua-language-server/issues/934)
* `FIX` [#952](https://github.com/LuaLS/lua-language-server/issues/952)

## 2.6.4
`2022-2-9`
* `CHG` completion: reduced sorting priority for postfix completion
* `FIX` [#936](https://github.com/LuaLS/lua-language-server/issues/936)
* `FIX` [#937](https://github.com/LuaLS/lua-language-server/issues/937)
* `FIX` [#940](https://github.com/LuaLS/lua-language-server/issues/940)
* `FIX` [#941](https://github.com/LuaLS/lua-language-server/issues/941)
* `FIX` [#941](https://github.com/LuaLS/lua-language-server/issues/942)
* `FIX` [#943](https://github.com/LuaLS/lua-language-server/issues/943)
* `FIX` [#946](https://github.com/LuaLS/lua-language-server/issues/946)

## 2.6.3
`2022-1-25`
* `FIX` new files are not loaded correctly
* `FIX` [#923](https://github.com/LuaLS/lua-language-server/issues/923)
* `FIX` [#926](https://github.com/LuaLS/lua-language-server/issues/926)

## 2.6.2
`2022-1-25`
* `FIX` [#925](https://github.com/LuaLS/lua-language-server/issues/925)

## 2.6.1
`2022-1-24`
* `CHG` default values of settings:
  + `Lua.diagnostics.workspaceDelay`: `0` sec -> `3` sec
  + `Lua.workspace.maxPreload`: `1000` -> `5000`
  + `Lua.workspace.preloadFileSize`: `100` KB -> `500` KB
* `CHG` improve performance
* `FIX` modify luarc failed
* `FIX` library files not recognized correctly
* `FIX` [#903](https://github.com/LuaLS/lua-language-server/issues/903)
* `FIX` [#906](https://github.com/LuaLS/lua-language-server/issues/906)
* `FIX` [#920](https://github.com/LuaLS/lua-language-server/issues/920)

## 2.6.0
`2022-1-13`
* `NEW` supports multi-workspace in server side, for developers of language clients, please [read here](https://luals.github.io/wiki/developing/#multiple-workspace-support) to learn more.
* `NEW` setting:
  + `Lua.hint.arrayIndex`
  + `Lua.semantic.enable`
  + `Lua.semantic.variable`
  + `Lua.semantic.annotation`
  + `Lua.semantic.keyword`
* `CHG` completion: improve response speed
* `CHG` completion: can be triggered in `LuaDoc` and strings
* `CHG` diagnostic: smoother
* `CHG` settings `Lua.color.mode` removed
* `FIX` [#876](https://github.com/LuaLS/lua-language-server/issues/876)
* `FIX` [#879](https://github.com/LuaLS/lua-language-server/issues/879)
* `FIX` [#884](https://github.com/LuaLS/lua-language-server/issues/884)
* `FIX` [#885](https://github.com/LuaLS/lua-language-server/issues/885)
* `FIX` [#886](https://github.com/LuaLS/lua-language-server/issues/886)
* `FIX` [#902](https://github.com/LuaLS/lua-language-server/issues/902)

## 2.5.6
`2021-12-27`
* `CHG` diagnostic: now syntax errors in `LuaDoc` are shown as `Warning`
* `FIX` [#863](https://github.com/LuaLS/lua-language-server/issues/863)
* `FIX` return type of `math.floor`
* `FIX` runtime errors

## 2.5.5
`2021-12-16`
* `FIX` dose not work in VSCode

## 2.5.4
`2021-12-16`
* `FIX` [#847](https://github.com/LuaLS/lua-language-server/issues/847)
* `FIX` [#848](https://github.com/LuaLS/lua-language-server/issues/848)
* `FIX` completion: incorrect cache
* `FIX` hover: always view string

## 2.5.3
`2021-12-6`
* `FIX` [#842](https://github.com/LuaLS/lua-language-server/issues/844)
* `FIX` [#844](https://github.com/LuaLS/lua-language-server/issues/844)

## 2.5.2
`2021-12-2`
* `FIX` [#815](https://github.com/LuaLS/lua-language-server/issues/815)
* `FIX` [#825](https://github.com/LuaLS/lua-language-server/issues/825)
* `FIX` [#826](https://github.com/LuaLS/lua-language-server/issues/826)
* `FIX` [#827](https://github.com/LuaLS/lua-language-server/issues/827)
* `FIX` [#831](https://github.com/LuaLS/lua-language-server/issues/831)
* `FIX` [#837](https://github.com/LuaLS/lua-language-server/issues/837)
* `FIX` [#838](https://github.com/LuaLS/lua-language-server/issues/838)
* `FIX` postfix
* `FIX` runtime errors

## 2.5.1
`2021-11-29`
* `FIX` incorrect syntax error

## 2.5.0
`2021-11-29`
* `NEW` settings:
  + `Lua.runtime.pathStrict`: not check subdirectories when using `runtime.path`
  + `Lua.hint.await`: display `await` when calling a function marked as async
  + `Lua.completion.postfix`: the symbol that triggers postfix, default is `@`
* `NEW` add supports for `lovr`
* `NEW` file encoding supports `utf16le` and `utf16be`
* `NEW` full IntelliSense supports for literal tables, see [#720](https://github.com/LuaLS/lua-language-server/issues/720) and [#727](https://github.com/LuaLS/lua-language-server/issues/727)
* `NEW` `LuaDoc` annotations:
  + `---@async`: mark a function as async
  + `---@nodiscard`: the return value of the marking function cannot be discarded
* `NEW` diagnostics:
  + `await-in-sync`: check whether calls async function in sync function. disabled by default.
  + `not-yieldable`: check whether the function supports async functions as parameters. disabled by default.
  + `discard-returns`: check whether the return value is discarded.
* `NEW` locale `pt-br`, thanks [Jeferson Ferreira](https://github.com/jefersonf)
* `NEW` supports [utf-8-offsets](https://clangd.llvm.org/extensions#utf-8-offsets)
* `NEW` supports quickfix for `.luarc.json`
* `NEW` completion postifx: `@function`, `@method`, `@pcall`, `@xpcall`, `@insert`, `@remove`, `@concat`, `++`, `++?`
* `CHG` `LuaDoc`:
  + `---@class` can be re-declared
  + supports unicode
  + supports `---@param ... number`, equivalent to `---@vararg number`
  + supports `fun(...: string)`
  + supports `fun(x, y, ...)`, equivalent to `fun(x: any, y: any, ...: any)`
* `CHG` settings from `--configpath`, `.luarc.json`, `client` no longer prevent subsequent settings, instead they are merged in order
* `CHG` no longer asks to trust plugin in VSCode, because VSCode already provides the workspace trust feature
* `CHG` skip huge files (>= 10 MB)
* `CHG` after using `Lua.runtime.nonstandardSymbol` to treat `//` as a comment, `//` is no longer parsed as an operator

## 2.4.11
`2021-11-25`
* `FIX` [#816](https://github.com/LuaLS/lua-language-server/issues/816)
* `FIX` [#817](https://github.com/LuaLS/lua-language-server/issues/817)
* `FIX` [#818](https://github.com/LuaLS/lua-language-server/issues/818)
* `FIX` [#820](https://github.com/LuaLS/lua-language-server/issues/820)

## 2.4.10
`2021-11-23`
* `FIX` [#790](https://github.com/LuaLS/lua-language-server/issues/790)
* `FIX` [#798](https://github.com/LuaLS/lua-language-server/issues/798)
* `FIX` [#804](https://github.com/LuaLS/lua-language-server/issues/804)
* `FIX` [#805](https://github.com/LuaLS/lua-language-server/issues/805)
* `FIX` [#806](https://github.com/LuaLS/lua-language-server/issues/806)
* `FIX` [#807](https://github.com/LuaLS/lua-language-server/issues/807)
* `FIX` [#809](https://github.com/LuaLS/lua-language-server/issues/809)

## 2.4.9
`2021-11-18`
* `CHG` for performance reasons, some of the features that are not cost-effective in IntelliSense have been disabled by default, and you can re-enable them through the following settings:
  + `Lua.IntelliSense.traceLocalSet`
  + `Lua.IntelliSense.traceReturn`
  + `Lua.IntelliSense.traceBeSetted`
  + `Lua.IntelliSense.traceFieldInject`

  [read more](https://github.com/LuaLS/lua-language-server/wiki/IntelliSense-optional-features)

## 2.4.8
`2021-11-15`
* `FIX` incorrect IntelliSense in specific situations
* `FIX` [#777](https://github.com/LuaLS/lua-language-server/issues/777)
* `FIX` [#778](https://github.com/LuaLS/lua-language-server/issues/778)
* `FIX` [#779](https://github.com/LuaLS/lua-language-server/issues/779)
* `FIX` [#780](https://github.com/LuaLS/lua-language-server/issues/780)

## 2.4.7
`2021-10-27`
* `FIX` [#762](https://github.com/LuaLS/lua-language-server/issues/762)

## 2.4.6
`2021-10-26`
* `NEW` diagnostic: `redundant-return`
* `FIX` [#744](https://github.com/LuaLS/lua-language-server/issues/744)
* `FIX` [#748](https://github.com/LuaLS/lua-language-server/issues/748)
* `FIX` [#749](https://github.com/LuaLS/lua-language-server/issues/749)
* `FIX` [#752](https://github.com/LuaLS/lua-language-server/issues/752)
* `FIX` [#753](https://github.com/LuaLS/lua-language-server/issues/753)
* `FIX` [#756](https://github.com/LuaLS/lua-language-server/issues/756)
* `FIX` [#758](https://github.com/LuaLS/lua-language-server/issues/758)
* `FIX` [#760](https://github.com/LuaLS/lua-language-server/issues/760)

## 2.4.5
`2021-10-18`
* `FIX` accidentally load lua files from user workspace

## 2.4.4
`2021-10-15`
* `CHG` improve `.luarc.json`
* `FIX` [#722](https://github.com/LuaLS/lua-language-server/issues/722)

## 2.4.3
`2021-10-13`
* `FIX` [#713](https://github.com/LuaLS/lua-language-server/issues/713)
* `FIX` [#718](https://github.com/LuaLS/lua-language-server/issues/718)
* `FIX` [#719](https://github.com/LuaLS/lua-language-server/issues/719)
* `FIX` [#725](https://github.com/LuaLS/lua-language-server/issues/725)
* `FIX` [#729](https://github.com/LuaLS/lua-language-server/issues/729)
* `FIX` [#730](https://github.com/LuaLS/lua-language-server/issues/730)
* `FIX` runtime errors

## 2.4.2
`2021-10-8`
* `FIX` [#702](https://github.com/LuaLS/lua-language-server/issues/702)
* `FIX` [#706](https://github.com/LuaLS/lua-language-server/issues/706)
* `FIX` [#707](https://github.com/LuaLS/lua-language-server/issues/707)
* `FIX` [#709](https://github.com/LuaLS/lua-language-server/issues/709)
* `FIX` [#712](https://github.com/LuaLS/lua-language-server/issues/712)

## 2.4.1
`2021-10-2`
* `FIX` broken with single file
* `FIX` [#698](https://github.com/LuaLS/lua-language-server/issues/698)
* `FIX` [#699](https://github.com/LuaLS/lua-language-server/issues/699)

## 2.4.0
`2021-10-1`
* `NEW` loading settings from `.luarc.json`
* `NEW` settings:
  + `Lua.diagnostics.libraryFiles`
  + `Lua.diagnostics.ignoredFiles`
  + `Lua.completion.showWord`
  + `Lua.completion.requireSeparator`
* `NEW` diagnostics:
  + `different-requires`
* `NEW` `---@CustomClass<string, number>`
* `NEW` supports `$/cancelRequest`
* `NEW` `EventEmitter`
    ```lua
    --- @class Emit
    --- @field on fun(eventName: string, cb: function)
    --- @field on fun(eventName: '"died"', cb: fun(i: integer))
    --- @field on fun(eventName: '"won"', cb: fun(s: string))
    local emit = {}

    emit:on(--[[support autocomplete fr "died" and "won"]])

    emit:on("died", function (i)
        -- should be i: integer
    end)

    emit:on('won', function (s)
        -- should be s: string
    end)
    ```
* `NEW` `---@module 'moduleName'`
    ```lua
    ---@module 'mylib'
    local lib -- the same as `local lib = require 'mylib'`
    ```
* `NEW` add supports of `skynet`
* `CHG` hover: improve showing multi defines
* `CHG` hover: improve showing multi comments at enums
* `CHG` hover: shows method
* `CHG` hint: `Lua.hint.paramName` now supports `Disable`, `Literal` and `All`
* `CHG` only search first file by `require`
* `CHG` no longer infer by usage
* `CHG` no longer ignore file names case in Windows
* `CHG` watching library changes
* `CHG` completion: improve misspelling results
* `CHG` completion: `Lua.completion.displayContext` default to `0`
* `CHG` completion: `autoRequire` has better inserting position
* `CHG` diagnostics:
  + `redundant-parameter` default severity to `Warning`
  + `redundant-value` default severity to `Warning`
* `CHG` infer: more strict of calculation results
* `CHG` [#663](https://github.com/LuaLS/lua-language-server/issues/663)
* `FIX` runtime errors
* `FIX` hint: may show param-2 as `self`
* `FIX` semantic: may fail when scrolling
* `FIX` [#647](https://github.com/LuaLS/lua-language-server/issues/647)
* `FIX` [#660](https://github.com/LuaLS/lua-language-server/issues/660)
* `FIX` [#673](https://github.com/LuaLS/lua-language-server/issues/673)

## 2.3.7
`2021-8-17`
* `CHG` improve performance
* `FIX` [#244](https://github.com/LuaLS/lua-language-server/issues/244)

## 2.3.6
`2021-8-9`
* `FIX` completion: can not find global fields
* `FIX` globals and class may lost

## 2.3.5
`2021-8-9`
* `CHG` improve memory usage
* `CHG` completion: call snip triggers signature (VSCode only)
* `FIX` completion: may not find results

## 2.3.4
`2021-8-6`
* `CHG` improve performance
* `FIX` [#625](https://github.com/LuaLS/lua-language-server/issues/625)

## 2.3.3
`2021-7-26`
* `NEW` config supports prop
* `FIX` [#612](https://github.com/LuaLS/lua-language-server/issues/612)
* `FIX` [#613](https://github.com/LuaLS/lua-language-server/issues/613)
* `FIX` [#618](https://github.com/LuaLS/lua-language-server/issues/618)
* `FIX` [#620](https://github.com/LuaLS/lua-language-server/issues/620)

## 2.3.2
`2021-7-21`
* `NEW` `LuaDoc`: supports `['string']` as field:
    ```lua
    ---@class keyboard
    ---@field ['!'] number
    ---@field ['?'] number
    ---@field ['#'] number
    ```
* `NEW` add supports of `love2d`
* `FIX` gitignore pattern `\` broken initialization
* `FIX` runtime errors

## 2.3.1
`2021-7-19`
* `NEW` setting `Lua.workspace.userThirdParty`, add private user [third-parth](https://github.com/LuaLS/lua-language-server/tree/master/meta/3rd) by this setting
* `CHG` path in config supports `~/xxxx`
* `FIX` `autoRequire` inserted incorrect code
* `FIX` `autoRequire` may provide dumplicated options
* `FIX` [#606](https://github.com/LuaLS/lua-language-server/issues/606)
* `FIX` [#607](https://github.com/LuaLS/lua-language-server/issues/607)

## 2.3.0
`2021-7-16`
* `NEW` `VSCode`: click the status bar icon to operate:
    * run workspace diagnostics
* `NEW` `LuaDoc`: supports `[1]` as field:
    ```lua
    ---@class position
    ---@field [1] number
    ---@field [2] number
    ---@field [3] number
    ```
* `NEW` hover: view array `local array = {'a', 'b', 'c'}`:
    ```lua
    local array: {
        [1]: string = "a",
        [2]: string = "b",
        [3]: string = "c",
    }
    ```
* `NEW` completion: supports enums in `fun()`
    ```lua
    ---@type fun(x: "'aaa'"|"'bbb'")
    local f

    f(--[[show `'aaa'` and `'bbb'` here]])
    ```
* `FIX` loading workspace may hang
* `FIX` `debug.getuservalue` and `debug.setuservalue` should not exist in `Lua 5.1`
* `FIX` infer of `---@type class[][]`
* `FIX` infer of `---@type {}[]`
* `FIX` completion: displaying `@fenv` in `Lua 5.1`
* `FIX` completion: incorrect at end of line
* `FIX` when a file is renamed, the file will still be loaded even if the new file name has been set to ignore
* `FIX` [#596](https://github.com/LuaLS/lua-language-server/issues/596)
* `FIX` [#597](https://github.com/LuaLS/lua-language-server/issues/597)
* `FIX` [#598](https://github.com/LuaLS/lua-language-server/issues/598)
* `FIX` [#601](https://github.com/LuaLS/lua-language-server/issues/601)

## 2.2.3
`2021-7-9`
* `CHG` improve `auto require`
* `CHG` will not sleep anymore
* `FIX` incorrect doc: `debug.getlocal`
* `FIX` completion: incorrect callback
* `FIX` [#592](https://github.com/LuaLS/lua-language-server/issues/592)

## 2.2.2
`2021-7-9`
* `FIX` incorrect syntax color
* `FIX` incorrect type infer

## 2.2.1
`2021-7-8`
* `FIX` change setting may failed

## 2.2.0
`2021-7-8`
* `NEW` detect and apply third-party libraries, including:
  * OpenResty
  * Cocos4.0
  * Jass
* `NEW` `LuaDoc`: supports literal table:
    ```lua
    ---@generic T
    ---@param x T
    ---@return { x: number, y: T, z?: boolean}
    local function f(x) end

    local t = f('str')
    -- hovering "t" shows:
    local t: {
        x: number,
        y: string,
        z?: boolean,
    }
    ```
* `CHG` improve changing config from server side
* `CHG` improve hover color
* `CHG` improve performance
* `CHG` telemetry: sends version of this extension
* `FIX` supports for file with LF
* `FIX` may infer a custom class as a string

## 2.1.0
`2021-7-2`
* `NEW` supports local config file, using `--configpath="config.json"`, [learn more here](https://luals.github.io/wiki/usage/#--configpath)
* `NEW` goto `type definition`
* `NEW` infer type by callback param:
    ```lua
    ---@param callback fun(value: string)
    local function work(callback)
    end

    work(function (value)
        -- value is string here
    end)
    ```
* `NEW` optional field `---@field name? type`
* `CHG` [#549](https://github.com/LuaLS/lua-language-server/issues/549)
* `CHG` diagnostics: always ignore the ignored files even if they are opened
* `FIX` completion: `type() ==` may does not work

## 2.0.5
`2021-7-1`
* `NEW` `hover` and `completion` reports initialization progress
* `CHG` `class field` consider implicit definition
    ```lua
    ---@class Class
    local mt = {}

    function mt:init()
        self.xxx = 1
    end

    function mt:func()
        print(self.xxx) -- self.xxx is defined
    end
    ```
* `CHG` improve performance
* `FIX` [#580](https://github.com/LuaLS/lua-language-server/issues/580)

## 2.0.4
`2021-6-25`
* `FIX` [#550](https://github.com/LuaLS/lua-language-server/issues/550)
* `FIX` [#555](https://github.com/LuaLS/lua-language-server/issues/555)
* `FIX` [#574](https://github.com/LuaLS/lua-language-server/issues/574)

## 2.0.3
`2021-6-24`
* `CHG` improve memory usage
* `FIX` some dialog boxes block the initialization process
* `FIX` diagnostics `undefined-field`: blocks main thread
* `FIX` [#565](https://github.com/LuaLS/lua-language-server/issues/565)

## 2.0.2
`2021-6-23`
* `NEW` supports literal table in `pairs`
    ```lua
    local t = { a = 1, b = 2, c = 3 }
    for k, v in pairs(t) do
        -- `k` is string and `v` is integer here
    end
    ```
* `CHG` view `local f ---@type fun(x:number):boolean`
    ```lua
    ---before
    function f(x: number)
      -> boolean
    ---after
    local f: fun(x: number): boolean
    ```
* `FIX` [#558](https://github.com/LuaLS/lua-language-server/issues/558)
* `FIX` [#567](https://github.com/LuaLS/lua-language-server/issues/567)
* `FIX` [#568](https://github.com/LuaLS/lua-language-server/issues/568)
* `FIX` [#570](https://github.com/LuaLS/lua-language-server/issues/570)
* `FIX` [#571](https://github.com/LuaLS/lua-language-server/issues/571)

## 2.0.1
`2021-6-21`
* `FIX` [#566](https://github.com/LuaLS/lua-language-server/issues/566)

## 2.0.0
`2021-6-21`
* `NEW` implement
* `CHG` diagnostics `undefined-field`, `deprecated`: default by `Opened` instead of `None`
* `CHG` setting `Lua.runtime.plugin`: default by `""` instead of `".vscode/lua/plugin.lua"` (for security)
* `CHG` setting `Lua.intelliSense.searchDepth`: removed
* `CHG` setting `Lua.misc.parameters`: `string array` instead of `string`
* `CHG` setting `Lua.develop.enable`, `Lua.develop.debuggerPort`, `Lua.develop.debuggerWait`: removed, use `Lua.misc.parameters` instead
* `FIX` [#441](https://github.com/LuaLS/lua-language-server/issues/441)
* `FIX` [#493](https://github.com/LuaLS/lua-language-server/issues/493)
* `FIX` [#531](https://github.com/LuaLS/lua-language-server/issues/531)
* `FIX` [#542](https://github.com/LuaLS/lua-language-server/issues/542)
* `FIX` [#543](https://github.com/LuaLS/lua-language-server/issues/543)
* `FIX` [#553](https://github.com/LuaLS/lua-language-server/issues/553)
* `FIX` [#562](https://github.com/LuaLS/lua-language-server/issues/562)
* `FIX` [#563](https://github.com/LuaLS/lua-language-server/issues/563)

## 1.21.3
`2021-6-17`
* `NEW` supports `untrusted workspaces`
* `FIX` performance issues, thanks to [folke](https://github.com/folke)

## 1.21.2
`2021-5-18`
* `FIX` loaded new file with ignored filename
* `FIX` [#536](https://github.com/LuaLS/lua-language-server/issues/536)
* `FIX` [#537](https://github.com/LuaLS/lua-language-server/issues/537)
* `FIX` [#538](https://github.com/LuaLS/lua-language-server/issues/538)
* `FIX` [#539](https://github.com/LuaLS/lua-language-server/issues/539)

## 1.21.1
`2021-5-8`
* `FIX` [#529](https://github.com/LuaLS/lua-language-server/issues/529)

## 1.21.0
`2021-5-7`
* `NEW` setting: `completion.showParams`
* `NEW` `LuaDoc`: supports multiline comments
* `NEW` `LuaDoc`: tail comments support lua string

## 1.20.5
`2021-4-30`
* `NEW` setting: `completion.autoRequire`
* `NEW` setting: `hover.enumsLimit`
* `CHG` folding: supports `-- #region`
* `FIX` completion: details may be suspended
* `FIX` [#522](https://github.com/LuaLS/lua-language-server/issues/522)
* `FIX` [#523](https://github.com/LuaLS/lua-language-server/issues/523)

## 1.20.4
`2021-4-13`
* `NEW` diagnostic: `deprecated`
* `FIX` [#464](https://github.com/LuaLS/lua-language-server/issues/464)
* `FIX` [#497](https://github.com/LuaLS/lua-language-server/issues/497)
* `FIX` [#502](https://github.com/LuaLS/lua-language-server/issues/502)

## 1.20.3
`2021-4-6`
* `FIX` [#479](https://github.com/LuaLS/lua-language-server/issues/479)
* `FIX` [#483](https://github.com/LuaLS/lua-language-server/issues/483)
* `FIX` [#485](https://github.com/LuaLS/lua-language-server/issues/485)
* `FIX` [#487](https://github.com/LuaLS/lua-language-server/issues/487)
* `FIX` [#488](https://github.com/LuaLS/lua-language-server/issues/488)
* `FIX` [#490](https://github.com/LuaLS/lua-language-server/issues/490)
* `FIX` [#495](https://github.com/LuaLS/lua-language-server/issues/495)

## 1.20.2
`2021-4-2`
* `CHG` `LuaDoc`: supports `---@param self TYPE`
* `CHG` completion: does not show suggests after `\n`, `{` and `,`, unless your setting `editor.acceptSuggestionOnEnter` is `off`
* `FIX` [#482](https://github.com/LuaLS/lua-language-server/issues/482)

## 1.20.1
`2021-3-27`
* `FIX` telemetry window blocks initializing
* `FIX` [#468](https://github.com/LuaLS/lua-language-server/issues/468)

## 1.20.0
`2021-3-27`
* `CHG` telemetry: change to opt-in, see [#462](https://github.com/LuaLS/lua-language-server/issues/462) and [Privacy-Policy](https://luals.github.io/privacy/#language-server)
* `FIX` [#467](https://github.com/LuaLS/lua-language-server/issues/467)

## 1.19.1
`2021-3-22`
* `CHG` improve performance
* `FIX` [#457](https://github.com/LuaLS/lua-language-server/issues/457)
* `FIX` [#458](https://github.com/LuaLS/lua-language-server/issues/458)

## 1.19.0
`2021-3-18`
* `NEW` VSCode: new setting `Lua.misc.parameters`
* `NEW` new setting `Lua.runtime.builtin`, used to disable some built-in libraries
* `NEW` quick fix: disable diagnostic in line/file
* `NEW` setting: `Lua.runtime.path` supports absolute path
* `NEW` completion: field in table
```lua
---@class A
---@field x number
---@field y number
---@field z number

---@type A
local t = {
    -- provide `x`, `y` and `z` here
}
```
* `NEW` `LuaDoc`: supports multi-line comment before resume
```lua
---this is
---a multi line
---comment
---@alias XXXX
---comment 1
---comment 1
---| '1'
---comment 2
---comment 2
---| '2'

---@param x XXXX
local function f(x)
end

f( -- view comments of `1` and `2` in completion
```
* `CHG` intelli-scense: search from generic param to return
* `CHG` intelli-scense: search across vararg
* `CHG` text-document-synchronization: refactored
* `CHG` diagnostic: improve `newline-call`
* `CHG` completion: improve `then .. end`
* `CHG` improve initialization speed
* `CHG` improve performance
* `FIX` missed syntax error `function m['x']() end`
* `FIX` [#452](https://github.com/LuaLS/lua-language-server/issues/452)

## 1.18.1
`2021-3-10`
* `CHG` semantic-tokens: improve colors of `const` and `close`
* `CHG` type-formating: improve execution conditions
* `FIX` [#444](https://github.com/LuaLS/lua-language-server/issues/444)

## 1.18.0
`2021-3-9`
* `NEW` `LuaDoc`: supports `---@diagnostic disable`
* `NEW` code-action: convert JSON to Lua
* `NEW` completion: provide `then .. end` snippet
* `NEW` type-formating:
    ```lua
    -- press `enter` at $
    local function f() $ end
    -- formating result:
    local function f()
        $
    end

    -- as well as
    do $ end
    -- formating result
    do
        $
    end
    ```
* `CHG` `Windows`: dose not provide `ucrt` any more
* `CHG` `Lua.workspace.library`: use `path[]` instead of `<path, true>`
* `FIX` missed syntax error `local a <const>= 1`
* `FIX` workspace: preload blocked when hitting `Lua.workspace.maxPreload`
* `FIX` [#443](https://github.com/LuaLS/lua-language-server/issues/443)
* `FIX` [#445](https://github.com/LuaLS/lua-language-server/issues/445)

## 1.17.4
`2021-3-4`
* `FIX` [#437](https://github.com/LuaLS/lua-language-server/issues/437) again
* `FIX` [#438](https://github.com/LuaLS/lua-language-server/issues/438)

## 1.17.3
`2021-3-3`
* `CHG` intelli-scense: treat `V[]` as `table<integer, V>` in `pairs`
* `FIX` completion: `detail` disappears during continuous input
* `FIX` [#435](https://github.com/LuaLS/lua-language-server/issues/435)
* `FIX` [#436](https://github.com/LuaLS/lua-language-server/issues/436)
* `FIX` [#437](https://github.com/LuaLS/lua-language-server/issues/437)

## 1.17.2
`2021-3-2`
* `FIX` running in Windows

## 1.17.1
`2021-3-1`
* `CHG` intelli-scense: improve infer across `table<K, V>` and `V[]`.
* `CHG` intelli-scense: improve infer across `pairs` and `ipairs`
* `FIX` hover: shows nothing when hovering unknown function
* `FIX` [#398](https://github.com/LuaLS/lua-language-server/issues/398)
* `FIX` [#421](https://github.com/LuaLS/lua-language-server/issues/421)
* `FIX` [#422](https://github.com/LuaLS/lua-language-server/issues/422)

## 1.17.0
`2021-2-24`
* `NEW` diagnostic: `duplicate-set-field`
* `NEW` diagnostic: `no-implicit-any`, disabled by default
* `CHG` completion: improve field and table
* `CHG` improve infer cross `ipairs`
* `CHG` cache globals when loading
* `CHG` completion: remove trigger character `\n` for now, see [#401](https://github.com/LuaLS/lua-language-server/issues/401)
* `FIX` diagnositc: may open file with wrong uri case
* `FIX` [#406](https://github.com/LuaLS/lua-language-server/issues/406)

## 1.16.1
`2021-2-22`
* `FIX` signature: parameters may be misplaced
* `FIX` completion: interface in nested table
* `FIX` completion: interface not show after `,`
* `FIX` [#400](https://github.com/LuaLS/lua-language-server/issues/400)
* `FIX` [#402](https://github.com/LuaLS/lua-language-server/issues/402)
* `FIX` [#403](https://github.com/LuaLS/lua-language-server/issues/403)
* `FIX` [#404](https://github.com/LuaLS/lua-language-server/issues/404)
* `FIX` runtime errors

## 1.16.0
`2021-2-20`
* `NEW` file encoding supports `ansi`
* `NEW` completion: supports interface, see [#384](https://github.com/LuaLS/lua-language-server/issues/384)
* `NEW` `LuaDoc`: supports multiple class inheritance: `---@class Food: Burger, Pizza, Pie, Pasta`
* `CHG` rename `table*` to `tablelib`
* `CHG` `LuaDoc`: revert compatible with `--@`, see [#392](https://github.com/LuaLS/lua-language-server/issues/392)
* `CHG` improve performance
* `FIX` missed syntax error `f() = 1`
* `FIX` missed global `bit` in `LuaJIT`
* `FIX` completion: may insert error text when continuous inputing
* `FIX` completion: may insert error text after resolve
* `FIX` [#349](https://github.com/LuaLS/lua-language-server/issues/349)
* `FIX` [#396](https://github.com/LuaLS/lua-language-server/issues/396)

## 1.15.1
`2021-2-18`
* `CHG` diagnostic: `unused-local` excludes `doc.param`
* `CHG` definition: excludes values, see [#391](https://github.com/LuaLS/lua-language-server/issues/391)
* `FIX` not works on Linux and macOS

## 1.15.0
`2021-2-9`
* `NEW` LUNAR YEAR, BE HAPPY!
* `CHG` diagnostic: when there are too many errors, the main errors will be displayed first
* `CHG` main thread no longer loop sleeps, see [#329](https://github.com/LuaLS/lua-language-server/issues/329) [#386](https://github.com/LuaLS/lua-language-server/issues/386)
* `CHG` improve performance

## 1.14.3
`2021-2-8`
* `CHG` hint: disabled by default, see [#380](https://github.com/LuaLS/lua-language-server/issues/380)
* `FIX` [#381](https://github.com/LuaLS/lua-language-server/issues/381)
* `FIX` [#382](https://github.com/LuaLS/lua-language-server/issues/382)
* `FIX` [#388](https://github.com/LuaLS/lua-language-server/issues/388)

## 1.14.2
`2021-2-4`
* `FIX` [#356](https://github.com/LuaLS/lua-language-server/issues/356)
* `FIX` [#375](https://github.com/LuaLS/lua-language-server/issues/375)
* `FIX` [#376](https://github.com/LuaLS/lua-language-server/issues/376)
* `FIX` [#377](https://github.com/LuaLS/lua-language-server/issues/377)
* `FIX` [#378](https://github.com/LuaLS/lua-language-server/issues/378)
* `FIX` [#379](https://github.com/LuaLS/lua-language-server/issues/379)
* `FIX` a lot of runtime errors

## 1.14.1
`2021-2-2`
* `FIX` [#372](https://github.com/LuaLS/lua-language-server/issues/372)

## 1.14.0
`2021-2-2`
* `NEW` `VSCode` hint
* `NEW` flush cache after 5 min
* `NEW` `VSCode` help semantic color with market theme
* `CHG` create/delete/rename files no longer reload workspace
* `CHG` `LuaDoc`: compatible with `--@`
* `FIX` `VSCode` settings
* `FIX` [#368](https://github.com/LuaLS/lua-language-server/issues/368)
* `FIX` [#371](https://github.com/LuaLS/lua-language-server/issues/371)

## 1.13.0
`2021-1-28`
* `NEW` `VSCode` status bar
* `NEW` `VSCode` options in some window
* `CHG` performance optimization
* `FIX` endless loop

## 1.12.2
`2021-1-27`
* `CHG` performance optimization
* `FIX` modifying the code before loading finish makes confusion
* `FIX` signature: not works

## 1.12.1
`2021-1-27`
* `FIX` endless loop

## 1.12.0
`2021-1-26`
* `NEW` progress
* `NEW` [#340](https://github.com/LuaLS/lua-language-server/pull/340): supports `---@type table<string, number>`
* `FIX` [#355](https://github.com/LuaLS/lua-language-server/pull/355)
* `FIX` [#359](https://github.com/LuaLS/lua-language-server/issues/359)
* `FIX` [#361](https://github.com/LuaLS/lua-language-server/issues/361)

## 1.11.2
`2021-1-7`
* `FIX` [#345](https://github.com/LuaLS/lua-language-server/issues/345): not works with unexpect args
* `FIX` [#346](https://github.com/LuaLS/lua-language-server/issues/346): dont modify the cache

## 1.11.1
`2021-1-5`
* `CHG` performance optimization

## 1.11.0
`2021-1-5`
* `NEW` `Lua.runtime.plugin`
* `NEW` intelli-scense: improved `m.f = function (self) end` from `self` to `m`
* `CHG` performance optimization
* `CHG` completion: improve performance of workspace words
* `FIX` hover: tail comments may be cutted
* `FIX` runtime errors

## 1.10.0
`2021-1-4`
* `NEW` workspace: supports `.dll`(`.so`) in `require`
* `NEW` folding: `---@class`, `--#region` and docs of function
* `NEW` diagnostic: `count-down-loop`
* `CHG` supports `~` in command line
* `CHG` completion: improve workspace words
* `CHG` completion: show words in string
* `CHG` completion: split `for .. in` to `for .. ipairs` and `for ..pairs`
* `CHG` diagnostic: `unused-function` checks recursive
* `FIX` [#339](https://github.com/LuaLS/lua-language-server/issues/339)

## 1.9.0
`2020-12-31`
* `NEW` YEAR! Peace and love!
* `NEW` specify path of `log` and `meta` by `--logpath=xxx` and `--metapath=XXX` in command line
* `NEW` completion: worksapce word
* `NEW` completion: show words in comment
* `NEW` completion: generate function documentation
* `CHG` got arg after script name: `lua-language-server.exe main.lua --logpath=D:\log --metapath=D:\meta --develop=false`
* `FIX` runtime errors

## 1.8.2
`2020-12-29`
* `CHG` performance optimization

## 1.8.1
`2020-12-24`
* `FIX` telemetry: connect failed caused not working

## 1.8.0
`2020-12-23`
* `NEW` runtime: support nonstandard symbol
* `NEW` diagnostic: `close-non-object`
* `FIX` [#318](https://github.com/LuaLS/lua-language-server/issues/318)

## 1.7.4
`2020-12-20`
* `FIX` workspace: preload may failed

## 1.7.3
`2020-12-20`
* `FIX` luadoc: typo of `package.config`
* `FIX` [#310](https://github.com/LuaLS/lua-language-server/issues/310)

## 1.7.2
`2020-12-17`
* `CHG` completion: use custom tabsize
* `FIX` [#307](https://github.com/LuaLS/lua-language-server/issues/307)
* `FIX` a lot of runtime errors

## 1.7.1
`2020-12-16`
* `NEW` setting: `diagnostics.neededFileStatus`
* `FIX` scan workspace may fails
* `FIX` quickfix: `newline-call` failed
* `FIX` a lot of other runtime errors

## 1.7.0
`2020-12-16`
* `NEW` diagnostic: `undefined-field`
* `NEW` telemetry:
    + [What data will be sent](https://github.com/LuaLS/lua-language-server/blob/master/script/service/telemetry.lua)
    + [How to use this data](https://github.com/LuaLS/lua-telemetry-server/tree/master/method)
* `CHG` diagnostic: `unused-function` ignores function with `<close>`
* `CHG` semantic: not cover local call
* `CHG` language client: update to [7.0.0](https://github.com/microsoft/vscode-languageserver-node/commit/20681d7632bb129def0c751be73cf76bd01f2f3a)
* `FIX` semantic: tokens may not be updated correctly
* `FIX` completion: require path broken
* `FIX` hover: document uri
* `FIX` [#291](https://github.com/LuaLS/lua-language-server/issues/291)
* `FIX` [#294](https://github.com/LuaLS/lua-language-server/issues/294)

## 1.6.0
`2020-12-14`
* `NEW` completion: auto require local modules
* `NEW` completion: support delegate
* `NEW` hover: show function by keyword `function`
* `NEW` code action: swap params
* `CHG` standalone: unbind the relative path between binaries and scripts
* `CHG` hover: `LuaDoc` also catchs `--` (no need `---`)
* `CHG` rename: support doc
* `CHG` completion: keyword considers expression
* `FIX` [#297](https://github.com/LuaLS/lua-language-server/issues/297)

## 1.5.0
`2020-12-5`
* `NEW` setting `runtime.unicodeName`
* `NEW` fully supports `---@generic T`
* `FIX` [#274](https://github.com/LuaLS/lua-language-server/issues/274)
* `FIX` [#276](https://github.com/LuaLS/lua-language-server/issues/276)
* `FIX` [#279](https://github.com/LuaLS/lua-language-server/issues/279)
* `FIX` [#280](https://github.com/LuaLS/lua-language-server/issues/280)

## 1.4.0
`2020-12-3`
* `NEW` setting `hover.previewFields`: limit how many fields are shown in table hover
* `NEW` fully supports `---@type Object[]`
* `NEW` supports `---@see`
* `NEW` diagnostic `unbalanced-assignments`
* `CHG` resolves infer of `string|table`
* `CHG` `unused-local` ignores local with `---@class`
* `CHG` locale file format changes to `lua`

## 1.3.0
`2020-12-1`

* `NEW` provides change logs, I think it's good idea for people knowing what's new ~~(bugs)~~
* `NEW` meta files of LuaJIT
* `NEW` support completion of `type(o) == ?`
* `CHG` now I think it's a bad idea as it took me nearly an hour to complete the logs started from version `1.0.0`
* `FIX` closing ignored or library file dose not clean diagnostics
* `FIX` searching of `t.f1` when `t.f1 = t.f2`
* `FIX` missing signature help of global function

## 1.2.1
`2020-11-27`

* `FIX` syntaxes tokens: [#272](https://github.com/LuaLS/lua-language-server/issues/272)

## 1.2.0
`2020-11-27`

* `NEW` hover shows comments from `---@param` and `---@return`: [#135](https://github.com/LuaLS/lua-language-server/issues/135)
* `NEW` support `LuaDoc` as tail comment
* `FIX` `---@class` inheritance
* `FIX` missed syntaxes token: `punctuation.definition.parameters.finish.lua`

## 1.1.4
`2020-11-25`

* `FIX` wiered completion suggests for require paths in `Linux` and `macOS`: [#269](https://github.com/LuaLS/lua-language-server/issues/269)

## 1.1.3
`2020-11-25`

* `FIX` extension not works in `Ubuntu`: [#268](https://github.com/LuaLS/lua-language-server/issues/268)

## 1.1.2
`2020-11-24`

* `NEW` auto completion finds globals from `Lua.diagnostics.globals`
* `NEW` support tail `LuaDoc`
* `CHG` no more `Lua.intelliScense.fastGlobal`, now globals always fast and accurate
* `CHG` `LuaDoc` supports `--- @`
* `CHG` `find reference` uses extra `Lua.intelliSense.searchDepth`
* `CHG` diagnostics are limited by `100` in each file
* `FIX` library files are under limit of `Lua.workspace.maxPreload`: [#266](https://github.com/LuaLS/lua-language-server/issues/266)

## 1.1.1
`2020-11-23`

* `NEW` auto completion special marks deprecated items
* `FIX` diagnostics may push wrong uri in `Linux` and `macOS`
* `FIX` diagnostics not cleaned up when closing ignored lua file
* `FIX` reload workspace remains old caches
* `FIX` incorrect hover of local attribute

## 1.1.0
`2020-11-20`

* `NEW` no longer `BETA`
* `NEW` use `meta.lua` instead of `meta.lni`, now you can find the definition of builtin function
* `CHG` Lua files outside of workspace no longer launch a new server

## 1.0.6
`2020-11-20`

* `NEW` diagnostic `code-after-break`
* `CHG` optimize performance
* `CHG` updated language client
* `CHG` `unused-function` ignores global functions (may used out of Lua)
* `CHG` checks if client supports `Lua.completion.enable`: [#259](https://github.com/LuaLS/lua-language-server/issues/259)
* `FIX` support for single Lua file
* `FIX` [#257](https://github.com/LuaLS/lua-language-server/issues/257)

## 1.0.5
`2020-11-14`

* `NEW` `LuaDoc` supports more `EmmyLua`

## 1.0.4
`2020-11-12`

* `FIX` extension not works

## 1.0.3
`2020-11-12`

* `NEW` server kills itself when disconnecting
* `NEW` `LuaDoc` supports more `EmmyLua`
* `FIX` `Lua.diagnostics.enable` not works: [#251](https://github.com/LuaLS/lua-language-server/issues/251)

## 1.0.2
`2020-11-11`

* `NEW` supports `---|` after `doc.type`
* `CHG` `lowcase-global` ignores globals with `---@class`
* `FIX` endless loop
* `FIX` [#244](https://github.com/LuaLS/lua-language-server/issues/244)

## 1.0.1
`2020-11-10`

* `FIX` autocompletion not works.

## 1.0.0
`2020-11-9`

* `NEW` implementation, NEW start!

<!-- contributors -->
[lizho]: (https://github.com/lizho)
[fesily]: (https://github.com/fesily)
[Andreas Matthias]: (https://github.com/AndreasMatthias)
[Daniel Farrell]: (https://github.com/danpf)
[Paul Emmerich]: (https://github.com/emmericp)
[Artem Dzhemesiuk]: (https://github.com/zziger)
[clay-golem]: (https://github.com/clay-golem)<|MERGE_RESOLUTION|>--- conflicted
+++ resolved
@@ -2,12 +2,9 @@
 
 ## Unreleased
 <!-- Add all new changes here. They will be moved under a version at release -->
-<<<<<<< HEAD
 `2025-3-13`
 * `NEW` `unnecessary-assert` diagnostic warns when asserting values that are always truthy
-=======
 * `NEW` locale `es-419`, thanks [Felipe Lema](https://codeberg.org/FelipeLema)
->>>>>>> 61e6fa9e
 
 ## 3.13.9
 `2025-3-13`
