# changelog

## Unreleased
<!-- Add all new changes here. They will be moved under a version at release -->
<<<<<<< HEAD
* `FIX` Improve type narrow by checking exact match on literal type params
=======
* `NEW` Custom documentation exporter
* `NEW` Setting: `Lua.docScriptPath`: Path to a script that overrides `cli.doc.export`, allowing user-specified documentation exporting.
* `FIX` Fix `VM.OnCompileFunctionParam` function in plugins
* `FIX` Lua 5.1: fix incorrect warning when using setfenv with an int as first parameter
>>>>>>> 08dd0ca8

## 3.10.5
`2024-8-19`
* `NEW` using `enum (partial)`, it suggests all fields with the same `enum` type rather than just the fields from the current table.
* `NEW` When using `enum["<key>" or <index>]`, undefined fields will raise an 'undefined' error.
* `FIX` Renaming files in the directory leads to the auto-correction in "require" adding extra characters.
* `FIX` Performance issue
* `FIX` Fix incorrect indent fixing for `for`

## 3.10.4
`2024-8-16`
* `NEW` Setting: `Lua.type.checkTableShape`: Add matching checks between the shape of tables and classes, during type checking. [#2768](https://github.com/LuaLS/lua-language-server/pull/2768)
* `NEW` `undefined-field` supports `enum`
* `CHG` Show enumed table as `enum X` instead of `table`
* `FIX` Error `attempt to index a nil value` when `Lua.hint.semicolon == 'All'` [#2788](https://github.com/LuaLS/lua-language-server/issues/2788)
* `FIX` Incorrect LuaCats parsing for `"'"`
* `FIX` Incorrect indent fixings

## 3.10.3
`2024-8-8`
* `FIX` Memory leak with `---@enum(partical)`

## 3.10.2
`2024-8-7`
* `NEW` Add support for binary metamethod on right operand [#2777](https://github.com/LuaLS/lua-language-server/pull/2777)
* `FIX` Incorrect indentation fixing in some case

## 3.10.1
`2024-8-2`
* `FIX` Runtime error
* `FIX` Disable indentation fixing for Non-VSCode

## 3.10.0
`2024-8-1`
* `NEW` Add postfix snippet for `unpack`
* `NEW` Add support for lambda style functions, `|paramList| expr` is syntactic sugar for `function(paramList) return expr end`
* `NEW` Added lua regular expression support for `Lua.doc.<scope>Name` [#2753](https://github.com/LuaLS/lua-language-server/pull/2753)
* `NEW` You can now click on "References" in CodeLen to display the reference list（VSCode）
* `NEW` Improved behavior for inserting new lines:
  + When inside an annotation, an annotation tag will be added at the beginning of the line (VSCode).
  + When between `function () end` or similar constructs, the format will be adjusted to a more reasonable one (VSCode) and leading/trailing spaces will be removed (generic).
  + Attempts to semantically fix improper indentation (generic).
* `CHG` Improve performance of multithreaded `--check` and `undefined-field` diagnostic
* `CHG` Change spacing of parameter inlay hints to match other LSPs, like `rust-analyzer`
* `FIX` `diagnostics.severity` defaulting to "Warning" when run using `--check` [#2730](https://github.com/LuaLS/lua-language-server/issues/2730)
* `FIX` Respect `completion.showParams` config for local function completion
* `FIX` Addons can now self-recommend as expected. Fixed by correcting the `wholeMatch` function
* `FIX` Now correctly evaluates the visibility of fields in a class when they are defined directly in the object. use for completion and invisible dianostic. [#2752](https://github.com/LuaLS/lua-language-server/issues/2752)
* `FIX` Bad triggering of the `inject-field` diagnostic, when the fields are declared at the creation of the object [#2746](https://github.com/LuaLS/lua-language-server/issues/2746)
* `FIX` Inconsistent type narrow behavior of function call args [#2758](https://github.com/LuaLS/lua-language-server/issues/2758)
* `FIX` Improve the `missing-fields` logic to be able to correctly handle classes defined several times [#22770](https://github.com/LuaLS/lua-language-server/pull/2770)
* `FIX` Typos in annotation descriptions
* `FIX` incorrect `CompletionItemKind` for postfix snippets [#2773](https://github.com/LuaLS/lua-language-server/pull/2773)

## 3.9.3
`2024-6-11`
* `FIX` Sometimes providing incorrect autocompletion when chaining calls

## 3.9.2
`2024-6-6`
* `NEW` Reference workspace symbols in comments using `[some text](lua://symbolName)` syntax
* `FIX` Don't do diagnostics when the workspace is not ready
* `FIX` Autocompletion for enum values ​​is not available in some cases

## 3.9.1
`2024-5-14`
* revert extension runtime

## 3.9.0
`2024-5-11`
* `NEW` goto implementation
* `NEW` narrow the function prototype based on the parameter type
  ```lua
  ---@overload fun(a: boolean): A
  ---@overload fun(a: number): B
  local function f(...) end

  local r1 = f(true) --> r1 is `A`
  local r2 = f(10) --> r2 is `B`
  ```

## 3.8.3
`2024-4-23`
* `FIX` server may crash when the workspace is using a non-English path.

## 3.8.2
`2024-4-23`
* This is a fake version only for the new version of VSCode, with a core of 3.8.0.

## 3.8.1
`2024-4-23`
* This is a fake version only for the old version of VSCode, with a core of `3.7.4`. Starting from the next minor version, the version requirement for VSCode will be raised to prevent users still using the old version of VSCode from updating to the new version and experiencing compatibility issues.

## 3.8.0
`2024-4-22`
* `NEW` supports tuple type (@[lizho])
  ```lua
  ---@type [string, number, boolean]
  local t

  local x = t[1] --> x is `string`
  local y = t[2] --> y is `number`
  local z = t[3] --> z is `boolean`
  ```
* `NEW` generic pattern (@[fesily])
  ```lua
  ---@generic T
  ---@param t Cat.`T`
  ---@return T
  local function f(t) end

  local t = f('Smile') --> t is `Cat.Smile`
  ```
* `NEW` alias and enums supports attribute `partial`
  ```lua
  ---@alias Animal Cat

  ---@alias(partial) Animal Dog

  ---@type Animal
  local animal --> animal is `Cat|Dog` here
  ```

  ```lua
  ---@enum(key) ErrorCodes
  local codes1 = {
      OK = 0,
      ERROR = 1,
      FATAL = 2,
  }

  ---@enum(key, partial) ErrorCodes
  local codes2 = {
      WARN = 3,
      INFO = 4,
  }

  ---@type ErrorCodes
  local code

  code = 'ERROR' --> OK
  code = 'WARN'  --> OK

  ```
* `NEW` plugin: add `OnTransFormAst` interface (@[fesily])
* `NEW` plugin: add `OnNodeCompileFunctionParam` interface (@[fesily])
* `NEW` plugin: add `ResolveRequire` interface (@[Artem Dzhemesiuk])
* `NEW` plugin: support multi plugins (@[fesily])
  + setting: `Lua.runtime.plugin` can be `string|string[]`
  + setting: `Lua.runtime.pluginArgs` can be `string[]|table<string, string>`
* `NEW` CLI: `--doc` add option `--doc_out_path <PATH>` (@[Andreas Matthias])
* `NEW` CLI: `--doc_update`, update an existing `doc.json` without using `--doc` again (@[Andreas Matthias])
* `NEW` CLI: `--trust_all_plugins`, this is potentially unsafe for normal use and meant for usage in CI environments only (@[Paul Emmerich])
* `CHG` CLI: `--check` will run plugins (@[Daniel Farrell])
* `FIX` diagnostic: `discard-returns` not works in some blocks (@clay-golem)
* `FIX` rename in library files

## 3.7.4
`2024-1-5`
* `FIX` rename to unicode with `Lua.runtime.unicodeName = true`

## 3.7.3
`2023-11-14`
* `FIX` can not infer arg type in some cases.

## 3.7.2
`2023-11-9`
* `FIX` [#2407]

[#2407]: https://github.com/LuaLS/lua-language-server/issues/2407

## 3.7.1
`2023-11-7`
* `FIX` [#2299]
* `FIX` [#2335]

[#2299]: https://github.com/LuaLS/lua-language-server/issues/2299
[#2335]: https://github.com/LuaLS/lua-language-server/issues/2335

## 3.7.0
`2023-8-24`
* `NEW` support `---@type` and `--[[@as]]` for return statement
* `NEW` commandline parameter `--force-accept-workspace`: allowing the use of the root directory or home directory as the workspace
* `NEW` diagnostic: `inject-field`
* `NEW` `---@enum` supports attribute `key`
  ```lua
  ---@enum (key) AnimalType
  local enum = {
    Cat = 1,
    Dog = 2,
  }

  ---@param animal userdata
  ---@param atp AnimalType
  ---@return boolean
  local function isAnimalType(animal, atp)
    return API.isAnimalType(animal, enum[atp])
  end

  assert(isAnimalType(animal, 'Cat'))
  ```
* `NEW` `---@class` supports attribute `exact`
  ```lua
  ---@class (exact) Point
  ---@field x number
  ---@field y number
  local m = {}
  m.x = 1 -- OK
  m.y = 2 -- OK
  m.z = 3 -- Warning
  ```

* `FIX` wrong hover and signature for method with varargs and overloads
* `FIX` [#2155]
* `FIX` [#2224]
* `FIX` [#2252]
* `FIX` [#2267]

[#2155]: https://github.com/LuaLS/lua-language-server/issues/2155
[#2224]: https://github.com/LuaLS/lua-language-server/issues/2224
[#2252]: https://github.com/LuaLS/lua-language-server/issues/2252
[#2267]: https://github.com/LuaLS/lua-language-server/issues/2267

## 3.6.25
`2023-7-26`
* `FIX` [#2214]

[#2214]: https://github.com/LuaLS/lua-language-server/issues/2214

## 3.6.24
`2023-7-21`
* `NEW` diagnostic: `missing-fields`
* `FIX` shake of `codeLens`
* `FIX` [#2145]

[#2145]: https://github.com/LuaLS/lua-language-server/issues/2145

## 3.6.23
`2023-7-7`
* `CHG` signature: narrow by inputed literal

## 3.6.22
`2023-6-14`
* `FIX` [#2038]
* `FIX` [#2042]
* `FIX` [#2062]
* `FIX` [#2083]
* `FIX` [#2088]
* `FIX` [#2110]
* `FIX` [#2129]

[#2038]: https://github.com/LuaLS/lua-language-server/issues/2038
[#2042]: https://github.com/LuaLS/lua-language-server/issues/2042
[#2062]: https://github.com/LuaLS/lua-language-server/issues/2062
[#2083]: https://github.com/LuaLS/lua-language-server/issues/2083
[#2088]: https://github.com/LuaLS/lua-language-server/issues/2088
[#2110]: https://github.com/LuaLS/lua-language-server/issues/2110
[#2129]: https://github.com/LuaLS/lua-language-server/issues/2129

## 3.6.21
`2023-5-24`
* `FIX` disable ffi plugin

## 3.6.20
`2023-5-23`
* `NEW` support connecting by socket with `--socket=PORT`
* `FIX` [#2113]

[#2113]: https://github.com/LuaLS/lua-language-server/issues/2113

## 3.6.19
`2023-4-26`
* `FIX` commandline parameter `checklevel` may not work
* `FIX` [#2036]
* `FIX` [#2037]
* `FIX` [#2056]
* `FIX` [#2077]
* `FIX` [#2081]

[#2036]: https://github.com/LuaLS/lua-language-server/issues/2036
[#2037]: https://github.com/LuaLS/lua-language-server/issues/2037
[#2056]: https://github.com/LuaLS/lua-language-server/issues/2056
[#2077]: https://github.com/LuaLS/lua-language-server/issues/2077
[#2081]: https://github.com/LuaLS/lua-language-server/issues/2081

## 3.6.18
`2023-3-23`
* `FIX` [#1943]
* `FIX` [#1996]
* `FIX` [#2004]
* `FIX` [#2013]

[#1943]: https://github.com/LuaLS/lua-language-server/issues/1943
[#1996]: https://github.com/LuaLS/lua-language-server/issues/1996
[#2004]: https://github.com/LuaLS/lua-language-server/issues/2004
[#2013]: https://github.com/LuaLS/lua-language-server/issues/2013

## 3.6.17
`2023-3-9`
* `CHG` export documents: export global variables
* `FIX` [#1715]
* `FIX` [#1753]
* `FIX` [#1914]
* `FIX` [#1922]
* `FIX` [#1924]
* `FIX` [#1928]
* `FIX` [#1945]
* `FIX` [#1955]
* `FIX` [#1978]

[#1715]: https://github.com/LuaLS/lua-language-server/issues/1715
[#1753]: https://github.com/LuaLS/lua-language-server/issues/1753
[#1914]: https://github.com/LuaLS/lua-language-server/issues/1914
[#1922]: https://github.com/LuaLS/lua-language-server/issues/1922
[#1924]: https://github.com/LuaLS/lua-language-server/issues/1924
[#1928]: https://github.com/LuaLS/lua-language-server/issues/1928
[#1945]: https://github.com/LuaLS/lua-language-server/issues/1945
[#1955]: https://github.com/LuaLS/lua-language-server/issues/1955
[#1978]: https://github.com/LuaLS/lua-language-server/issues/1978

## 3.6.13
`2023-3-2`
* `FIX` setting: `Lua.addonManager.enable` should be `true` by default
* `FIX` failed to publish to Windows

## 3.6.12
`2023-3-2`
* `NEW` [Addon Manager](https://github.com/LuaLS/lua-language-server/discussions/1607), try it with command `lua.addon_manager.open`. Thanks to [carsakiller](https://github.com/carsakiller)!

## 3.6.11
`2023-2-13`
* `CHG` completion: don't show loading process
* `FIX` [#1886]
* `FIX` [#1887]
* `FIX` [#1889]
* `FIX` [#1895]
* `FIX` [#1902]

[#1886]: https://github.com/LuaLS/lua-language-server/issues/1886
[#1887]: https://github.com/LuaLS/lua-language-server/issues/1887
[#1889]: https://github.com/LuaLS/lua-language-server/issues/1889
[#1895]: https://github.com/LuaLS/lua-language-server/issues/1895
[#1902]: https://github.com/LuaLS/lua-language-server/issues/1902

## 3.6.10
`2023-2-7`
* `FIX` [#1869]
* `FIX` [#1872]

[#1869]: https://github.com/LuaLS/lua-language-server/issues/1869
[#1872]: https://github.com/LuaLS/lua-language-server/issues/1872

## 3.6.9
`2023-2-2`
* `FIX` [#1864]
* `FIX` [#1868]
* `FIX` [#1869]
* `FIX` [#1871]

[#1864]: https://github.com/LuaLS/lua-language-server/issues/1864
[#1868]: https://github.com/LuaLS/lua-language-server/issues/1868
[#1869]: https://github.com/LuaLS/lua-language-server/issues/1869
[#1871]: https://github.com/LuaLS/lua-language-server/issues/1871

## 3.6.8
`2023-1-31`
* `NEW` command `lua.exportDocument` . VSCode will display this command in the right-click menu
* `CHG` setting `Lua.workspace.supportScheme` has been removed. All schemes are supported if the language id is `lua`
* `FIX` [#1831]
* `FIX` [#1838]
* `FIX` [#1841]
* `FIX` [#1851]
* `FIX` [#1855]
* `FIX` [#1857]

[#1831]: https://github.com/LuaLS/lua-language-server/issues/1831
[#1838]: https://github.com/LuaLS/lua-language-server/issues/1838
[#1841]: https://github.com/LuaLS/lua-language-server/issues/1841
[#1851]: https://github.com/LuaLS/lua-language-server/issues/1851
[#1855]: https://github.com/LuaLS/lua-language-server/issues/1855
[#1857]: https://github.com/LuaLS/lua-language-server/issues/1857

## 3.6.7
`2023-1-20`
* `FIX` [#1810]
* `FIX` [#1829]

[#1810]: https://github.com/LuaLS/lua-language-server/issues/1810
[#1829]: https://github.com/LuaLS/lua-language-server/issues/1829

## 3.6.6
`2023-1-17`
* `FIX` [#1825]
* `FIX` [#1826]

[#1825]: https://github.com/LuaLS/lua-language-server/issues/1825
[#1826]: https://github.com/LuaLS/lua-language-server/issues/1826

## 3.6.5
`2023-1-16`
* `NEW` support casting global variables
* `NEW` code lens: this feature is disabled by default.
* `NEW` settings:
  * `Lua.codeLens.enable`: Enable code lens.
* `CHG` improve memory usage for large libraries
* `CHG` definition: supports finding definitions for `@class` and `@alias`, since they may be defined multi times
* `CHG` rename: supports `@field`
* `CHG` improve patch for `.luarc.json`
* `CHG` `---@meta [name]`: once declared `name`, user can only require this file by declared name. meta file can not be required with name `_`
* `CHG` remove telemetry
* `FIX` [#831]
* `FIX` [#1729]
* `FIX` [#1737]
* `FIX` [#1751]
* `FIX` [#1767]
* `FIX` [#1796]
* `FIX` [#1805]
* `FIX` [#1808]
* `FIX` [#1811]
* `FIX` [#1824]

[#831]:  https://github.com/LuaLS/lua-language-server/issues/831
[#1729]: https://github.com/LuaLS/lua-language-server/issues/1729
[#1737]: https://github.com/LuaLS/lua-language-server/issues/1737
[#1751]: https://github.com/LuaLS/lua-language-server/issues/1751
[#1767]: https://github.com/LuaLS/lua-language-server/issues/1767
[#1796]: https://github.com/LuaLS/lua-language-server/issues/1796
[#1805]: https://github.com/LuaLS/lua-language-server/issues/1805
[#1808]: https://github.com/LuaLS/lua-language-server/issues/1808
[#1811]: https://github.com/LuaLS/lua-language-server/issues/1811
[#1824]: https://github.com/LuaLS/lua-language-server/issues/1824

## 3.6.4
`2022-11-29`
* `NEW` modify `require` after renaming files
* `FIX` circulation reference in process analysis
  ```lua
  ---@type number
  local x

  ---@type number
  local y

  x = y

  y = x --> Can not infer `y` before
  ```
* `FIX` [#1698]
* `FIX` [#1704]
* `FIX` [#1717]

[#1698]: https://github.com/LuaLS/lua-language-server/issues/1698
[#1704]: https://github.com/LuaLS/lua-language-server/issues/1704
[#1717]: https://github.com/LuaLS/lua-language-server/issues/1717

## 3.6.3
`2022-11-14`
* `FIX` [#1684]
* `FIX` [#1692]

[#1684]: https://github.com/LuaLS/lua-language-server/issues/1684
[#1692]: https://github.com/LuaLS/lua-language-server/issues/1692

## 3.6.2
`2022-11-10`
* `FIX` incorrect type check for generic with nil
* `FIX` [#1676]
* `FIX` [#1677]
* `FIX` [#1679]
* `FIX` [#1680]

[#1676]: https://github.com/LuaLS/lua-language-server/issues/1676
[#1677]: https://github.com/LuaLS/lua-language-server/issues/1677
[#1679]: https://github.com/LuaLS/lua-language-server/issues/1679
[#1680]: https://github.com/LuaLS/lua-language-server/issues/1680

## 3.6.1
`2022-11-8`
* `FIX` wrong diagnostics for `pcall` and `xpcall`
* `FIX` duplicate fields in table hover
* `FIX` description disapeared for overloaded function
* `FIX` [#1675]

[#1675]: https://github.com/LuaLS/lua-language-server/issues/1675

## 3.6.0
`2022-11-8`
* `NEW` supports `private`/`protected`/`public`/`package`
  * mark in `doc.field`
    ```lua
    ---@class unit
    ---@field private uuid integer
    ```
  * mark with `---@private`, `---@protected`, `---@public` and `---@package`
    ```lua
    ---@class unit
    local mt = {}

    ---@private
    function mt:init()
    end

    ---@protected
    function mt:update()
    end
    ```
  * mark by settings `Lua.doc.privateName`, `Lua.doc.protectedName` and `Lua.doc.packageName`
    ```lua
    ---@class unit
    ---@field _uuid integer --> treat as private when `Lua.doc.privateName` has `"_*"`
    ```
* `NEW` settings:
  * `Lua.misc.executablePath`: [#1557] specify the executable path in VSCode
  * `Lua.diagnostics.workspaceEvent`: [#1626] set the time to trigger workspace diagnostics.
  * `Lua.doc.privateName`: treat matched fields as private
  * `Lua.doc.protectedName`: treat matched fields as protected
  * `Lua.doc.packageName`: treat matched fields as package
* `NEW` CLI `--doc [path]` to make docs.
server will generate `doc.json` and `doc.md` in `LOGPATH`.
`doc.md` is generated by `doc.json` by example code `script/cli/doc2md.lua`.
* `CHG` [#1558] detect multi libraries
* `CHG` [#1458] `semantic-tokens`: global variable is setted to `variable.global`
  ```jsonc
  // color global variables to red
  "editor.semanticTokenColorCustomizations": {
      "rules": {
          "variable.global": "#ff0000"
      }
  }
  ```
* `CHG` [#1177] re-support for symlinks, users need to maintain the correctness of symlinks themselves
* `CHG` [#1561] infer definitions and types across chain expression
  ```lua
  ---@class myClass
  local myClass = {}

  myClass.a.b.c.e.f.g = 1

  ---@type myClass
  local class

  print(class.a.b.c.e.f.g) --> inferred as integer
  ```
* `CHG` [#1582] the following diagnostics consider `overload`
  * `missing-return`
  * `missing-return-value`
  * `redundant-return-value`
  * `return-type-mismatch`
* `CHG` workspace-symbol: supports chain fields based on global variables and types. try `io.open` or `iolib.open`
* `CHG` [#1641] if a function only has varargs and has `---@overload`, the varargs will be ignored
* `CHG` [#1575] search definitions by first argument of `setmetatable`
  ```lua
  ---@class Object
  local obj = setmetatable({
    initValue = 1,
  }, mt)

  print(obj.initValue) --> `obj.initValue` is integer
  ```
* `CHG` [#1153] infer type by generic parameters or returns of function
  ```lua
  ---@generic T
  ---@param f fun(x: T)
  ---@return T[]
  local function x(f) end

  ---@type fun(x: integer)
  local cb

  local arr = x(cb) --> `arr` is inferred as `integer[]`
  ```
* `CHG` [#1201] infer parameter type by expected returned function of parent function
  ```lua
  ---@return fun(x: integer)
  local function f()
      return function (x) --> `x` is inferred as `integer`
      end
  end
  ```
* `CHG` [#1332] infer parameter type when function in table
  ```lua
  ---@class A
  ---@field f fun(x: string)

  ---@type A
  local t = {
      f = function (x) end --> `x` is inferred as `string`
  }
  ```
* `CHG` find reference: respect `includeDeclaration` (although I don't know how to turn off this option in VSCode)
* `CHG` [#1344] improve `---@see`
* `CHG` [#1484] setting `runtime.special` supports fields
  ```jsonc
  {
    "runtime.special": {
      "sandbox.require": "require"
    }
  }
  ```
* `CHG` [#1533] supports completion with table field of function
* `CHG` [#1457] infer parameter type by function type
  ```lua
  ---@type fun(x: number)
  local function f(x) --> `x` is inferred as `number`
  end
  ```
* `CHG` [#1663] check parameter types of generic extends
  ```lua
  ---@generic T: string | boolean
  ---@param x T
  ---@return T
  local function f(x)
      return x
  end

  local x = f(1) --> Warning: Cannot assign `integer` to parameter `<T:boolean|string>`.
  ```
* `CHG` [#1434] type check: check the fields in table:
  ```lua
  ---@type table<string, string>
  local x

  ---@type table<string, number>
  local y

  x = y --> Warning: Cannot assign `<string, number>` to `<string, string>`
  ```
* `CHG` [#1374] type check: supports array part in literal table
  ```lua
  ---@type boolean[]
  local t = { 1, 2, 3 } --> Warning: Cannot assign `integer` to `boolean`
  ```
* `CHG` `---@enum` supports runtime values
* `FIX` [#1479]
* `FIX` [#1480]
* `FIX` [#1567]
* `FIX` [#1593]
* `FIX` [#1595]
* `FIX` [#1599]
* `FIX` [#1606]
* `FIX` [#1608]
* `FIX` [#1637]
* `FIX` [#1640]
* `FIX` [#1642]
* `FIX` [#1662]
* `FIX` [#1672]

[#1153]: https://github.com/LuaLS/lua-language-server/issues/1153
[#1177]: https://github.com/LuaLS/lua-language-server/issues/1177
[#1201]: https://github.com/LuaLS/lua-language-server/issues/1201
[#1202]: https://github.com/LuaLS/lua-language-server/issues/1202
[#1332]: https://github.com/LuaLS/lua-language-server/issues/1332
[#1344]: https://github.com/LuaLS/lua-language-server/issues/1344
[#1374]: https://github.com/LuaLS/lua-language-server/issues/1374
[#1434]: https://github.com/LuaLS/lua-language-server/issues/1434
[#1457]: https://github.com/LuaLS/lua-language-server/issues/1457
[#1458]: https://github.com/LuaLS/lua-language-server/issues/1458
[#1479]: https://github.com/LuaLS/lua-language-server/issues/1479
[#1480]: https://github.com/LuaLS/lua-language-server/issues/1480
[#1484]: https://github.com/LuaLS/lua-language-server/issues/1484
[#1533]: https://github.com/LuaLS/lua-language-server/issues/1533
[#1557]: https://github.com/LuaLS/lua-language-server/issues/1557
[#1558]: https://github.com/LuaLS/lua-language-server/issues/1558
[#1561]: https://github.com/LuaLS/lua-language-server/issues/1561
[#1567]: https://github.com/LuaLS/lua-language-server/issues/1567
[#1575]: https://github.com/LuaLS/lua-language-server/issues/1575
[#1582]: https://github.com/LuaLS/lua-language-server/issues/1582
[#1593]: https://github.com/LuaLS/lua-language-server/issues/1593
[#1595]: https://github.com/LuaLS/lua-language-server/issues/1595
[#1599]: https://github.com/LuaLS/lua-language-server/issues/1599
[#1606]: https://github.com/LuaLS/lua-language-server/issues/1606
[#1608]: https://github.com/LuaLS/lua-language-server/issues/1608
[#1626]: https://github.com/LuaLS/lua-language-server/issues/1626
[#1637]: https://github.com/LuaLS/lua-language-server/issues/1637
[#1640]: https://github.com/LuaLS/lua-language-server/issues/1640
[#1641]: https://github.com/LuaLS/lua-language-server/issues/1641
[#1642]: https://github.com/LuaLS/lua-language-server/issues/1642
[#1662]: https://github.com/LuaLS/lua-language-server/issues/1662
[#1663]: https://github.com/LuaLS/lua-language-server/issues/1663
[#1670]: https://github.com/LuaLS/lua-language-server/issues/1670
[#1672]: https://github.com/LuaLS/lua-language-server/issues/1672

## 3.5.6
`2022-9-16`
* `FIX` [#1439](https://github.com/LuaLS/lua-language-server/issues/1439)
* `FIX` [#1467](https://github.com/LuaLS/lua-language-server/issues/1467)
* `FIX` [#1506](https://github.com/LuaLS/lua-language-server/issues/1506)
* `FIX` [#1537](https://github.com/LuaLS/lua-language-server/issues/1537)

## 3.5.5
`2022-9-7`
* `FIX` [#1529](https://github.com/LuaLS/lua-language-server/issues/1529)
* `FIX` [#1530](https://github.com/LuaLS/lua-language-server/issues/1530)

## 3.5.4
`2022-9-6`
* `NEW` `type-formatting`: fix wrong indentation of VSCode
* `CHG` `document-symbol`: redesigned to better support for `Sticky Scroll` feature of VSCode
* `FIX` `diagnostics.workspaceDelay` can not prevent first workspace diagnostic
* `FIX` [#1476](https://github.com/LuaLS/lua-language-server/issues/1476)
* `FIX` [#1490](https://github.com/LuaLS/lua-language-server/issues/1490)
* `FIX` [#1493](https://github.com/LuaLS/lua-language-server/issues/1493)
* `FIX` [#1499](https://github.com/LuaLS/lua-language-server/issues/1499)
* `FIX` [#1526](https://github.com/LuaLS/lua-language-server/issues/1526)

## 3.5.3
`2022-8-13`
* `FIX` [#1409](https://github.com/LuaLS/lua-language-server/issues/1409)
* `FIX` [#1422](https://github.com/LuaLS/lua-language-server/issues/1422)
* `FIX` [#1425](https://github.com/LuaLS/lua-language-server/issues/1425)
* `FIX` [#1428](https://github.com/LuaLS/lua-language-server/issues/1428)
* `FIX` [#1430](https://github.com/LuaLS/lua-language-server/issues/1430)
* `FIX` [#1431](https://github.com/LuaLS/lua-language-server/issues/1431)
* `FIX` [#1446](https://github.com/LuaLS/lua-language-server/issues/1446)
* `FIX` [#1451](https://github.com/LuaLS/lua-language-server/issues/1451)
* `FIX` [#1461](https://github.com/LuaLS/lua-language-server/issues/1461)
* `FIX` [#1463](https://github.com/LuaLS/lua-language-server/issues/1463)

## 3.5.2
`2022-8-1`
* `FIX` [#1395](https://github.com/LuaLS/lua-language-server/issues/1395)
* `FIX` [#1403](https://github.com/LuaLS/lua-language-server/issues/1403)
* `FIX` [#1405](https://github.com/LuaLS/lua-language-server/issues/1405)
* `FIX` [#1406](https://github.com/LuaLS/lua-language-server/issues/1406)
* `FIX` [#1418](https://github.com/LuaLS/lua-language-server/issues/1418)

## 3.5.1
`2022-7-26`
* `NEW` supports [color](https://github.com/LuaLS/lua-language-server/pull/1379)
* `NEW` setting `Lua.runtime.pluginArgs`
* `CHG` setting `type.castNumberToInteger` default by `true`
* `CHG` improve supports for multi-workspace
* `FIX` [#1354](https://github.com/LuaLS/lua-language-server/issues/1354)
* `FIX` [#1355](https://github.com/LuaLS/lua-language-server/issues/1355)
* `FIX` [#1363](https://github.com/LuaLS/lua-language-server/issues/1363)
* `FIX` [#1365](https://github.com/LuaLS/lua-language-server/issues/1365)
* `FIX` [#1367](https://github.com/LuaLS/lua-language-server/issues/1367)
* `FIX` [#1368](https://github.com/LuaLS/lua-language-server/issues/1368)
* `FIX` [#1370](https://github.com/LuaLS/lua-language-server/issues/1370)
* `FIX` [#1375](https://github.com/LuaLS/lua-language-server/issues/1375)
* `FIX` [#1391](https://github.com/LuaLS/lua-language-server/issues/1391)

## 3.5.0
`2022-7-19`
* `NEW` `LuaDoc`: `---@operator`:
  ```lua
  ---@class fspath
  ---@operator div(string|fspath): fspath

  ---@type fspath
  local root

  local fileName = root / 'script' / 'main.lua' -- `fileName` is `fspath` here
  ```
* `NEW` `LuaDoc`: `---@source`:
  ```lua
  -- Also supports absolute path or relative path (based on current file path)
  ---@source file:///xxx.c:50:20
  XXX = 1 -- when finding definitions of `XXX`, returns `file:///xxx.c:50:20` instead here.
  ```
* `NEW` `LuaDoc`: `---@enum`:
  ```lua
  ---@enum animal
  Animal = {
    Cat = 1,
    Dog = 2,
  }

  ---@param x animal
  local function f(x) end

  f() -- suggests `Animal.Cat`, `Animal.Dog`, `1`, `2` as the first parameter
  ```
* `NEW` diagnostics:
  * `unknown-operator`
  * `unreachable-code`
* `NEW` settings:
  * `diagnostics.unusedLocalExclude`
* `NEW` VSCode: add support for [EmmyLuaUnity](https://marketplace.visualstudio.com/items?itemName=CppCXY.emmylua-unity)
* `CHG` support multi-type:
  ```lua
  ---@type number, _, boolean
  local a, b, c -- `a` is `number`, `b` is `unknown`, `c` is `boolean`
  ```
* `CHG` treat `_ENV = XXX` as `local _ENV = XXX`
  * `_ENV = nil`: disable all globals
  * `_ENV = {}`: allow all globals
  * `_ENV = {} ---@type mathlib`: only allow globals in `mathlib`
* `CHG` hover: dose not show unknown `---@XXX` as description
* `CHG` contravariance is allowed at the class declaration
  ```lua
  ---@class BaseClass
  local BaseClass

  ---@class MyClass: BaseClass
  local MyClass = BaseClass -- OK!
  ```
* `CHG` hover: supports path in link
  ```lua
  --![](image.png) --> will convert to `--![](file:///xxxx/image.png)`
  local x
  ```
* `CHG` signature: only show signatures matching the entered parameters
* `FIX` [#880](https://github.com/LuaLS/lua-language-server/issues/880)
* `FIX` [#1284](https://github.com/LuaLS/lua-language-server/issues/1284)
* `FIX` [#1292](https://github.com/LuaLS/lua-language-server/issues/1292)
* `FIX` [#1294](https://github.com/LuaLS/lua-language-server/issues/1294)
* `FIX` [#1306](https://github.com/LuaLS/lua-language-server/issues/1306)
* `FIX` [#1311](https://github.com/LuaLS/lua-language-server/issues/1311)
* `FIX` [#1317](https://github.com/LuaLS/lua-language-server/issues/1317)
* `FIX` [#1320](https://github.com/LuaLS/lua-language-server/issues/1320)
* `FIX` [#1330](https://github.com/LuaLS/lua-language-server/issues/1330)
* `FIX` [#1345](https://github.com/LuaLS/lua-language-server/issues/1345)
* `FIX` [#1346](https://github.com/LuaLS/lua-language-server/issues/1346)
* `FIX` [#1348](https://github.com/LuaLS/lua-language-server/issues/1348)

## 3.4.2
`2022-7-6`
* `CHG` diagnostic: `type-check` ignores `nil` in `getfield`
* `CHG` diagnostic: `---@diagnostic disable: <ERR_NAME>` can suppress syntax errors
* `CHG` completion: `completion.callSnippet` no longer generate parameter types
* `CHG` hover: show `---@type {x: number, y: number}` as detail instead of `table`
* `CHG` dose not infer as `nil` by `t.field = nil`
* `FIX` [#1278](https://github.com/LuaLS/lua-language-server/issues/1278)
* `FIX` [#1288](https://github.com/LuaLS/lua-language-server/issues/1288)

## 3.4.1
`2022-7-5`
* `NEW` settings:
  * `type.weakNilCheck`
* `CHG` allow type contravariance for `setmetatable` when initializing a class
  ```lua
  ---@class A
  local a = {}

  ---@class B: A
  local b = setmetatable({}, { __index = a }) -- OK!
  ```
* `FIX` [#1256](https://github.com/LuaLS/lua-language-server/issues/1256)
* `FIX` [#1257](https://github.com/LuaLS/lua-language-server/issues/1257)
* `FIX` [#1267](https://github.com/LuaLS/lua-language-server/issues/1267)
* `FIX` [#1269](https://github.com/LuaLS/lua-language-server/issues/1269)
* `FIX` [#1273](https://github.com/LuaLS/lua-language-server/issues/1273)
* `FIX` [#1275](https://github.com/LuaLS/lua-language-server/issues/1275)
* `FIX` [#1279](https://github.com/LuaLS/lua-language-server/issues/1279)

## 3.4.0
`2022-6-29`
* `NEW` diagnostics:
  * `cast-local-type`
  * `assign-type-mismatch`
  * `param-type-mismatch`
  * `unknown-cast-variable`
  * `cast-type-mismatch`
  * `missing-return-value`
  * `redundant-return-value`
  * `missing-return`
  * `return-type-mismatch`
* `NEW` settings:
  * `diagnostics.groupSeverity`
  * `diagnostics.groupFileStatus`
  * `type.castNumberToInteger`
  * `type.weakUnionCheck`
  * `hint.semicolon`
* `CHG` infer `nil` as redundant return value
  ```lua
  local function f() end
  local x = f() -- `x` is `nil` instead of `unknown`
  ```
* `CHG` infer called function by params num
  ```lua
  ---@overload fun(x: number, y: number):string
  ---@overload fun(x: number):number
  ---@return boolean
  local function f() end

  local n1 = f()     -- `n1` is `boolean`
  local n2 = f(0)    -- `n2` is `number`
  local n3 = f(0, 0) -- `n3` is `string`
  ```
* `CHG` semicolons and parentheses can be used in `DocTable`
  ```lua
  ---@type { (x: number); (y: boolean) }
  ```
* `CHG` return names and parentheses can be used in `DocFunction`
  ```lua
  ---@type fun():(x: number, y: number, ...: number)
  ```
* `CHG` supports `---@return boolean ...`
* `CHG` improve experience for diagnostics and semantic-tokens
* `FIX` diagnostics flash when opening a file
* `FIX` sometimes workspace diagnostics are not triggered
* `FIX` [#1228](https://github.com/LuaLS/lua-language-server/issues/1228)
* `FIX` [#1229](https://github.com/LuaLS/lua-language-server/issues/1229)
* `FIX` [#1242](https://github.com/LuaLS/lua-language-server/issues/1242)
* `FIX` [#1243](https://github.com/LuaLS/lua-language-server/issues/1243)
* `FIX` [#1249](https://github.com/LuaLS/lua-language-server/issues/1249)

## 3.3.1
`2022-6-17`
* `FIX` [#1213](https://github.com/LuaLS/lua-language-server/issues/1213)
* `FIX` [#1215](https://github.com/LuaLS/lua-language-server/issues/1215)
* `FIX` [#1217](https://github.com/LuaLS/lua-language-server/issues/1217)
* `FIX` [#1218](https://github.com/LuaLS/lua-language-server/issues/1218)
* `FIX` [#1220](https://github.com/LuaLS/lua-language-server/issues/1220)
* `FIX` [#1223](https://github.com/LuaLS/lua-language-server/issues/1223)

## 3.3.0
`2022-6-15`
* `NEW` `LuaDoc` supports `` `CODE` ``
  ```lua
  ---@type `CONST.X` | `CONST.Y`
  local x

  if x == -- suggest `CONST.X` and `CONST.Y` here
  ```
* `CHG` infer type by `error`
  ```lua
  ---@type integer|nil
  local n

  if not n then
      error('n is nil')
  end

  print(n) -- `n` is `integer` here
  ```
* `CHG` infer type by `t and t.x`
  ```lua
  ---@type table|nil
  local t

  local s = t and t.x or 1 -- `t` in `t.x` is `table`
  ```
* `CHG` infer type by `type(x)`
  ```lua
  local x

  if type(x) == 'string' then
      print(x) -- `x` is `string` here
  end

  local tp = type(x)

  if tp == 'boolean' then
      print(x) -- `x` is `boolean` here
  end
  ```
* `CHG` infer type by `>`/`<`/`>=`/`<=`
* `FIX` with clients that support LSP 3.17 (VSCode), workspace diagnostics are triggered every time when opening a file.
* `FIX` [#1204](https://github.com/LuaLS/lua-language-server/issues/1204)
* `FIX` [#1208](https://github.com/LuaLS/lua-language-server/issues/1208)

## 3.2.5
`2022-6-9`
* `NEW` provide config docs in `LUA_LANGUAGE_SERVER/doc/`
* `FIX` [#1148](https://github.com/LuaLS/lua-language-server/issues/1148)
* `FIX` [#1149](https://github.com/LuaLS/lua-language-server/issues/1149)
* `FIX` [#1192](https://github.com/LuaLS/lua-language-server/issues/1192)

## 3.2.4
`2022-5-25`
* `NEW` settings:
  + `workspace.supportScheme`: `["file", "untitled", "git"]`
  + `diagnostics.disableScheme`: `["git"]`
* `NEW` folding: support folding `---@alias`
* `CHG` if `rootUri` or `workspaceFolder` is set to `ROOT` or `HOME`, this extension will refuse to load these directories and show an error message.
* `CHG` show warning message when scanning more than 100,000 files.
* `CHG` upgrade [LSP](https://microsoft.github.io/language-server-protocol/specifications/lsp/3.17/specification/) to `3.17`
* `FIX` hover: can not union `table` with other basic types
* `FIX` [#1125](https://github.com/LuaLS/lua-language-server/issues/1125)
* `FIX` [#1131](https://github.com/LuaLS/lua-language-server/issues/1131)
* `FIX` [#1134](https://github.com/LuaLS/lua-language-server/issues/1134)
* `FIX` [#1141](https://github.com/LuaLS/lua-language-server/issues/1141)
* `FIX` [#1144](https://github.com/LuaLS/lua-language-server/issues/1144)
* `FIX` [#1150](https://github.com/LuaLS/lua-language-server/issues/1150)
* `FIX` [#1155](https://github.com/LuaLS/lua-language-server/issues/1155)

## 3.2.3
`2022-5-16`
* `CHG` parse `.luarc.json` as jsonc. In order to please the editor, it also supports `.luarc.jsonc` as the file name.
* `CHG` dose not load files in symbol links
* `FIX` memory leak with symbol links
* `FIX` diagnostic: send empty results to every file after startup
* `FIX` [#1103](https://github.com/LuaLS/lua-language-server/issues/1103)
* `FIX` [#1107](https://github.com/LuaLS/lua-language-server/issues/1107)

## 3.2.2
`2022-4-26`
* `FIX` diagnostic: `unused-function` cannot handle recursion correctly
* `FIX` [#1092](https://github.com/LuaLS/lua-language-server/issues/1092)
* `FIX` [#1093](https://github.com/LuaLS/lua-language-server/issues/1093)
* `FIX` runtime errors reported by telemetry, see [#1091](https://github.com/LuaLS/lua-language-server/issues/1091)

## 3.2.1
`2022-4-25`
* `FIX` broken in VSCode

## 3.2.0
`2022-4-25`
* `NEW` supports infer of callback parameter
  ```lua
  ---@type string[]
  local t

  table.sort(t, function (a, b)
      -- `a` and `b` is `string` here
  end)
  ```
* `NEW` using `---@overload` as class constructor
  ```lua
  ---@class Class
  ---@overload fun():Class
  local mt

  local x = mt() --> x is `Class` here
  ```
* `NEW` add `--[[@as type]]`
  ```lua
  local x = true
  local y = x--[[@as integer]] -- y is `integer` here
  ```
* `NEW` add `---@cast`
  * `---@cast localname type`
  * `---@cast localname +type`
  * `---@cast localname -type`
  * `---@cast localname +?`
  * `---@cast localname -?`
* `NEW` generic: resolve `T[]` by `table<integer, type>` or `---@field [integer] type`
* `NEW` resolve `class[1]` by `---@field [integer] type`
* `NEW` diagnostic: `missing-parameter`
* `NEW` diagnostic: `need-check-nil`
* `CHG` diagnostic: no longer mark `redundant-parameter` as `Unnecessary`
* `FIX` diagnostic: `unused-function` does not recognize recursion
* `FIX` [#1051](https://github.com/LuaLS/lua-language-server/issues/1051)
* `FIX` [#1072](https://github.com/LuaLS/lua-language-server/issues/1072)
* `FIX` [#1077](https://github.com/LuaLS/lua-language-server/issues/1077)
* `FIX` [#1088](https://github.com/LuaLS/lua-language-server/issues/1088)
* `FIX` runtime errors

## 3.1.0
`2022-4-17`
* `NEW` support find definition in method
* `CHG` hint: move to LSP. Its font is now controlled by the client.
* `CHG` hover: split `local` into `local` / `parameter` / `upvalue` / `self`.
* `CHG` hover: added parentheses to some words, such as `global` / `field` / `class`.
* `FIX` definition of `table<k, v>`
* `FIX` [#994](https://github.com/LuaLS/lua-language-server/issues/994)
* `FIX` [#1057](https://github.com/LuaLS/lua-language-server/issues/1057)
* `FIX` runtime errors reported by telemetry, see [#1058](https://github.com/LuaLS/lua-language-server/issues/1058)

## 3.0.2
`2022-4-15`
* `FIX` `table<string, boolean>[string] -> boolean`
* `FIX` goto `type definition`
* `FIX` [#1050](https://github.com/LuaLS/lua-language-server/issues/1050)

## 3.0.1
`2022-4-11`
* `FIX` [#1033](https://github.com/LuaLS/lua-language-server/issues/1033)
* `FIX` [#1034](https://github.com/LuaLS/lua-language-server/issues/1034)
* `FIX` [#1035](https://github.com/LuaLS/lua-language-server/issues/1035)
* `FIX` [#1036](https://github.com/LuaLS/lua-language-server/issues/1036)
* `FIX` runtime errors reported by telemetry, see [#1037](https://github.com/LuaLS/lua-language-server/issues/1037)

## 3.0.0
`2022-4-10`
* `CHG` [break changes](https://github.com/LuaLS/lua-language-server/issues/980)
* `CHG` diagnostic:
  + `type-check`: removed for now
  + `no-implicit-any`: renamed to `no-unknown`
* `CHG` formatter: no longer need` --preview`
* `CHG` `LuaDoc`: supports `---@type (string|integer)[]`
* `FIX` semantic: color of `function`
* `FIX` [#1027](https://github.com/LuaLS/lua-language-server/issues/1027)
* `FIX` [#1028](https://github.com/LuaLS/lua-language-server/issues/1028)

## 2.6.8
`2022-4-9`
* `CHG` completion: call snippet shown as `Function` instead of `Snippet` when `Lua.completion.callSnippet` is `Replace`
* `FIX` [#976](https://github.com/LuaLS/lua-language-server/issues/976)
* `FIX` [#995](https://github.com/LuaLS/lua-language-server/issues/995)
* `FIX` [#1004](https://github.com/LuaLS/lua-language-server/issues/1004)
* `FIX` [#1008](https://github.com/LuaLS/lua-language-server/issues/1008)
* `FIX` [#1009](https://github.com/LuaLS/lua-language-server/issues/1009)
* `FIX` [#1011](https://github.com/LuaLS/lua-language-server/issues/1011)
* `FIX` [#1014](https://github.com/LuaLS/lua-language-server/issues/1014)
* `FIX` [#1016](https://github.com/LuaLS/lua-language-server/issues/1016)
* `FIX` [#1017](https://github.com/LuaLS/lua-language-server/issues/1017)
* `FIX` runtime errors reported by telemetry

## 2.6.7
`2022-3-9`
* `NEW` diagnosis report, [read more](https://luals.github.io/wiki/diagnosis-report/)
* `CHG` `VSCode`: 1.65 has built in new `Lua` syntax files, so this extension no longer provides syntax files, which means you can install other syntax extensions in the marketplace. If you have any suggestions or issues, please [open issues here](https://github.com/LuaLS/lua.tmbundle).
* `CHG` telemetry: the prompt will only appear in VSCode to avoid repeated prompts in other platforms due to the inability to automatically modify the settings.
* `FIX` [#965](https://github.com/LuaLS/lua-language-server/issues/965)
* `FIX` [#975](https://github.com/LuaLS/lua-language-server/issues/975)

## 2.6.6
`2022-2-21`
* `NEW` formatter preview, use `--preview` to enable this feature, [read more](https://github.com/LuaLS/lua-language-server/issues/960)
* `FIX` [#958](https://github.com/LuaLS/lua-language-server/issues/958)
* `FIX` runtime errors

## 2.6.5
`2022-2-17`
* `FIX` telemetry is not disabled by default (since 2.6.0)
* `FIX` [#934](https://github.com/LuaLS/lua-language-server/issues/934)
* `FIX` [#952](https://github.com/LuaLS/lua-language-server/issues/952)

## 2.6.4
`2022-2-9`
* `CHG` completion: reduced sorting priority for postfix completion
* `FIX` [#936](https://github.com/LuaLS/lua-language-server/issues/936)
* `FIX` [#937](https://github.com/LuaLS/lua-language-server/issues/937)
* `FIX` [#940](https://github.com/LuaLS/lua-language-server/issues/940)
* `FIX` [#941](https://github.com/LuaLS/lua-language-server/issues/941)
* `FIX` [#941](https://github.com/LuaLS/lua-language-server/issues/942)
* `FIX` [#943](https://github.com/LuaLS/lua-language-server/issues/943)
* `FIX` [#946](https://github.com/LuaLS/lua-language-server/issues/946)

## 2.6.3
`2022-1-25`
* `FIX` new files are not loaded correctly
* `FIX` [#923](https://github.com/LuaLS/lua-language-server/issues/923)
* `FIX` [#926](https://github.com/LuaLS/lua-language-server/issues/926)

## 2.6.2
`2022-1-25`
* `FIX` [#925](https://github.com/LuaLS/lua-language-server/issues/925)

## 2.6.1
`2022-1-24`
* `CHG` default values of settings:
  + `Lua.diagnostics.workspaceDelay`: `0` sec -> `3` sec
  + `Lua.workspace.maxPreload`: `1000` -> `5000`
  + `Lua.workspace.preloadFileSize`: `100` KB -> `500` KB
* `CHG` improve performance
* `FIX` modify luarc failed
* `FIX` library files not recognized correctly
* `FIX` [#903](https://github.com/LuaLS/lua-language-server/issues/903)
* `FIX` [#906](https://github.com/LuaLS/lua-language-server/issues/906)
* `FIX` [#920](https://github.com/LuaLS/lua-language-server/issues/920)

## 2.6.0
`2022-1-13`
* `NEW` supports multi-workspace in server side, for developers of language clients, please [read here](https://luals.github.io/wiki/developing/#multiple-workspace-support) to learn more.
* `NEW` setting:
  + `Lua.hint.arrayIndex`
  + `Lua.semantic.enable`
  + `Lua.semantic.variable`
  + `Lua.semantic.annotation`
  + `Lua.semantic.keyword`
* `CHG` completion: improve response speed
* `CHG` completion: can be triggered in `LuaDoc` and strings
* `CHG` diagnostic: smoother
* `CHG` settings `Lua.color.mode` removed
* `FIX` [#876](https://github.com/LuaLS/lua-language-server/issues/876)
* `FIX` [#879](https://github.com/LuaLS/lua-language-server/issues/879)
* `FIX` [#884](https://github.com/LuaLS/lua-language-server/issues/884)
* `FIX` [#885](https://github.com/LuaLS/lua-language-server/issues/885)
* `FIX` [#886](https://github.com/LuaLS/lua-language-server/issues/886)
* `FIX` [#902](https://github.com/LuaLS/lua-language-server/issues/902)

## 2.5.6
`2021-12-27`
* `CHG` diagnostic: now syntax errors in `LuaDoc` are shown as `Warning`
* `FIX` [#863](https://github.com/LuaLS/lua-language-server/issues/863)
* `FIX` return type of `math.floor`
* `FIX` runtime errors

## 2.5.5
`2021-12-16`
* `FIX` dose not work in VSCode

## 2.5.4
`2021-12-16`
* `FIX` [#847](https://github.com/LuaLS/lua-language-server/issues/847)
* `FIX` [#848](https://github.com/LuaLS/lua-language-server/issues/848)
* `FIX` completion: incorrect cache
* `FIX` hover: always view string

## 2.5.3
`2021-12-6`
* `FIX` [#842](https://github.com/LuaLS/lua-language-server/issues/844)
* `FIX` [#844](https://github.com/LuaLS/lua-language-server/issues/844)

## 2.5.2
`2021-12-2`
* `FIX` [#815](https://github.com/LuaLS/lua-language-server/issues/815)
* `FIX` [#825](https://github.com/LuaLS/lua-language-server/issues/825)
* `FIX` [#826](https://github.com/LuaLS/lua-language-server/issues/826)
* `FIX` [#827](https://github.com/LuaLS/lua-language-server/issues/827)
* `FIX` [#831](https://github.com/LuaLS/lua-language-server/issues/831)
* `FIX` [#837](https://github.com/LuaLS/lua-language-server/issues/837)
* `FIX` [#838](https://github.com/LuaLS/lua-language-server/issues/838)
* `FIX` postfix
* `FIX` runtime errors

## 2.5.1
`2021-11-29`
* `FIX` incorrect syntax error

## 2.5.0
`2021-11-29`
* `NEW` settings:
  + `Lua.runtime.pathStrict`: not check subdirectories when using `runtime.path`
  + `Lua.hint.await`: display `await` when calling a function marked as async
  + `Lua.completion.postfix`: the symbol that triggers postfix, default is `@`
* `NEW` add supports for `lovr`
* `NEW` file encoding supports `utf16le` and `utf16be`
* `NEW` full IntelliSense supports for literal tables, see [#720](https://github.com/LuaLS/lua-language-server/issues/720) and [#727](https://github.com/LuaLS/lua-language-server/issues/727)
* `NEW` `LuaDoc` annotations:
  + `---@async`: mark a function as async
  + `---@nodiscard`: the return value of the marking function cannot be discarded
* `NEW` diagnostics:
  + `await-in-sync`: check whether calls async function in sync function. disabled by default.
  + `not-yieldable`: check whether the function supports async functions as parameters. disabled by default.
  + `discard-returns`: check whether the return value is discarded.
* `NEW` locale `pt-br`, thanks [Jeferson Ferreira](https://github.com/jefersonf)
* `NEW` supports [utf-8-offsets](https://clangd.llvm.org/extensions#utf-8-offsets)
* `NEW` supports quickfix for `.luarc.json`
* `NEW` completion postifx: `@function`, `@method`, `@pcall`, `@xpcall`, `@insert`, `@remove`, `@concat`, `++`, `++?`
* `CHG` `LuaDoc`:
  + `---@class` can be re-declared
  + supports unicode
  + supports `---@param ... number`, equivalent to `---@vararg number`
  + supports `fun(...: string)`
  + supports `fun(x, y, ...)`, equivalent to `fun(x: any, y: any, ...: any)`
* `CHG` settings from `--configpath`, `.luarc.json`, `client` no longer prevent subsequent settings, instead they are merged in order
* `CHG` no longer asks to trust plugin in VSCode, because VSCode already provides the workspace trust feature
* `CHG` skip huge files (>= 10 MB)
* `CHG` after using `Lua.runtime.nonstandardSymbol` to treat `//` as a comment, `//` is no longer parsed as an operator

## 2.4.11
`2021-11-25`
* `FIX` [#816](https://github.com/LuaLS/lua-language-server/issues/816)
* `FIX` [#817](https://github.com/LuaLS/lua-language-server/issues/817)
* `FIX` [#818](https://github.com/LuaLS/lua-language-server/issues/818)
* `FIX` [#820](https://github.com/LuaLS/lua-language-server/issues/820)

## 2.4.10
`2021-11-23`
* `FIX` [#790](https://github.com/LuaLS/lua-language-server/issues/790)
* `FIX` [#798](https://github.com/LuaLS/lua-language-server/issues/798)
* `FIX` [#804](https://github.com/LuaLS/lua-language-server/issues/804)
* `FIX` [#805](https://github.com/LuaLS/lua-language-server/issues/805)
* `FIX` [#806](https://github.com/LuaLS/lua-language-server/issues/806)
* `FIX` [#807](https://github.com/LuaLS/lua-language-server/issues/807)
* `FIX` [#809](https://github.com/LuaLS/lua-language-server/issues/809)

## 2.4.9
`2021-11-18`
* `CHG` for performance reasons, some of the features that are not cost-effective in IntelliSense have been disabled by default, and you can re-enable them through the following settings:
  + `Lua.IntelliSense.traceLocalSet`
  + `Lua.IntelliSense.traceReturn`
  + `Lua.IntelliSense.traceBeSetted`
  + `Lua.IntelliSense.traceFieldInject`

  [read more](https://github.com/LuaLS/lua-language-server/wiki/IntelliSense-optional-features)

## 2.4.8
`2021-11-15`
* `FIX` incorrect IntelliSense in specific situations
* `FIX` [#777](https://github.com/LuaLS/lua-language-server/issues/777)
* `FIX` [#778](https://github.com/LuaLS/lua-language-server/issues/778)
* `FIX` [#779](https://github.com/LuaLS/lua-language-server/issues/779)
* `FIX` [#780](https://github.com/LuaLS/lua-language-server/issues/780)

## 2.4.7
`2021-10-27`
* `FIX` [#762](https://github.com/LuaLS/lua-language-server/issues/762)

## 2.4.6
`2021-10-26`
* `NEW` diagnostic: `redundant-return`
* `FIX` [#744](https://github.com/LuaLS/lua-language-server/issues/744)
* `FIX` [#748](https://github.com/LuaLS/lua-language-server/issues/748)
* `FIX` [#749](https://github.com/LuaLS/lua-language-server/issues/749)
* `FIX` [#752](https://github.com/LuaLS/lua-language-server/issues/752)
* `FIX` [#753](https://github.com/LuaLS/lua-language-server/issues/753)
* `FIX` [#756](https://github.com/LuaLS/lua-language-server/issues/756)
* `FIX` [#758](https://github.com/LuaLS/lua-language-server/issues/758)
* `FIX` [#760](https://github.com/LuaLS/lua-language-server/issues/760)

## 2.4.5
`2021-10-18`
* `FIX` accidentally load lua files from user workspace

## 2.4.4
`2021-10-15`
* `CHG` improve `.luarc.json`
* `FIX` [#722](https://github.com/LuaLS/lua-language-server/issues/722)

## 2.4.3
`2021-10-13`
* `FIX` [#713](https://github.com/LuaLS/lua-language-server/issues/713)
* `FIX` [#718](https://github.com/LuaLS/lua-language-server/issues/718)
* `FIX` [#719](https://github.com/LuaLS/lua-language-server/issues/719)
* `FIX` [#725](https://github.com/LuaLS/lua-language-server/issues/725)
* `FIX` [#729](https://github.com/LuaLS/lua-language-server/issues/729)
* `FIX` [#730](https://github.com/LuaLS/lua-language-server/issues/730)
* `FIX` runtime errors

## 2.4.2
`2021-10-8`
* `FIX` [#702](https://github.com/LuaLS/lua-language-server/issues/702)
* `FIX` [#706](https://github.com/LuaLS/lua-language-server/issues/706)
* `FIX` [#707](https://github.com/LuaLS/lua-language-server/issues/707)
* `FIX` [#709](https://github.com/LuaLS/lua-language-server/issues/709)
* `FIX` [#712](https://github.com/LuaLS/lua-language-server/issues/712)

## 2.4.1
`2021-10-2`
* `FIX` broken with single file
* `FIX` [#698](https://github.com/LuaLS/lua-language-server/issues/698)
* `FIX` [#699](https://github.com/LuaLS/lua-language-server/issues/699)

## 2.4.0
`2021-10-1`
* `NEW` loading settings from `.luarc.json`
* `NEW` settings:
  + `Lua.diagnostics.libraryFiles`
  + `Lua.diagnostics.ignoredFiles`
  + `Lua.completion.showWord`
  + `Lua.completion.requireSeparator`
* `NEW` diagnostics:
  + `different-requires`
* `NEW` `---@CustomClass<string, number>`
* `NEW` supports `$/cancelRequest`
* `NEW` `EventEmitter`
    ```lua
    --- @class Emit
    --- @field on fun(eventName: string, cb: function)
    --- @field on fun(eventName: '"died"', cb: fun(i: integer))
    --- @field on fun(eventName: '"won"', cb: fun(s: string))
    local emit = {}

    emit:on(--[[support autocomplete fr "died" and "won"]])

    emit:on("died", function (i)
        -- should be i: integer
    end)

    emit:on('won', function (s)
        -- should be s: string
    end)
    ```
* `NEW` `---@module 'moduleName'`
    ```lua
    ---@module 'mylib'
    local lib -- the same as `local lib = require 'mylib'`
    ```
* `NEW` add supports of `skynet`
* `CHG` hover: improve showing multi defines
* `CHG` hover: improve showing multi comments at enums
* `CHG` hover: shows method
* `CHG` hint: `Lua.hint.paramName` now supports `Disable`, `Literal` and `All`
* `CHG` only search first file by `require`
* `CHG` no longer infer by usage
* `CHG` no longer ignore file names case in Windows
* `CHG` watching library changes
* `CHG` completion: improve misspelling results
* `CHG` completion: `Lua.completion.displayContext` default to `0`
* `CHG` completion: `autoRequire` has better inserting position
* `CHG` diagnostics:
  + `redundant-parameter` default severity to `Warning`
  + `redundant-value` default severity to `Warning`
* `CHG` infer: more strict of calculation results
* `CHG` [#663](https://github.com/LuaLS/lua-language-server/issues/663)
* `FIX` runtime errors
* `FIX` hint: may show param-2 as `self`
* `FIX` semantic: may fail when scrolling
* `FIX` [#647](https://github.com/LuaLS/lua-language-server/issues/647)
* `FIX` [#660](https://github.com/LuaLS/lua-language-server/issues/660)
* `FIX` [#673](https://github.com/LuaLS/lua-language-server/issues/673)

## 2.3.7
`2021-8-17`
* `CHG` improve performance
* `FIX` [#244](https://github.com/LuaLS/lua-language-server/issues/244)

## 2.3.6
`2021-8-9`
* `FIX` completion: can not find global fields
* `FIX` globals and class may lost

## 2.3.5
`2021-8-9`
* `CHG` improve memory usage
* `CHG` completion: call snip triggers signature (VSCode only)
* `FIX` completion: may not find results

## 2.3.4
`2021-8-6`
* `CHG` improve performance
* `FIX` [#625](https://github.com/LuaLS/lua-language-server/issues/625)

## 2.3.3
`2021-7-26`
* `NEW` config supports prop
* `FIX` [#612](https://github.com/LuaLS/lua-language-server/issues/612)
* `FIX` [#613](https://github.com/LuaLS/lua-language-server/issues/613)
* `FIX` [#618](https://github.com/LuaLS/lua-language-server/issues/618)
* `FIX` [#620](https://github.com/LuaLS/lua-language-server/issues/620)

## 2.3.2
`2021-7-21`
* `NEW` `LuaDoc`: supports `['string']` as field:
    ```lua
    ---@class keyboard
    ---@field ['!'] number
    ---@field ['?'] number
    ---@field ['#'] number
    ```
* `NEW` add supports of `love2d`
* `FIX` gitignore pattern `\` broken initialization
* `FIX` runtime errors

## 2.3.1
`2021-7-19`
* `NEW` setting `Lua.workspace.userThirdParty`, add private user [third-parth](https://github.com/LuaLS/lua-language-server/tree/master/meta/3rd) by this setting
* `CHG` path in config supports `~/xxxx`
* `FIX` `autoRequire` inserted incorrect code
* `FIX` `autoRequire` may provide dumplicated options
* `FIX` [#606](https://github.com/LuaLS/lua-language-server/issues/606)
* `FIX` [#607](https://github.com/LuaLS/lua-language-server/issues/607)

## 2.3.0
`2021-7-16`
* `NEW` `VSCode`: click the status bar icon to operate:
    * run workspace diagnostics
* `NEW` `LuaDoc`: supports `[1]` as field:
    ```lua
    ---@class position
    ---@field [1] number
    ---@field [2] number
    ---@field [3] number
    ```
* `NEW` hover: view array `local array = {'a', 'b', 'c'}`:
    ```lua
    local array: {
        [1]: string = "a",
        [2]: string = "b",
        [3]: string = "c",
    }
    ```
* `NEW` completion: supports enums in `fun()`
    ```lua
    ---@type fun(x: "'aaa'"|"'bbb'")
    local f

    f(--[[show `'aaa'` and `'bbb'` here]])
    ```
* `FIX` loading workspace may hang
* `FIX` `debug.getuservalue` and `debug.setuservalue` should not exist in `Lua 5.1`
* `FIX` infer of `---@type class[][]`
* `FIX` infer of `---@type {}[]`
* `FIX` completion: displaying `@fenv` in `Lua 5.1`
* `FIX` completion: incorrect at end of line
* `FIX` when a file is renamed, the file will still be loaded even if the new file name has been set to ignore
* `FIX` [#596](https://github.com/LuaLS/lua-language-server/issues/596)
* `FIX` [#597](https://github.com/LuaLS/lua-language-server/issues/597)
* `FIX` [#598](https://github.com/LuaLS/lua-language-server/issues/598)
* `FIX` [#601](https://github.com/LuaLS/lua-language-server/issues/601)

## 2.2.3
`2021-7-9`
* `CHG` improve `auto require`
* `CHG` will not sleep anymore
* `FIX` incorrect doc: `debug.getlocal`
* `FIX` completion: incorrect callback
* `FIX` [#592](https://github.com/LuaLS/lua-language-server/issues/592)

## 2.2.2
`2021-7-9`
* `FIX` incorrect syntax color
* `FIX` incorrect type infer

## 2.2.1
`2021-7-8`
* `FIX` change setting may failed

## 2.2.0
`2021-7-8`
* `NEW` detect and apply third-party libraries, including:
  * OpenResty
  * Cocos4.0
  * Jass
* `NEW` `LuaDoc`: supports literal table:
    ```lua
    ---@generic T
    ---@param x T
    ---@return { x: number, y: T, z?: boolean}
    local function f(x) end

    local t = f('str')
    -- hovering "t" shows:
    local t: {
        x: number,
        y: string,
        z?: boolean,
    }
    ```
* `CHG` improve changing config from server side
* `CHG` improve hover color
* `CHG` improve performance
* `CHG` telemetry: sends version of this extension
* `FIX` supports for file with LF
* `FIX` may infer a custom class as a string

## 2.1.0
`2021-7-2`
* `NEW` supports local config file, using `--configpath="config.json"`, [learn more here](https://luals.github.io/wiki/usage/#--configpath)
* `NEW` goto `type definition`
* `NEW` infer type by callback param:
    ```lua
    ---@param callback fun(value: string)
    local function work(callback)
    end

    work(function (value)
        -- value is string here
    end)
    ```
* `NEW` optional field `---@field name? type`
* `CHG` [#549](https://github.com/LuaLS/lua-language-server/issues/549)
* `CHG` diagnostics: always ignore the ignored files even if they are opened
* `FIX` completion: `type() ==` may does not work

## 2.0.5
`2021-7-1`
* `NEW` `hover` and `completion` reports initialization progress
* `CHG` `class field` consider implicit definition
    ```lua
    ---@class Class
    local mt = {}

    function mt:init()
        self.xxx = 1
    end

    function mt:func()
        print(self.xxx) -- self.xxx is defined
    end
    ```
* `CHG` improve performance
* `FIX` [#580](https://github.com/LuaLS/lua-language-server/issues/580)

## 2.0.4
`2021-6-25`
* `FIX` [#550](https://github.com/LuaLS/lua-language-server/issues/550)
* `FIX` [#555](https://github.com/LuaLS/lua-language-server/issues/555)
* `FIX` [#574](https://github.com/LuaLS/lua-language-server/issues/574)

## 2.0.3
`2021-6-24`
* `CHG` improve memory usage
* `FIX` some dialog boxes block the initialization process
* `FIX` diagnostics `undefined-field`: blocks main thread
* `FIX` [#565](https://github.com/LuaLS/lua-language-server/issues/565)

## 2.0.2
`2021-6-23`
* `NEW` supports literal table in `pairs`
    ```lua
    local t = { a = 1, b = 2, c = 3 }
    for k, v in pairs(t) do
        -- `k` is string and `v` is integer here
    end
    ```
* `CHG` view `local f ---@type fun(x:number):boolean`
    ```lua
    ---before
    function f(x: number)
      -> boolean
    ---after
    local f: fun(x: number): boolean
    ```
* `FIX` [#558](https://github.com/LuaLS/lua-language-server/issues/558)
* `FIX` [#567](https://github.com/LuaLS/lua-language-server/issues/567)
* `FIX` [#568](https://github.com/LuaLS/lua-language-server/issues/568)
* `FIX` [#570](https://github.com/LuaLS/lua-language-server/issues/570)
* `FIX` [#571](https://github.com/LuaLS/lua-language-server/issues/571)

## 2.0.1
`2021-6-21`
* `FIX` [#566](https://github.com/LuaLS/lua-language-server/issues/566)

## 2.0.0
`2021-6-21`
* `NEW` implement
* `CHG` diagnostics `undefined-field`, `deprecated`: default by `Opened` instead of `None`
* `CHG` setting `Lua.runtime.plugin`: default by `""` instead of `".vscode/lua/plugin.lua"` (for security)
* `CHG` setting `Lua.intelliSense.searchDepth`: removed
* `CHG` setting `Lua.misc.parameters`: `string array` instead of `string`
* `CHG` setting `Lua.develop.enable`, `Lua.develop.debuggerPort`, `Lua.develop.debuggerWait`: removed, use `Lua.misc.parameters` instead
* `FIX` [#441](https://github.com/LuaLS/lua-language-server/issues/441)
* `FIX` [#493](https://github.com/LuaLS/lua-language-server/issues/493)
* `FIX` [#531](https://github.com/LuaLS/lua-language-server/issues/531)
* `FIX` [#542](https://github.com/LuaLS/lua-language-server/issues/542)
* `FIX` [#543](https://github.com/LuaLS/lua-language-server/issues/543)
* `FIX` [#553](https://github.com/LuaLS/lua-language-server/issues/553)
* `FIX` [#562](https://github.com/LuaLS/lua-language-server/issues/562)
* `FIX` [#563](https://github.com/LuaLS/lua-language-server/issues/563)

## 1.21.3
`2021-6-17`
* `NEW` supports `untrusted workspaces`
* `FIX` performance issues, thanks to [folke](https://github.com/folke)

## 1.21.2
`2021-5-18`
* `FIX` loaded new file with ignored filename
* `FIX` [#536](https://github.com/LuaLS/lua-language-server/issues/536)
* `FIX` [#537](https://github.com/LuaLS/lua-language-server/issues/537)
* `FIX` [#538](https://github.com/LuaLS/lua-language-server/issues/538)
* `FIX` [#539](https://github.com/LuaLS/lua-language-server/issues/539)

## 1.21.1
`2021-5-8`
* `FIX` [#529](https://github.com/LuaLS/lua-language-server/issues/529)

## 1.21.0
`2021-5-7`
* `NEW` setting: `completion.showParams`
* `NEW` `LuaDoc`: supports multiline comments
* `NEW` `LuaDoc`: tail comments support lua string

## 1.20.5
`2021-4-30`
* `NEW` setting: `completion.autoRequire`
* `NEW` setting: `hover.enumsLimit`
* `CHG` folding: supports `-- #region`
* `FIX` completion: details may be suspended
* `FIX` [#522](https://github.com/LuaLS/lua-language-server/issues/522)
* `FIX` [#523](https://github.com/LuaLS/lua-language-server/issues/523)

## 1.20.4
`2021-4-13`
* `NEW` diagnostic: `deprecated`
* `FIX` [#464](https://github.com/LuaLS/lua-language-server/issues/464)
* `FIX` [#497](https://github.com/LuaLS/lua-language-server/issues/497)
* `FIX` [#502](https://github.com/LuaLS/lua-language-server/issues/502)

## 1.20.3
`2021-4-6`
* `FIX` [#479](https://github.com/LuaLS/lua-language-server/issues/479)
* `FIX` [#483](https://github.com/LuaLS/lua-language-server/issues/483)
* `FIX` [#485](https://github.com/LuaLS/lua-language-server/issues/485)
* `FIX` [#487](https://github.com/LuaLS/lua-language-server/issues/487)
* `FIX` [#488](https://github.com/LuaLS/lua-language-server/issues/488)
* `FIX` [#490](https://github.com/LuaLS/lua-language-server/issues/490)
* `FIX` [#495](https://github.com/LuaLS/lua-language-server/issues/495)

## 1.20.2
`2021-4-2`
* `CHG` `LuaDoc`: supports `---@param self TYPE`
* `CHG` completion: does not show suggests after `\n`, `{` and `,`, unless your setting `editor.acceptSuggestionOnEnter` is `off`
* `FIX` [#482](https://github.com/LuaLS/lua-language-server/issues/482)

## 1.20.1
`2021-3-27`
* `FIX` telemetry window blocks initializing
* `FIX` [#468](https://github.com/LuaLS/lua-language-server/issues/468)

## 1.20.0
`2021-3-27`
* `CHG` telemetry: change to opt-in, see [#462](https://github.com/LuaLS/lua-language-server/issues/462) and [Privacy-Policy](https://luals.github.io/privacy/#language-server)
* `FIX` [#467](https://github.com/LuaLS/lua-language-server/issues/467)

## 1.19.1
`2021-3-22`
* `CHG` improve performance
* `FIX` [#457](https://github.com/LuaLS/lua-language-server/issues/457)
* `FIX` [#458](https://github.com/LuaLS/lua-language-server/issues/458)

## 1.19.0
`2021-3-18`
* `NEW` VSCode: new setting `Lua.misc.parameters`
* `NEW` new setting `Lua.runtime.builtin`, used to disable some built-in libraries
* `NEW` quick fix: disable diagnostic in line/file
* `NEW` setting: `Lua.runtime.path` supports absolute path
* `NEW` completion: field in table
```lua
---@class A
---@field x number
---@field y number
---@field z number

---@type A
local t = {
    -- provide `x`, `y` and `z` here
}
```
* `NEW` `LuaDoc`: supports multi-line comment before resume
```lua
---this is
---a multi line
---comment
---@alias XXXX
---comment 1
---comment 1
---| '1'
---comment 2
---comment 2
---| '2'

---@param x XXXX
local function f(x)
end

f( -- view comments of `1` and `2` in completion
```
* `CHG` intelli-scense: search from generic param to return
* `CHG` intelli-scense: search across vararg
* `CHG` text-document-synchronization: refactored
* `CHG` diagnostic: improve `newline-call`
* `CHG` completion: improve `then .. end`
* `CHG` improve initialization speed
* `CHG` improve performance
* `FIX` missed syntax error `function m['x']() end`
* `FIX` [#452](https://github.com/LuaLS/lua-language-server/issues/452)

## 1.18.1
`2021-3-10`
* `CHG` semantic-tokens: improve colors of `const` and `close`
* `CHG` type-formating: improve execution conditions
* `FIX` [#444](https://github.com/LuaLS/lua-language-server/issues/444)

## 1.18.0
`2021-3-9`
* `NEW` `LuaDoc`: supports `---@diagnostic disable`
* `NEW` code-action: convert JSON to Lua
* `NEW` completion: provide `then .. end` snippet
* `NEW` type-formating:
    ```lua
    -- press `enter` at $
    local function f() $ end
    -- formating result:
    local function f()
        $
    end

    -- as well as
    do $ end
    -- formating result
    do
        $
    end
    ```
* `CHG` `Windows`: dose not provide `ucrt` any more
* `CHG` `Lua.workspace.library`: use `path[]` instead of `<path, true>`
* `FIX` missed syntax error `local a <const>= 1`
* `FIX` workspace: preload blocked when hitting `Lua.workspace.maxPreload`
* `FIX` [#443](https://github.com/LuaLS/lua-language-server/issues/443)
* `FIX` [#445](https://github.com/LuaLS/lua-language-server/issues/445)

## 1.17.4
`2021-3-4`
* `FIX` [#437](https://github.com/LuaLS/lua-language-server/issues/437) again
* `FIX` [#438](https://github.com/LuaLS/lua-language-server/issues/438)

## 1.17.3
`2021-3-3`
* `CHG` intelli-scense: treat `V[]` as `table<integer, V>` in `pairs`
* `FIX` completion: `detail` disappears during continuous input
* `FIX` [#435](https://github.com/LuaLS/lua-language-server/issues/435)
* `FIX` [#436](https://github.com/LuaLS/lua-language-server/issues/436)
* `FIX` [#437](https://github.com/LuaLS/lua-language-server/issues/437)

## 1.17.2
`2021-3-2`
* `FIX` running in Windows

## 1.17.1
`2021-3-1`
* `CHG` intelli-scense: improve infer across `table<K, V>` and `V[]`.
* `CHG` intelli-scense: improve infer across `pairs` and `ipairs`
* `FIX` hover: shows nothing when hovering unknown function
* `FIX` [#398](https://github.com/LuaLS/lua-language-server/issues/398)
* `FIX` [#421](https://github.com/LuaLS/lua-language-server/issues/421)
* `FIX` [#422](https://github.com/LuaLS/lua-language-server/issues/422)

## 1.17.0
`2021-2-24`
* `NEW` diagnostic: `duplicate-set-field`
* `NEW` diagnostic: `no-implicit-any`, disabled by default
* `CHG` completion: improve field and table
* `CHG` improve infer cross `ipairs`
* `CHG` cache globals when loading
* `CHG` completion: remove trigger character `\n` for now, see [#401](https://github.com/LuaLS/lua-language-server/issues/401)
* `FIX` diagnositc: may open file with wrong uri case
* `FIX` [#406](https://github.com/LuaLS/lua-language-server/issues/406)

## 1.16.1
`2021-2-22`
* `FIX` signature: parameters may be misplaced
* `FIX` completion: interface in nested table
* `FIX` completion: interface not show after `,`
* `FIX` [#400](https://github.com/LuaLS/lua-language-server/issues/400)
* `FIX` [#402](https://github.com/LuaLS/lua-language-server/issues/402)
* `FIX` [#403](https://github.com/LuaLS/lua-language-server/issues/403)
* `FIX` [#404](https://github.com/LuaLS/lua-language-server/issues/404)
* `FIX` runtime errors

## 1.16.0
`2021-2-20`
* `NEW` file encoding supports `ansi`
* `NEW` completion: supports interface, see [#384](https://github.com/LuaLS/lua-language-server/issues/384)
* `NEW` `LuaDoc`: supports multiple class inheritance: `---@class Food: Burger, Pizza, Pie, Pasta`
* `CHG` rename `table*` to `tablelib`
* `CHG` `LuaDoc`: revert compatible with `--@`, see [#392](https://github.com/LuaLS/lua-language-server/issues/392)
* `CHG` improve performance
* `FIX` missed syntax error `f() = 1`
* `FIX` missed global `bit` in `LuaJIT`
* `FIX` completion: may insert error text when continuous inputing
* `FIX` completion: may insert error text after resolve
* `FIX` [#349](https://github.com/LuaLS/lua-language-server/issues/349)
* `FIX` [#396](https://github.com/LuaLS/lua-language-server/issues/396)

## 1.15.1
`2021-2-18`
* `CHG` diagnostic: `unused-local` excludes `doc.param`
* `CHG` definition: excludes values, see [#391](https://github.com/LuaLS/lua-language-server/issues/391)
* `FIX` not works on Linux and macOS

## 1.15.0
`2021-2-9`
* `NEW` LUNAR YEAR, BE HAPPY!
* `CHG` diagnostic: when there are too many errors, the main errors will be displayed first
* `CHG` main thread no longer loop sleeps, see [#329](https://github.com/LuaLS/lua-language-server/issues/329) [#386](https://github.com/LuaLS/lua-language-server/issues/386)
* `CHG` improve performance

## 1.14.3
`2021-2-8`
* `CHG` hint: disabled by default, see [#380](https://github.com/LuaLS/lua-language-server/issues/380)
* `FIX` [#381](https://github.com/LuaLS/lua-language-server/issues/381)
* `FIX` [#382](https://github.com/LuaLS/lua-language-server/issues/382)
* `FIX` [#388](https://github.com/LuaLS/lua-language-server/issues/388)

## 1.14.2
`2021-2-4`
* `FIX` [#356](https://github.com/LuaLS/lua-language-server/issues/356)
* `FIX` [#375](https://github.com/LuaLS/lua-language-server/issues/375)
* `FIX` [#376](https://github.com/LuaLS/lua-language-server/issues/376)
* `FIX` [#377](https://github.com/LuaLS/lua-language-server/issues/377)
* `FIX` [#378](https://github.com/LuaLS/lua-language-server/issues/378)
* `FIX` [#379](https://github.com/LuaLS/lua-language-server/issues/379)
* `FIX` a lot of runtime errors

## 1.14.1
`2021-2-2`
* `FIX` [#372](https://github.com/LuaLS/lua-language-server/issues/372)

## 1.14.0
`2021-2-2`
* `NEW` `VSCode` hint
* `NEW` flush cache after 5 min
* `NEW` `VSCode` help semantic color with market theme
* `CHG` create/delete/rename files no longer reload workspace
* `CHG` `LuaDoc`: compatible with `--@`
* `FIX` `VSCode` settings
* `FIX` [#368](https://github.com/LuaLS/lua-language-server/issues/368)
* `FIX` [#371](https://github.com/LuaLS/lua-language-server/issues/371)

## 1.13.0
`2021-1-28`
* `NEW` `VSCode` status bar
* `NEW` `VSCode` options in some window
* `CHG` performance optimization
* `FIX` endless loop

## 1.12.2
`2021-1-27`
* `CHG` performance optimization
* `FIX` modifying the code before loading finish makes confusion
* `FIX` signature: not works

## 1.12.1
`2021-1-27`
* `FIX` endless loop

## 1.12.0
`2021-1-26`
* `NEW` progress
* `NEW` [#340](https://github.com/LuaLS/lua-language-server/pull/340): supports `---@type table<string, number>`
* `FIX` [#355](https://github.com/LuaLS/lua-language-server/pull/355)
* `FIX` [#359](https://github.com/LuaLS/lua-language-server/issues/359)
* `FIX` [#361](https://github.com/LuaLS/lua-language-server/issues/361)

## 1.11.2
`2021-1-7`
* `FIX` [#345](https://github.com/LuaLS/lua-language-server/issues/345): not works with unexpect args
* `FIX` [#346](https://github.com/LuaLS/lua-language-server/issues/346): dont modify the cache

## 1.11.1
`2021-1-5`
* `CHG` performance optimization

## 1.11.0
`2021-1-5`
* `NEW` `Lua.runtime.plugin`
* `NEW` intelli-scense: improved `m.f = function (self) end` from `self` to `m`
* `CHG` performance optimization
* `CHG` completion: improve performance of workspace words
* `FIX` hover: tail comments may be cutted
* `FIX` runtime errors

## 1.10.0
`2021-1-4`
* `NEW` workspace: supports `.dll`(`.so`) in `require`
* `NEW` folding: `---@class`, `--#region` and docs of function
* `NEW` diagnostic: `count-down-loop`
* `CHG` supports `~` in command line
* `CHG` completion: improve workspace words
* `CHG` completion: show words in string
* `CHG` completion: split `for .. in` to `for .. ipairs` and `for ..pairs`
* `CHG` diagnostic: `unused-function` checks recursive
* `FIX` [#339](https://github.com/LuaLS/lua-language-server/issues/339)

## 1.9.0
`2020-12-31`
* `NEW` YEAR! Peace and love!
* `NEW` specify path of `log` and `meta` by `--logpath=xxx` and `--metapath=XXX` in command line
* `NEW` completion: worksapce word
* `NEW` completion: show words in comment
* `NEW` completion: generate function documentation
* `CHG` got arg after script name: `lua-language-server.exe main.lua --logpath=D:\log --metapath=D:\meta --develop=false`
* `FIX` runtime errors

## 1.8.2
`2020-12-29`
* `CHG` performance optimization

## 1.8.1
`2020-12-24`
* `FIX` telemetry: connect failed caused not working

## 1.8.0
`2020-12-23`
* `NEW` runtime: support nonstandard symbol
* `NEW` diagnostic: `close-non-object`
* `FIX` [#318](https://github.com/LuaLS/lua-language-server/issues/318)

## 1.7.4
`2020-12-20`
* `FIX` workspace: preload may failed

## 1.7.3
`2020-12-20`
* `FIX` luadoc: typo of `package.config`
* `FIX` [#310](https://github.com/LuaLS/lua-language-server/issues/310)

## 1.7.2
`2020-12-17`
* `CHG` completion: use custom tabsize
* `FIX` [#307](https://github.com/LuaLS/lua-language-server/issues/307)
* `FIX` a lot of runtime errors

## 1.7.1
`2020-12-16`
* `NEW` setting: `diagnostics.neededFileStatus`
* `FIX` scan workspace may fails
* `FIX` quickfix: `newline-call` failed
* `FIX` a lot of other runtime errors

## 1.7.0
`2020-12-16`
* `NEW` diagnostic: `undefined-field`
* `NEW` telemetry:
    + [What data will be sent](https://github.com/LuaLS/lua-language-server/blob/master/script/service/telemetry.lua)
    + [How to use this data](https://github.com/LuaLS/lua-telemetry-server/tree/master/method)
* `CHG` diagnostic: `unused-function` ignores function with `<close>`
* `CHG` semantic: not cover local call
* `CHG` language client: update to [7.0.0](https://github.com/microsoft/vscode-languageserver-node/commit/20681d7632bb129def0c751be73cf76bd01f2f3a)
* `FIX` semantic: tokens may not be updated correctly
* `FIX` completion: require path broken
* `FIX` hover: document uri
* `FIX` [#291](https://github.com/LuaLS/lua-language-server/issues/291)
* `FIX` [#294](https://github.com/LuaLS/lua-language-server/issues/294)

## 1.6.0
`2020-12-14`
* `NEW` completion: auto require local modules
* `NEW` completion: support delegate
* `NEW` hover: show function by keyword `function`
* `NEW` code action: swap params
* `CHG` standalone: unbind the relative path between binaries and scripts
* `CHG` hover: `LuaDoc` also catchs `--` (no need `---`)
* `CHG` rename: support doc
* `CHG` completion: keyword considers expression
* `FIX` [#297](https://github.com/LuaLS/lua-language-server/issues/297)

## 1.5.0
`2020-12-5`
* `NEW` setting `runtime.unicodeName`
* `NEW` fully supports `---@generic T`
* `FIX` [#274](https://github.com/LuaLS/lua-language-server/issues/274)
* `FIX` [#276](https://github.com/LuaLS/lua-language-server/issues/276)
* `FIX` [#279](https://github.com/LuaLS/lua-language-server/issues/279)
* `FIX` [#280](https://github.com/LuaLS/lua-language-server/issues/280)

## 1.4.0
`2020-12-3`
* `NEW` setting `hover.previewFields`: limit how many fields are shown in table hover
* `NEW` fully supports `---@type Object[]`
* `NEW` supports `---@see`
* `NEW` diagnostic `unbalanced-assignments`
* `CHG` resolves infer of `string|table`
* `CHG` `unused-local` ignores local with `---@class`
* `CHG` locale file format changes to `lua`

## 1.3.0
`2020-12-1`

* `NEW` provides change logs, I think it's good idea for people knowing what's new ~~(bugs)~~
* `NEW` meta files of LuaJIT
* `NEW` support completion of `type(o) == ?`
* `CHG` now I think it's a bad idea as it took me nearly an hour to complete the logs started from version `1.0.0`
* `FIX` closing ignored or library file dose not clean diagnostics
* `FIX` searching of `t.f1` when `t.f1 = t.f2`
* `FIX` missing signature help of global function

## 1.2.1
`2020-11-27`

* `FIX` syntaxes tokens: [#272](https://github.com/LuaLS/lua-language-server/issues/272)

## 1.2.0
`2020-11-27`

* `NEW` hover shows comments from `---@param` and `---@return`: [#135](https://github.com/LuaLS/lua-language-server/issues/135)
* `NEW` support `LuaDoc` as tail comment
* `FIX` `---@class` inheritance
* `FIX` missed syntaxes token: `punctuation.definition.parameters.finish.lua`

## 1.1.4
`2020-11-25`

* `FIX` wiered completion suggests for require paths in `Linux` and `macOS`: [#269](https://github.com/LuaLS/lua-language-server/issues/269)

## 1.1.3
`2020-11-25`

* `FIX` extension not works in `Ubuntu`: [#268](https://github.com/LuaLS/lua-language-server/issues/268)

## 1.1.2
`2020-11-24`

* `NEW` auto completion finds globals from `Lua.diagnostics.globals`
* `NEW` support tail `LuaDoc`
* `CHG` no more `Lua.intelliScense.fastGlobal`, now globals always fast and accurate
* `CHG` `LuaDoc` supports `--- @`
* `CHG` `find reference` uses extra `Lua.intelliSense.searchDepth`
* `CHG` diagnostics are limited by `100` in each file
* `FIX` library files are under limit of `Lua.workspace.maxPreload`: [#266](https://github.com/LuaLS/lua-language-server/issues/266)

## 1.1.1
`2020-11-23`

* `NEW` auto completion special marks deprecated items
* `FIX` diagnostics may push wrong uri in `Linux` and `macOS`
* `FIX` diagnostics not cleaned up when closing ignored lua file
* `FIX` reload workspace remains old caches
* `FIX` incorrect hover of local attribute

## 1.1.0
`2020-11-20`

* `NEW` no longer `BETA`
* `NEW` use `meta.lua` instead of `meta.lni`, now you can find the definition of builtin function
* `CHG` Lua files outside of workspace no longer launch a new server

## 1.0.6
`2020-11-20`

* `NEW` diagnostic `code-after-break`
* `CHG` optimize performance
* `CHG` updated language client
* `CHG` `unused-function` ignores global functions (may used out of Lua)
* `CHG` checks if client supports `Lua.completion.enable`: [#259](https://github.com/LuaLS/lua-language-server/issues/259)
* `FIX` support for single Lua file
* `FIX` [#257](https://github.com/LuaLS/lua-language-server/issues/257)

## 1.0.5
`2020-11-14`

* `NEW` `LuaDoc` supports more `EmmyLua`

## 1.0.4
`2020-11-12`

* `FIX` extension not works

## 1.0.3
`2020-11-12`

* `NEW` server kills itself when disconnecting
* `NEW` `LuaDoc` supports more `EmmyLua`
* `FIX` `Lua.diagnostics.enable` not works: [#251](https://github.com/LuaLS/lua-language-server/issues/251)

## 1.0.2
`2020-11-11`

* `NEW` supports `---|` after `doc.type`
* `CHG` `lowcase-global` ignores globals with `---@class`
* `FIX` endless loop
* `FIX` [#244](https://github.com/LuaLS/lua-language-server/issues/244)

## 1.0.1
`2020-11-10`

* `FIX` autocompletion not works.

## 1.0.0
`2020-11-9`

* `NEW` implementation, NEW start!

<!-- contributors -->
[lizho]: (https://github.com/lizho)
[fesily]: (https://github.com/fesily)
[Andreas Matthias]: (https://github.com/AndreasMatthias)
[Daniel Farrell]: (https://github.com/danpf)
[Paul Emmerich]: (https://github.com/emmericp)
[Artem Dzhemesiuk]: (https://github.com/zziger)
[clay-golem]: (https://github.com/clay-golem)<|MERGE_RESOLUTION|>--- conflicted
+++ resolved
@@ -2,14 +2,11 @@
 
 ## Unreleased
 <!-- Add all new changes here. They will be moved under a version at release -->
-<<<<<<< HEAD
-* `FIX` Improve type narrow by checking exact match on literal type params
-=======
 * `NEW` Custom documentation exporter
 * `NEW` Setting: `Lua.docScriptPath`: Path to a script that overrides `cli.doc.export`, allowing user-specified documentation exporting.
 * `FIX` Fix `VM.OnCompileFunctionParam` function in plugins
 * `FIX` Lua 5.1: fix incorrect warning when using setfenv with an int as first parameter
->>>>>>> 08dd0ca8
+* `FIX` Improve type narrow by checking exact match on literal type params
 
 ## 3.10.5
 `2024-8-19`
