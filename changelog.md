# changelog

## Unreleased
<!-- Add all new changes here. They will be moved under a version at release -->
<<<<<<< HEAD
`2024-6-19`
* `NEW` Add support for lambda style functions, `|paramList| expr` is syntactic sugar for `function(paramList) return expr end` 
=======
* `NEW` Add postfix snippet for `unpack`
>>>>>>> ffee37bf

## 3.9.3
`2024-6-11`
* `FIX` Sometimes providing incorrect autocompletion when chaining calls

## 3.9.2
`2024-6-6`
* `NEW` Reference workspace symbols in comments using `[some text](lua://symbolName)` syntax
* `FIX` Don't do diagnostics when the workspace is not ready
* `FIX` Autocompletion for enum values ​​is not available in some cases

## 3.9.1
`2024-5-14`
* revert extension runtime

## 3.9.0
`2024-5-11`
* `NEW` goto implementation
* `NEW` narrow the function prototype based on the parameter type
  ```lua
  ---@overload fun(a: boolean): A
  ---@overload fun(a: number): B
  local function f(...) end

  local r1 = f(true) --> r1 is `A`
  local r2 = f(10) --> r2 is `B`
  ```

## 3.8.3
`2024-4-23`
* `FIX` server may crash when the workspace is using a non-English path.

## 3.8.2
`2024-4-23`
* This is a fake version only for the new version of VSCode, with a core of 3.8.0.

## 3.8.1
`2024-4-23`
* This is a fake version only for the old version of VSCode, with a core of `3.7.4`. Starting from the next minor version, the version requirement for VSCode will be raised to prevent users still using the old version of VSCode from updating to the new version and experiencing compatibility issues.

## 3.8.0
`2024-4-22`
* `NEW` supports tuple type (@[lizho])
  ```lua
  ---@type [string, number, boolean]
  local t

  local x = t[1] --> x is `string`
  local y = t[2] --> y is `number`
  local z = t[3] --> z is `boolean`
  ```
* `NEW` generic pattern (@[fesily])
  ```lua
  ---@generic T
  ---@param t Cat.`T`
  ---@return T
  local function f(t) end

  local t = f('Smile') --> t is `Cat.Smile`
  ```
* `NEW` alias and enums supports attribute `partial`
  ```lua
  ---@alias Animal Cat

  ---@alias(partial) Animal Dog

  ---@type Animal
  local animal --> animal is `Cat|Dog` here
  ```

  ```lua
  ---@enum(key) ErrorCodes
  local codes1 = {
      OK = 0,
      ERROR = 1,
      FATAL = 2,
  }

  ---@enum(key, partial) ErrorCodes
  local codes2 = {
      WARN = 3,
      INFO = 4,
  }

  ---@type ErrorCodes
  local code

  code = 'ERROR' --> OK
  code = 'WARN'  --> OK

  ```
* `NEW` plugin: add `OnTransFormAst` interface (@[fesily])
* `NEW` plugin: add `OnNodeCompileFunctionParam` interface (@[fesily])
* `NEW` plugin: add `ResolveRequire` interface (@[Artem Dzhemesiuk])
* `NEW` plugin: support multi plugins (@[fesily])
  + setting: `Lua.runtime.plugin` can be `string|string[]`
  + setting: `Lua.runtime.pluginArgs` can be `string[]|table<string, string>`
* `NEW` CLI: `--doc` add option `--doc_out_path <PATH>` (@[Andreas Matthias])
* `NEW` CLI: `--doc_update`, update an existing `doc.json` without using `--doc` again (@[Andreas Matthias])
* `NEW` CLI: `--trust_all_plugins`, this is potentially unsafe for normal use and meant for usage in CI environments only (@[Paul Emmerich])
* `CHG` CLI: `--check` will run plugins (@[Daniel Farrell])
* `FIX` diagnostic: `discard-returns` not works in some blocks (@clay-golem)
* `FIX` rename in library files

## 3.7.4
`2024-1-5`
* `FIX` rename to unicode with `Lua.runtime.unicodeName = true`

## 3.7.3
`2023-11-14`
* `FIX` can not infer arg type in some cases.

## 3.7.2
`2023-11-9`
* `FIX` [#2407]

[#2407]: https://github.com/LuaLS/lua-language-server/issues/2407

## 3.7.1
`2023-11-7`
* `FIX` [#2299]
* `FIX` [#2335]

[#2299]: https://github.com/LuaLS/lua-language-server/issues/2299
[#2335]: https://github.com/LuaLS/lua-language-server/issues/2335

## 3.7.0
`2023-8-24`
* `NEW` support `---@type` and `--[[@as]]` for return statement
* `NEW` commandline parameter `--force-accept-workspace`: allowing the use of the root directory or home directory as the workspace
* `NEW` diagnostic: `inject-field`
* `NEW` `---@enum` supports attribute `key`
  ```lua
  ---@enum (key) AnimalType
  local enum = {
    Cat = 1,
    Dog = 2,
  }
  
  ---@param animal userdata
  ---@param atp AnimalType
  ---@return boolean
  local function isAnimalType(animal, atp)
    return API.isAnimalType(animal, enum[atp])
  end

  assert(isAnimalType(animal, 'Cat'))
  ```
* `NEW` `---@class` supports attribute `exact`
  ```lua
  ---@class (exact) Point
  ---@field x number
  ---@field y number
  local m = {}
  m.x = 1 -- OK
  m.y = 2 -- OK
  m.z = 3 -- Warning
  ```

* `FIX` wrong hover and signature for method with varargs and overloads
* `FIX` [#2155]
* `FIX` [#2224]
* `FIX` [#2252]
* `FIX` [#2267]

[#2155]: https://github.com/LuaLS/lua-language-server/issues/2155
[#2224]: https://github.com/LuaLS/lua-language-server/issues/2224
[#2252]: https://github.com/LuaLS/lua-language-server/issues/2252
[#2267]: https://github.com/LuaLS/lua-language-server/issues/2267

## 3.6.25
`2023-7-26`
* `FIX` [#2214]

[#2214]: https://github.com/LuaLS/lua-language-server/issues/2214

## 3.6.24
`2023-7-21`
* `NEW` diagnostic: `missing-fields`
* `FIX` shake of `codeLens`
* `FIX` [#2145]

[#2145]: https://github.com/LuaLS/lua-language-server/issues/2145

## 3.6.23
`2023-7-7`
* `CHG` signature: narrow by inputed literal

## 3.6.22
`2023-6-14`
* `FIX` [#2038]
* `FIX` [#2042]
* `FIX` [#2062]
* `FIX` [#2083]
* `FIX` [#2088]
* `FIX` [#2110]
* `FIX` [#2129]

[#2038]: https://github.com/LuaLS/lua-language-server/issues/2038
[#2042]: https://github.com/LuaLS/lua-language-server/issues/2042
[#2062]: https://github.com/LuaLS/lua-language-server/issues/2062
[#2083]: https://github.com/LuaLS/lua-language-server/issues/2083
[#2088]: https://github.com/LuaLS/lua-language-server/issues/2088
[#2110]: https://github.com/LuaLS/lua-language-server/issues/2110
[#2129]: https://github.com/LuaLS/lua-language-server/issues/2129

## 3.6.21
`2023-5-24`
* `FIX` disable ffi plugin

## 3.6.20
`2023-5-23`
* `NEW` support connecting by socket with `--socket=PORT`
* `FIX` [#2113]

[#2113]: https://github.com/LuaLS/lua-language-server/issues/2113

## 3.6.19
`2023-4-26`
* `FIX` commandline parameter `checklevel` may not work
* `FIX` [#2036]
* `FIX` [#2037]
* `FIX` [#2056]
* `FIX` [#2077]
* `FIX` [#2081]

[#2036]: https://github.com/LuaLS/lua-language-server/issues/2036
[#2037]: https://github.com/LuaLS/lua-language-server/issues/2037
[#2056]: https://github.com/LuaLS/lua-language-server/issues/2056
[#2077]: https://github.com/LuaLS/lua-language-server/issues/2077
[#2081]: https://github.com/LuaLS/lua-language-server/issues/2081

## 3.6.18
`2023-3-23`
* `FIX` [#1943]
* `FIX` [#1996]
* `FIX` [#2004]
* `FIX` [#2013]

[#1943]: https://github.com/LuaLS/lua-language-server/issues/1943
[#1996]: https://github.com/LuaLS/lua-language-server/issues/1996
[#2004]: https://github.com/LuaLS/lua-language-server/issues/2004
[#2013]: https://github.com/LuaLS/lua-language-server/issues/2013

## 3.6.17
`2023-3-9`
* `CHG` export documents: export global variables
* `FIX` [#1715]
* `FIX` [#1753]
* `FIX` [#1914]
* `FIX` [#1922]
* `FIX` [#1924]
* `FIX` [#1928]
* `FIX` [#1945]
* `FIX` [#1955]
* `FIX` [#1978]

[#1715]: https://github.com/LuaLS/lua-language-server/issues/1715
[#1753]: https://github.com/LuaLS/lua-language-server/issues/1753
[#1914]: https://github.com/LuaLS/lua-language-server/issues/1914
[#1922]: https://github.com/LuaLS/lua-language-server/issues/1922
[#1924]: https://github.com/LuaLS/lua-language-server/issues/1924
[#1928]: https://github.com/LuaLS/lua-language-server/issues/1928
[#1945]: https://github.com/LuaLS/lua-language-server/issues/1945
[#1955]: https://github.com/LuaLS/lua-language-server/issues/1955
[#1978]: https://github.com/LuaLS/lua-language-server/issues/1978

## 3.6.13
`2023-3-2`
* `FIX` setting: `Lua.addonManager.enable` should be `true` by default
* `FIX` failed to publish to Windows

## 3.6.12
`2023-3-2`
* `NEW` [Addon Manager](https://github.com/LuaLS/lua-language-server/discussions/1607), try it with command `lua.addon_manager.open`. Thanks to [carsakiller](https://github.com/carsakiller)!

## 3.6.11
`2023-2-13`
* `CHG` completion: don't show loading process
* `FIX` [#1886]
* `FIX` [#1887]
* `FIX` [#1889]
* `FIX` [#1895]
* `FIX` [#1902]

[#1886]: https://github.com/LuaLS/lua-language-server/issues/1886
[#1887]: https://github.com/LuaLS/lua-language-server/issues/1887
[#1889]: https://github.com/LuaLS/lua-language-server/issues/1889
[#1895]: https://github.com/LuaLS/lua-language-server/issues/1895
[#1902]: https://github.com/LuaLS/lua-language-server/issues/1902

## 3.6.10
`2023-2-7`
* `FIX` [#1869]
* `FIX` [#1872]

[#1869]: https://github.com/LuaLS/lua-language-server/issues/1869
[#1872]: https://github.com/LuaLS/lua-language-server/issues/1872

## 3.6.9
`2023-2-2`
* `FIX` [#1864]
* `FIX` [#1868]
* `FIX` [#1869]
* `FIX` [#1871]

[#1864]: https://github.com/LuaLS/lua-language-server/issues/1864
[#1868]: https://github.com/LuaLS/lua-language-server/issues/1868
[#1869]: https://github.com/LuaLS/lua-language-server/issues/1869
[#1871]: https://github.com/LuaLS/lua-language-server/issues/1871

## 3.6.8
`2023-1-31`
* `NEW` command `lua.exportDocument` . VSCode will display this command in the right-click menu
* `CHG` setting `Lua.workspace.supportScheme` has been removed. All schemes are supported if the language id is `lua`
* `FIX` [#1831]
* `FIX` [#1838]
* `FIX` [#1841]
* `FIX` [#1851]
* `FIX` [#1855]
* `FIX` [#1857]

[#1831]: https://github.com/LuaLS/lua-language-server/issues/1831
[#1838]: https://github.com/LuaLS/lua-language-server/issues/1838
[#1841]: https://github.com/LuaLS/lua-language-server/issues/1841
[#1851]: https://github.com/LuaLS/lua-language-server/issues/1851
[#1855]: https://github.com/LuaLS/lua-language-server/issues/1855
[#1857]: https://github.com/LuaLS/lua-language-server/issues/1857

## 3.6.7
`2023-1-20`
* `FIX` [#1810]
* `FIX` [#1829]

[#1810]: https://github.com/LuaLS/lua-language-server/issues/1810
[#1829]: https://github.com/LuaLS/lua-language-server/issues/1829

## 3.6.6
`2023-1-17`
* `FIX` [#1825]
* `FIX` [#1826]

[#1825]: https://github.com/LuaLS/lua-language-server/issues/1825
[#1826]: https://github.com/LuaLS/lua-language-server/issues/1826

## 3.6.5
`2023-1-16`
* `NEW` support casting global variables
* `NEW` code lens: this feature is disabled by default.
* `NEW` settings:
  * `Lua.codeLens.enable`: Enable code lens.
* `CHG` improve memory usage for large libraries
* `CHG` definition: supports finding definitions for `@class` and `@alias`, since they may be defined multi times
* `CHG` rename: supports `@field`
* `CHG` improve patch for `.luarc.json`
* `CHG` `---@meta [name]`: once declared `name`, user can only require this file by declared name. meta file can not be required with name `_`
* `CHG` remove telemetry
* `FIX` [#831]
* `FIX` [#1729]
* `FIX` [#1737]
* `FIX` [#1751]
* `FIX` [#1767]
* `FIX` [#1796]
* `FIX` [#1805]
* `FIX` [#1808]
* `FIX` [#1811]
* `FIX` [#1824]

[#831]:  https://github.com/LuaLS/lua-language-server/issues/831
[#1729]: https://github.com/LuaLS/lua-language-server/issues/1729
[#1737]: https://github.com/LuaLS/lua-language-server/issues/1737
[#1751]: https://github.com/LuaLS/lua-language-server/issues/1751
[#1767]: https://github.com/LuaLS/lua-language-server/issues/1767
[#1796]: https://github.com/LuaLS/lua-language-server/issues/1796
[#1805]: https://github.com/LuaLS/lua-language-server/issues/1805
[#1808]: https://github.com/LuaLS/lua-language-server/issues/1808
[#1811]: https://github.com/LuaLS/lua-language-server/issues/1811
[#1824]: https://github.com/LuaLS/lua-language-server/issues/1824

## 3.6.4
`2022-11-29`
* `NEW` modify `require` after renaming files
* `FIX` circulation reference in process analysis
  ```lua
  ---@type number
  local x

  ---@type number
  local y

  x = y

  y = x --> Can not infer `y` before
  ```
* `FIX` [#1698]
* `FIX` [#1704]
* `FIX` [#1717]

[#1698]: https://github.com/LuaLS/lua-language-server/issues/1698
[#1704]: https://github.com/LuaLS/lua-language-server/issues/1704
[#1717]: https://github.com/LuaLS/lua-language-server/issues/1717

## 3.6.3
`2022-11-14`
* `FIX` [#1684]
* `FIX` [#1692]

[#1684]: https://github.com/LuaLS/lua-language-server/issues/1684
[#1692]: https://github.com/LuaLS/lua-language-server/issues/1692

## 3.6.2
`2022-11-10`
* `FIX` incorrect type check for generic with nil
* `FIX` [#1676]
* `FIX` [#1677]
* `FIX` [#1679]
* `FIX` [#1680]

[#1676]: https://github.com/LuaLS/lua-language-server/issues/1676
[#1677]: https://github.com/LuaLS/lua-language-server/issues/1677
[#1679]: https://github.com/LuaLS/lua-language-server/issues/1679
[#1680]: https://github.com/LuaLS/lua-language-server/issues/1680

## 3.6.1
`2022-11-8`
* `FIX` wrong diagnostics for `pcall` and `xpcall`
* `FIX` duplicate fields in table hover
* `FIX` description disapeared for overloaded function
* `FIX` [#1675]

[#1675]: https://github.com/LuaLS/lua-language-server/issues/1675

## 3.6.0
`2022-11-8`
* `NEW` supports `private`/`protected`/`public`/`package`
  * mark in `doc.field`
    ```lua
    ---@class unit
    ---@field private uuid integer
    ```
  * mark with `---@private`, `---@protected`, `---@public` and `---@package`
    ```lua
    ---@class unit
    local mt = {}

    ---@private
    function mt:init()
    end

    ---@protected
    function mt:update()
    end
    ```
  * mark by settings `Lua.doc.privateName`, `Lua.doc.protectedName` and `Lua.doc.packageName`
    ```lua
    ---@class unit
    ---@field _uuid integer --> treat as private when `Lua.doc.privateName` has `"_*"`
    ```
* `NEW` settings:
  * `Lua.misc.executablePath`: [#1557] specify the executable path in VSCode
  * `Lua.diagnostics.workspaceEvent`: [#1626] set the time to trigger workspace diagnostics.
  * `Lua.doc.privateName`: treat matched fields as private
  * `Lua.doc.protectedName`: treat matched fields as protected
  * `Lua.doc.packageName`: treat matched fields as package
* `NEW` CLI `--doc [path]` to make docs.
server will generate `doc.json` and `doc.md` in `LOGPATH`.
`doc.md` is generated by `doc.json` by example code `script/cli/doc2md.lua`.
* `CHG` [#1558] detect multi libraries
* `CHG` [#1458] `semantic-tokens`: global variable is setted to `variable.global`
  ```jsonc
  // color global variables to red
  "editor.semanticTokenColorCustomizations": {
      "rules": {
          "variable.global": "#ff0000"
      }
  }
  ```
* `CHG` [#1177] re-support for symlinks, users need to maintain the correctness of symlinks themselves
* `CHG` [#1561] infer definitions and types across chain expression
  ```lua
  ---@class myClass
  local myClass = {}

  myClass.a.b.c.e.f.g = 1

  ---@type myClass
  local class

  print(class.a.b.c.e.f.g) --> inferred as integer
  ```
* `CHG` [#1582] the following diagnostics consider `overload`
  * `missing-return`
  * `missing-return-value`
  * `redundant-return-value`
  * `return-type-mismatch`
* `CHG` workspace-symbol: supports chain fields based on global variables and types. try `io.open` or `iolib.open`
* `CHG` [#1641] if a function only has varargs and has `---@overload`, the varargs will be ignored
* `CHG` [#1575] search definitions by first argument of `setmetatable`
  ```lua
  ---@class Object
  local obj = setmetatable({
    initValue = 1,
  }, mt)

  print(obj.initValue) --> `obj.initValue` is integer
  ```
* `CHG` [#1153] infer type by generic parameters or returns of function
  ```lua
  ---@generic T
  ---@param f fun(x: T)
  ---@return T[]
  local function x(f) end

  ---@type fun(x: integer)
  local cb

  local arr = x(cb) --> `arr` is inferred as `integer[]`
  ```
* `CHG` [#1201] infer parameter type by expected returned function of parent function
  ```lua
  ---@return fun(x: integer)
  local function f()
      return function (x) --> `x` is inferred as `integer`
      end
  end
  ```
* `CHG` [#1332] infer parameter type when function in table
  ```lua
  ---@class A
  ---@field f fun(x: string)

  ---@type A
  local t = {
      f = function (x) end --> `x` is inferred as `string`
  }
  ```
* `CHG` find reference: respect `includeDeclaration` (although I don't know how to turn off this option in VSCode)
* `CHG` [#1344] improve `---@see`
* `CHG` [#1484] setting `runtime.special` supports fields
  ```jsonc
  {
    "runtime.special": {
      "sandbox.require": "require"
    }
  }
  ```
* `CHG` [#1533] supports completion with table field of function
* `CHG` [#1457] infer parameter type by function type
  ```lua
  ---@type fun(x: number)
  local function f(x) --> `x` is inferred as `number`
  end
  ```
* `CHG` [#1663] check parameter types of generic extends
  ```lua
  ---@generic T: string | boolean
  ---@param x T
  ---@return T
  local function f(x)
      return x
  end

  local x = f(1) --> Warning: Cannot assign `integer` to parameter `<T:boolean|string>`.
  ```
* `CHG` [#1434] type check: check the fields in table:
  ```lua
  ---@type table<string, string>
  local x

  ---@type table<string, number>
  local y

  x = y --> Warning: Cannot assign `<string, number>` to `<string, string>`
  ```
* `CHG` [#1374] type check: supports array part in literal table
  ```lua
  ---@type boolean[]
  local t = { 1, 2, 3 } --> Warning: Cannot assign `integer` to `boolean`
  ```
* `CHG` `---@enum` supports runtime values
* `FIX` [#1479]
* `FIX` [#1480]
* `FIX` [#1567]
* `FIX` [#1593]
* `FIX` [#1595]
* `FIX` [#1599]
* `FIX` [#1606]
* `FIX` [#1608]
* `FIX` [#1637]
* `FIX` [#1640]
* `FIX` [#1642]
* `FIX` [#1662]
* `FIX` [#1672]

[#1153]: https://github.com/LuaLS/lua-language-server/issues/1153
[#1177]: https://github.com/LuaLS/lua-language-server/issues/1177
[#1201]: https://github.com/LuaLS/lua-language-server/issues/1201
[#1202]: https://github.com/LuaLS/lua-language-server/issues/1202
[#1332]: https://github.com/LuaLS/lua-language-server/issues/1332
[#1344]: https://github.com/LuaLS/lua-language-server/issues/1344
[#1374]: https://github.com/LuaLS/lua-language-server/issues/1374
[#1434]: https://github.com/LuaLS/lua-language-server/issues/1434
[#1457]: https://github.com/LuaLS/lua-language-server/issues/1457
[#1458]: https://github.com/LuaLS/lua-language-server/issues/1458
[#1479]: https://github.com/LuaLS/lua-language-server/issues/1479
[#1480]: https://github.com/LuaLS/lua-language-server/issues/1480
[#1484]: https://github.com/LuaLS/lua-language-server/issues/1484
[#1533]: https://github.com/LuaLS/lua-language-server/issues/1533
[#1557]: https://github.com/LuaLS/lua-language-server/issues/1557
[#1558]: https://github.com/LuaLS/lua-language-server/issues/1558
[#1561]: https://github.com/LuaLS/lua-language-server/issues/1561
[#1567]: https://github.com/LuaLS/lua-language-server/issues/1567
[#1575]: https://github.com/LuaLS/lua-language-server/issues/1575
[#1582]: https://github.com/LuaLS/lua-language-server/issues/1582
[#1593]: https://github.com/LuaLS/lua-language-server/issues/1593
[#1595]: https://github.com/LuaLS/lua-language-server/issues/1595
[#1599]: https://github.com/LuaLS/lua-language-server/issues/1599
[#1606]: https://github.com/LuaLS/lua-language-server/issues/1606
[#1608]: https://github.com/LuaLS/lua-language-server/issues/1608
[#1626]: https://github.com/LuaLS/lua-language-server/issues/1626
[#1637]: https://github.com/LuaLS/lua-language-server/issues/1637
[#1640]: https://github.com/LuaLS/lua-language-server/issues/1640
[#1641]: https://github.com/LuaLS/lua-language-server/issues/1641
[#1642]: https://github.com/LuaLS/lua-language-server/issues/1642
[#1662]: https://github.com/LuaLS/lua-language-server/issues/1662
[#1663]: https://github.com/LuaLS/lua-language-server/issues/1663
[#1670]: https://github.com/LuaLS/lua-language-server/issues/1670
[#1672]: https://github.com/LuaLS/lua-language-server/issues/1672

## 3.5.6
`2022-9-16`
* `FIX` [#1439](https://github.com/LuaLS/lua-language-server/issues/1439)
* `FIX` [#1467](https://github.com/LuaLS/lua-language-server/issues/1467)
* `FIX` [#1506](https://github.com/LuaLS/lua-language-server/issues/1506)
* `FIX` [#1537](https://github.com/LuaLS/lua-language-server/issues/1537)

## 3.5.5
`2022-9-7`
* `FIX` [#1529](https://github.com/LuaLS/lua-language-server/issues/1529)
* `FIX` [#1530](https://github.com/LuaLS/lua-language-server/issues/1530)

## 3.5.4
`2022-9-6`
* `NEW` `type-formatting`: fix wrong indentation of VSCode
* `CHG` `document-symbol`: redesigned to better support for `Sticky Scroll` feature of VSCode
* `FIX` `diagnostics.workspaceDelay` can not prevent first workspace diagnostic
* `FIX` [#1476](https://github.com/LuaLS/lua-language-server/issues/1476)
* `FIX` [#1490](https://github.com/LuaLS/lua-language-server/issues/1490)
* `FIX` [#1493](https://github.com/LuaLS/lua-language-server/issues/1493)
* `FIX` [#1499](https://github.com/LuaLS/lua-language-server/issues/1499)
* `FIX` [#1526](https://github.com/LuaLS/lua-language-server/issues/1526)

## 3.5.3
`2022-8-13`
* `FIX` [#1409](https://github.com/LuaLS/lua-language-server/issues/1409)
* `FIX` [#1422](https://github.com/LuaLS/lua-language-server/issues/1422)
* `FIX` [#1425](https://github.com/LuaLS/lua-language-server/issues/1425)
* `FIX` [#1428](https://github.com/LuaLS/lua-language-server/issues/1428)
* `FIX` [#1430](https://github.com/LuaLS/lua-language-server/issues/1430)
* `FIX` [#1431](https://github.com/LuaLS/lua-language-server/issues/1431)
* `FIX` [#1446](https://github.com/LuaLS/lua-language-server/issues/1446)
* `FIX` [#1451](https://github.com/LuaLS/lua-language-server/issues/1451)
* `FIX` [#1461](https://github.com/LuaLS/lua-language-server/issues/1461)
* `FIX` [#1463](https://github.com/LuaLS/lua-language-server/issues/1463)

## 3.5.2
`2022-8-1`
* `FIX` [#1395](https://github.com/LuaLS/lua-language-server/issues/1395)
* `FIX` [#1403](https://github.com/LuaLS/lua-language-server/issues/1403)
* `FIX` [#1405](https://github.com/LuaLS/lua-language-server/issues/1405)
* `FIX` [#1406](https://github.com/LuaLS/lua-language-server/issues/1406)
* `FIX` [#1418](https://github.com/LuaLS/lua-language-server/issues/1418)

## 3.5.1
`2022-7-26`
* `NEW` supports [color](https://github.com/LuaLS/lua-language-server/pull/1379)
* `NEW` setting `Lua.runtime.pluginArgs`
* `CHG` setting `type.castNumberToInteger` default by `true`
* `CHG` improve supports for multi-workspace
* `FIX` [#1354](https://github.com/LuaLS/lua-language-server/issues/1354)
* `FIX` [#1355](https://github.com/LuaLS/lua-language-server/issues/1355)
* `FIX` [#1363](https://github.com/LuaLS/lua-language-server/issues/1363)
* `FIX` [#1365](https://github.com/LuaLS/lua-language-server/issues/1365)
* `FIX` [#1367](https://github.com/LuaLS/lua-language-server/issues/1367)
* `FIX` [#1368](https://github.com/LuaLS/lua-language-server/issues/1368)
* `FIX` [#1370](https://github.com/LuaLS/lua-language-server/issues/1370)
* `FIX` [#1375](https://github.com/LuaLS/lua-language-server/issues/1375)
* `FIX` [#1391](https://github.com/LuaLS/lua-language-server/issues/1391)

## 3.5.0
`2022-7-19`
* `NEW` `LuaDoc`: `---@operator`:
  ```lua
  ---@class fspath
  ---@operator div(string|fspath): fspath

  ---@type fspath
  local root

  local fileName = root / 'script' / 'main.lua' -- `fileName` is `fspath` here
  ```
* `NEW` `LuaDoc`: `---@source`:
  ```lua
  -- Also supports absolute path or relative path (based on current file path)
  ---@source file:///xxx.c:50:20
  XXX = 1 -- when finding definitions of `XXX`, returns `file:///xxx.c:50:20` instead here.
  ```
* `NEW` `LuaDoc`: `---@enum`:
  ```lua
  ---@enum animal
  Animal = {
    Cat = 1,
    Dog = 2,
  }

  ---@param x animal
  local function f(x) end

  f() -- suggests `Animal.Cat`, `Animal.Dog`, `1`, `2` as the first parameter
  ```
* `NEW` diagnostics:
  * `unknown-operator`
  * `unreachable-code`
* `NEW` settings:
  * `diagnostics.unusedLocalExclude`
* `NEW` VSCode: add support for [EmmyLuaUnity](https://marketplace.visualstudio.com/items?itemName=CppCXY.emmylua-unity)
* `CHG` support multi-type:
  ```lua
  ---@type number, _, boolean
  local a, b, c -- `a` is `number`, `b` is `unknown`, `c` is `boolean`
  ```
* `CHG` treat `_ENV = XXX` as `local _ENV = XXX`
  * `_ENV = nil`: disable all globals
  * `_ENV = {}`: allow all globals
  * `_ENV = {} ---@type mathlib`: only allow globals in `mathlib`
* `CHG` hover: dose not show unknown `---@XXX` as description
* `CHG` contravariance is allowed at the class declaration
  ```lua
  ---@class BaseClass
  local BaseClass

  ---@class MyClass: BaseClass
  local MyClass = BaseClass -- OK!
  ```
* `CHG` hover: supports path in link
  ```lua
  --![](image.png) --> will convert to `--![](file:///xxxx/image.png)`
  local x
  ```
* `CHG` signature: only show signatures matching the entered parameters
* `FIX` [#880](https://github.com/LuaLS/lua-language-server/issues/880)
* `FIX` [#1284](https://github.com/LuaLS/lua-language-server/issues/1284)
* `FIX` [#1292](https://github.com/LuaLS/lua-language-server/issues/1292)
* `FIX` [#1294](https://github.com/LuaLS/lua-language-server/issues/1294)
* `FIX` [#1306](https://github.com/LuaLS/lua-language-server/issues/1306)
* `FIX` [#1311](https://github.com/LuaLS/lua-language-server/issues/1311)
* `FIX` [#1317](https://github.com/LuaLS/lua-language-server/issues/1317)
* `FIX` [#1320](https://github.com/LuaLS/lua-language-server/issues/1320)
* `FIX` [#1330](https://github.com/LuaLS/lua-language-server/issues/1330)
* `FIX` [#1345](https://github.com/LuaLS/lua-language-server/issues/1345)
* `FIX` [#1346](https://github.com/LuaLS/lua-language-server/issues/1346)
* `FIX` [#1348](https://github.com/LuaLS/lua-language-server/issues/1348)

## 3.4.2
`2022-7-6`
* `CHG` diagnostic: `type-check` ignores `nil` in `getfield`
* `CHG` diagnostic: `---@diagnostic disable: <ERR_NAME>` can suppress syntax errors
* `CHG` completion: `completion.callSnippet` no longer generate parameter types
* `CHG` hover: show `---@type {x: number, y: number}` as detail instead of `table`
* `CHG` dose not infer as `nil` by `t.field = nil`
* `FIX` [#1278](https://github.com/LuaLS/lua-language-server/issues/1278)
* `FIX` [#1288](https://github.com/LuaLS/lua-language-server/issues/1288)

## 3.4.1
`2022-7-5`
* `NEW` settings:
  * `type.weakNilCheck`
* `CHG` allow type contravariance for `setmetatable` when initializing a class
  ```lua
  ---@class A
  local a = {}

  ---@class B: A
  local b = setmetatable({}, { __index = a }) -- OK!
  ```
* `FIX` [#1256](https://github.com/LuaLS/lua-language-server/issues/1256)
* `FIX` [#1257](https://github.com/LuaLS/lua-language-server/issues/1257)
* `FIX` [#1267](https://github.com/LuaLS/lua-language-server/issues/1267)
* `FIX` [#1269](https://github.com/LuaLS/lua-language-server/issues/1269)
* `FIX` [#1273](https://github.com/LuaLS/lua-language-server/issues/1273)
* `FIX` [#1275](https://github.com/LuaLS/lua-language-server/issues/1275)
* `FIX` [#1279](https://github.com/LuaLS/lua-language-server/issues/1279)

## 3.4.0
`2022-6-29`
* `NEW` diagnostics:
  * `cast-local-type`
  * `assign-type-mismatch`
  * `param-type-mismatch`
  * `unknown-cast-variable`
  * `cast-type-mismatch`
  * `missing-return-value`
  * `redundant-return-value`
  * `missing-return`
  * `return-type-mismatch`
* `NEW` settings:
  * `diagnostics.groupSeverity`
  * `diagnostics.groupFileStatus`
  * `type.castNumberToInteger`
  * `type.weakUnionCheck`
  * `hint.semicolon`
* `CHG` infer `nil` as redundant return value
  ```lua
  local function f() end
  local x = f() -- `x` is `nil` instead of `unknown`
  ```
* `CHG` infer called function by params num
  ```lua
  ---@overload fun(x: number, y: number):string
  ---@overload fun(x: number):number
  ---@return boolean
  local function f() end

  local n1 = f()     -- `n1` is `boolean`
  local n2 = f(0)    -- `n2` is `number`
  local n3 = f(0, 0) -- `n3` is `string`
  ```
* `CHG` semicolons and parentheses can be used in `DocTable`
  ```lua
  ---@type { (x: number); (y: boolean) }
  ```
* `CHG` return names and parentheses can be used in `DocFunction`
  ```lua
  ---@type fun():(x: number, y: number, ...: number)
  ```
* `CHG` supports `---@return boolean ...`
* `CHG` improve experience for diagnostics and semantic-tokens
* `FIX` diagnostics flash when opening a file
* `FIX` sometimes workspace diagnostics are not triggered
* `FIX` [#1228](https://github.com/LuaLS/lua-language-server/issues/1228)
* `FIX` [#1229](https://github.com/LuaLS/lua-language-server/issues/1229)
* `FIX` [#1242](https://github.com/LuaLS/lua-language-server/issues/1242)
* `FIX` [#1243](https://github.com/LuaLS/lua-language-server/issues/1243)
* `FIX` [#1249](https://github.com/LuaLS/lua-language-server/issues/1249)

## 3.3.1
`2022-6-17`
* `FIX` [#1213](https://github.com/LuaLS/lua-language-server/issues/1213)
* `FIX` [#1215](https://github.com/LuaLS/lua-language-server/issues/1215)
* `FIX` [#1217](https://github.com/LuaLS/lua-language-server/issues/1217)
* `FIX` [#1218](https://github.com/LuaLS/lua-language-server/issues/1218)
* `FIX` [#1220](https://github.com/LuaLS/lua-language-server/issues/1220)
* `FIX` [#1223](https://github.com/LuaLS/lua-language-server/issues/1223)

## 3.3.0
`2022-6-15`
* `NEW` `LuaDoc` supports `` `CODE` ``
  ```lua
  ---@type `CONST.X` | `CONST.Y`
  local x

  if x == -- suggest `CONST.X` and `CONST.Y` here
  ```
* `CHG` infer type by `error`
  ```lua
  ---@type integer|nil
  local n

  if not n then
      error('n is nil')
  end

  print(n) -- `n` is `integer` here
  ```
* `CHG` infer type by `t and t.x`
  ```lua
  ---@type table|nil
  local t

  local s = t and t.x or 1 -- `t` in `t.x` is `table`
  ```
* `CHG` infer type by `type(x)`
  ```lua
  local x

  if type(x) == 'string' then
      print(x) -- `x` is `string` here
  end

  local tp = type(x)

  if tp == 'boolean' then
      print(x) -- `x` is `boolean` here
  end
  ```
* `CHG` infer type by `>`/`<`/`>=`/`<=`
* `FIX` with clients that support LSP 3.17 (VSCode), workspace diagnostics are triggered every time when opening a file.
* `FIX` [#1204](https://github.com/LuaLS/lua-language-server/issues/1204)
* `FIX` [#1208](https://github.com/LuaLS/lua-language-server/issues/1208)

## 3.2.5
`2022-6-9`
* `NEW` provide config docs in `LUA_LANGUAGE_SERVER/doc/`
* `FIX` [#1148](https://github.com/LuaLS/lua-language-server/issues/1148)
* `FIX` [#1149](https://github.com/LuaLS/lua-language-server/issues/1149)
* `FIX` [#1192](https://github.com/LuaLS/lua-language-server/issues/1192)

## 3.2.4
`2022-5-25`
* `NEW` settings:
  + `workspace.supportScheme`: `["file", "untitled", "git"]`
  + `diagnostics.disableScheme`: `["git"]`
* `NEW` folding: support folding `---@alias`
* `CHG` if `rootUri` or `workspaceFolder` is set to `ROOT` or `HOME`, this extension will refuse to load these directories and show an error message.
* `CHG` show warning message when scanning more than 100,000 files.
* `CHG` upgrade [LSP](https://microsoft.github.io/language-server-protocol/specifications/lsp/3.17/specification/) to `3.17`
* `FIX` hover: can not union `table` with other basic types
* `FIX` [#1125](https://github.com/LuaLS/lua-language-server/issues/1125)
* `FIX` [#1131](https://github.com/LuaLS/lua-language-server/issues/1131)
* `FIX` [#1134](https://github.com/LuaLS/lua-language-server/issues/1134)
* `FIX` [#1141](https://github.com/LuaLS/lua-language-server/issues/1141)
* `FIX` [#1144](https://github.com/LuaLS/lua-language-server/issues/1144)
* `FIX` [#1150](https://github.com/LuaLS/lua-language-server/issues/1150)
* `FIX` [#1155](https://github.com/LuaLS/lua-language-server/issues/1155)

## 3.2.3
`2022-5-16`
* `CHG` parse `.luarc.json` as jsonc. In order to please the editor, it also supports `.luarc.jsonc` as the file name.
* `CHG` dose not load files in symbol links
* `FIX` memory leak with symbol links
* `FIX` diagnostic: send empty results to every file after startup
* `FIX` [#1103](https://github.com/LuaLS/lua-language-server/issues/1103)
* `FIX` [#1107](https://github.com/LuaLS/lua-language-server/issues/1107)

## 3.2.2
`2022-4-26`
* `FIX` diagnostic: `unused-function` cannot handle recursion correctly
* `FIX` [#1092](https://github.com/LuaLS/lua-language-server/issues/1092)
* `FIX` [#1093](https://github.com/LuaLS/lua-language-server/issues/1093)
* `FIX` runtime errors reported by telemetry, see [#1091](https://github.com/LuaLS/lua-language-server/issues/1091)

## 3.2.1
`2022-4-25`
* `FIX` broken in VSCode

## 3.2.0
`2022-4-25`
* `NEW` supports infer of callback parameter
  ```lua
  ---@type string[]
  local t

  table.sort(t, function (a, b)
      -- `a` and `b` is `string` here
  end)
  ```
* `NEW` using `---@overload` as class constructor
  ```lua
  ---@class Class
  ---@overload fun():Class
  local mt

  local x = mt() --> x is `Class` here
  ```
* `NEW` add `--[[@as type]]`
  ```lua
  local x = true
  local y = x--[[@as integer]] -- y is `integer` here
  ```
* `NEW` add `---@cast`
  * `---@cast localname type`
  * `---@cast localname +type`
  * `---@cast localname -type`
  * `---@cast localname +?`
  * `---@cast localname -?`
* `NEW` generic: resolve `T[]` by `table<integer, type>` or `---@field [integer] type`
* `NEW` resolve `class[1]` by `---@field [integer] type`
* `NEW` diagnostic: `missing-parameter`
* `NEW` diagnostic: `need-check-nil`
* `CHG` diagnostic: no longer mark `redundant-parameter` as `Unnecessary`
* `FIX` diagnostic: `unused-function` does not recognize recursion
* `FIX` [#1051](https://github.com/LuaLS/lua-language-server/issues/1051)
* `FIX` [#1072](https://github.com/LuaLS/lua-language-server/issues/1072)
* `FIX` [#1077](https://github.com/LuaLS/lua-language-server/issues/1077)
* `FIX` [#1088](https://github.com/LuaLS/lua-language-server/issues/1088)
* `FIX` runtime errors

## 3.1.0
`2022-4-17`
* `NEW` support find definition in method
* `CHG` hint: move to LSP. Its font is now controlled by the client.
* `CHG` hover: split `local` into `local` / `parameter` / `upvalue` / `self`.
* `CHG` hover: added parentheses to some words, such as `global` / `field` / `class`.
* `FIX` definition of `table<k, v>`
* `FIX` [#994](https://github.com/LuaLS/lua-language-server/issues/994)
* `FIX` [#1057](https://github.com/LuaLS/lua-language-server/issues/1057)
* `FIX` runtime errors reported by telemetry, see [#1058](https://github.com/LuaLS/lua-language-server/issues/1058)

## 3.0.2
`2022-4-15`
* `FIX` `table<string, boolean>[string] -> boolean`
* `FIX` goto `type definition`
* `FIX` [#1050](https://github.com/LuaLS/lua-language-server/issues/1050)

## 3.0.1
`2022-4-11`
* `FIX` [#1033](https://github.com/LuaLS/lua-language-server/issues/1033)
* `FIX` [#1034](https://github.com/LuaLS/lua-language-server/issues/1034)
* `FIX` [#1035](https://github.com/LuaLS/lua-language-server/issues/1035)
* `FIX` [#1036](https://github.com/LuaLS/lua-language-server/issues/1036)
* `FIX` runtime errors reported by telemetry, see [#1037](https://github.com/LuaLS/lua-language-server/issues/1037)

## 3.0.0
`2022-4-10`
* `CHG` [break changes](https://github.com/LuaLS/lua-language-server/issues/980)
* `CHG` diagnostic:
  + `type-check`: removed for now
  + `no-implicit-any`: renamed to `no-unknown`
* `CHG` formatter: no longer need` --preview`
* `CHG` `LuaDoc`: supports `---@type (string|integer)[]`
* `FIX` semantic: color of `function`
* `FIX` [#1027](https://github.com/LuaLS/lua-language-server/issues/1027)
* `FIX` [#1028](https://github.com/LuaLS/lua-language-server/issues/1028)

## 2.6.8
`2022-4-9`
* `CHG` completion: call snippet shown as `Function` instead of `Snippet` when `Lua.completion.callSnippet` is `Replace`
* `FIX` [#976](https://github.com/LuaLS/lua-language-server/issues/976)
* `FIX` [#995](https://github.com/LuaLS/lua-language-server/issues/995)
* `FIX` [#1004](https://github.com/LuaLS/lua-language-server/issues/1004)
* `FIX` [#1008](https://github.com/LuaLS/lua-language-server/issues/1008)
* `FIX` [#1009](https://github.com/LuaLS/lua-language-server/issues/1009)
* `FIX` [#1011](https://github.com/LuaLS/lua-language-server/issues/1011)
* `FIX` [#1014](https://github.com/LuaLS/lua-language-server/issues/1014)
* `FIX` [#1016](https://github.com/LuaLS/lua-language-server/issues/1016)
* `FIX` [#1017](https://github.com/LuaLS/lua-language-server/issues/1017)
* `FIX` runtime errors reported by telemetry

## 2.6.7
`2022-3-9`
* `NEW` diagnosis report, [read more](https://luals.github.io/wiki/diagnosis-report/)
* `CHG` `VSCode`: 1.65 has built in new `Lua` syntax files, so this extension no longer provides syntax files, which means you can install other syntax extensions in the marketplace. If you have any suggestions or issues, please [open issues here](https://github.com/LuaLS/lua.tmbundle).
* `CHG` telemetry: the prompt will only appear in VSCode to avoid repeated prompts in other platforms due to the inability to automatically modify the settings.
* `FIX` [#965](https://github.com/LuaLS/lua-language-server/issues/965)
* `FIX` [#975](https://github.com/LuaLS/lua-language-server/issues/975)

## 2.6.6
`2022-2-21`
* `NEW` formatter preview, use `--preview` to enable this feature, [read more](https://github.com/LuaLS/lua-language-server/issues/960)
* `FIX` [#958](https://github.com/LuaLS/lua-language-server/issues/958)
* `FIX` runtime errors

## 2.6.5
`2022-2-17`
* `FIX` telemetry is not disabled by default (since 2.6.0)
* `FIX` [#934](https://github.com/LuaLS/lua-language-server/issues/934)
* `FIX` [#952](https://github.com/LuaLS/lua-language-server/issues/952)

## 2.6.4
`2022-2-9`
* `CHG` completion: reduced sorting priority for postfix completion
* `FIX` [#936](https://github.com/LuaLS/lua-language-server/issues/936)
* `FIX` [#937](https://github.com/LuaLS/lua-language-server/issues/937)
* `FIX` [#940](https://github.com/LuaLS/lua-language-server/issues/940)
* `FIX` [#941](https://github.com/LuaLS/lua-language-server/issues/941)
* `FIX` [#941](https://github.com/LuaLS/lua-language-server/issues/942)
* `FIX` [#943](https://github.com/LuaLS/lua-language-server/issues/943)
* `FIX` [#946](https://github.com/LuaLS/lua-language-server/issues/946)

## 2.6.3
`2022-1-25`
* `FIX` new files are not loaded correctly
* `FIX` [#923](https://github.com/LuaLS/lua-language-server/issues/923)
* `FIX` [#926](https://github.com/LuaLS/lua-language-server/issues/926)

## 2.6.2
`2022-1-25`
* `FIX` [#925](https://github.com/LuaLS/lua-language-server/issues/925)

## 2.6.1
`2022-1-24`
* `CHG` default values of settings:
  + `Lua.diagnostics.workspaceDelay`: `0` sec -> `3` sec
  + `Lua.workspace.maxPreload`: `1000` -> `5000`
  + `Lua.workspace.preloadFileSize`: `100` KB -> `500` KB
* `CHG` improve performance
* `FIX` modify luarc failed
* `FIX` library files not recognized correctly
* `FIX` [#903](https://github.com/LuaLS/lua-language-server/issues/903)
* `FIX` [#906](https://github.com/LuaLS/lua-language-server/issues/906)
* `FIX` [#920](https://github.com/LuaLS/lua-language-server/issues/920)

## 2.6.0
`2022-1-13`
* `NEW` supports multi-workspace in server side, for developers of language clients, please [read here](https://luals.github.io/wiki/developing/#multiple-workspace-support) to learn more.
* `NEW` setting:
  + `Lua.hint.arrayIndex`
  + `Lua.semantic.enable`
  + `Lua.semantic.variable`
  + `Lua.semantic.annotation`
  + `Lua.semantic.keyword`
* `CHG` completion: improve response speed
* `CHG` completion: can be triggered in `LuaDoc` and strings
* `CHG` diagnostic: smoother
* `CHG` settings `Lua.color.mode` removed
* `FIX` [#876](https://github.com/LuaLS/lua-language-server/issues/876)
* `FIX` [#879](https://github.com/LuaLS/lua-language-server/issues/879)
* `FIX` [#884](https://github.com/LuaLS/lua-language-server/issues/884)
* `FIX` [#885](https://github.com/LuaLS/lua-language-server/issues/885)
* `FIX` [#886](https://github.com/LuaLS/lua-language-server/issues/886)
* `FIX` [#902](https://github.com/LuaLS/lua-language-server/issues/902)

## 2.5.6
`2021-12-27`
* `CHG` diagnostic: now syntax errors in `LuaDoc` are shown as `Warning`
* `FIX` [#863](https://github.com/LuaLS/lua-language-server/issues/863)
* `FIX` return type of `math.floor`
* `FIX` runtime errors

## 2.5.5
`2021-12-16`
* `FIX` dose not work in VSCode

## 2.5.4
`2021-12-16`
* `FIX` [#847](https://github.com/LuaLS/lua-language-server/issues/847)
* `FIX` [#848](https://github.com/LuaLS/lua-language-server/issues/848)
* `FIX` completion: incorrect cache
* `FIX` hover: always view string

## 2.5.3
`2021-12-6`
* `FIX` [#842](https://github.com/LuaLS/lua-language-server/issues/844)
* `FIX` [#844](https://github.com/LuaLS/lua-language-server/issues/844)

## 2.5.2
`2021-12-2`
* `FIX` [#815](https://github.com/LuaLS/lua-language-server/issues/815)
* `FIX` [#825](https://github.com/LuaLS/lua-language-server/issues/825)
* `FIX` [#826](https://github.com/LuaLS/lua-language-server/issues/826)
* `FIX` [#827](https://github.com/LuaLS/lua-language-server/issues/827)
* `FIX` [#831](https://github.com/LuaLS/lua-language-server/issues/831)
* `FIX` [#837](https://github.com/LuaLS/lua-language-server/issues/837)
* `FIX` [#838](https://github.com/LuaLS/lua-language-server/issues/838)
* `FIX` postfix
* `FIX` runtime errors

## 2.5.1
`2021-11-29`
* `FIX` incorrect syntax error

## 2.5.0
`2021-11-29`
* `NEW` settings:
  + `Lua.runtime.pathStrict`: not check subdirectories when using `runtime.path`
  + `Lua.hint.await`: display `await` when calling a function marked as async
  + `Lua.completion.postfix`: the symbol that triggers postfix, default is `@`
* `NEW` add supports for `lovr`
* `NEW` file encoding supports `utf16le` and `utf16be`
* `NEW` full IntelliSense supports for literal tables, see [#720](https://github.com/LuaLS/lua-language-server/issues/720) and [#727](https://github.com/LuaLS/lua-language-server/issues/727)
* `NEW` `LuaDoc` annotations:
  + `---@async`: mark a function as async
  + `---@nodiscard`: the return value of the marking function cannot be discarded
* `NEW` diagnostics:
  + `await-in-sync`: check whether calls async function in sync function. disabled by default.
  + `not-yieldable`: check whether the function supports async functions as parameters. disabled by default.
  + `discard-returns`: check whether the return value is discarded.
* `NEW` locale `pt-br`, thanks [Jeferson Ferreira](https://github.com/jefersonf)
* `NEW` supports [utf-8-offsets](https://clangd.llvm.org/extensions#utf-8-offsets)
* `NEW` supports quickfix for `.luarc.json`
* `NEW` completion postifx: `@function`, `@method`, `@pcall`, `@xpcall`, `@insert`, `@remove`, `@concat`, `++`, `++?`
* `CHG` `LuaDoc`:
  + `---@class` can be re-declared
  + supports unicode
  + supports `---@param ... number`, equivalent to `---@vararg number`
  + supports `fun(...: string)`
  + supports `fun(x, y, ...)`, equivalent to `fun(x: any, y: any, ...: any)`
* `CHG` settings from `--configpath`, `.luarc.json`, `client` no longer prevent subsequent settings, instead they are merged in order
* `CHG` no longer asks to trust plugin in VSCode, because VSCode already provides the workspace trust feature
* `CHG` skip huge files (>= 10 MB)
* `CHG` after using `Lua.runtime.nonstandardSymbol` to treat `//` as a comment, `//` is no longer parsed as an operator

## 2.4.11
`2021-11-25`
* `FIX` [#816](https://github.com/LuaLS/lua-language-server/issues/816)
* `FIX` [#817](https://github.com/LuaLS/lua-language-server/issues/817)
* `FIX` [#818](https://github.com/LuaLS/lua-language-server/issues/818)
* `FIX` [#820](https://github.com/LuaLS/lua-language-server/issues/820)

## 2.4.10
`2021-11-23`
* `FIX` [#790](https://github.com/LuaLS/lua-language-server/issues/790)
* `FIX` [#798](https://github.com/LuaLS/lua-language-server/issues/798)
* `FIX` [#804](https://github.com/LuaLS/lua-language-server/issues/804)
* `FIX` [#805](https://github.com/LuaLS/lua-language-server/issues/805)
* `FIX` [#806](https://github.com/LuaLS/lua-language-server/issues/806)
* `FIX` [#807](https://github.com/LuaLS/lua-language-server/issues/807)
* `FIX` [#809](https://github.com/LuaLS/lua-language-server/issues/809)

## 2.4.9
`2021-11-18`
* `CHG` for performance reasons, some of the features that are not cost-effective in IntelliSense have been disabled by default, and you can re-enable them through the following settings:
  + `Lua.IntelliSense.traceLocalSet`
  + `Lua.IntelliSense.traceReturn`
  + `Lua.IntelliSense.traceBeSetted`
  + `Lua.IntelliSense.traceFieldInject`

  [read more](https://github.com/LuaLS/lua-language-server/wiki/IntelliSense-optional-features)

## 2.4.8
`2021-11-15`
* `FIX` incorrect IntelliSense in specific situations
* `FIX` [#777](https://github.com/LuaLS/lua-language-server/issues/777)
* `FIX` [#778](https://github.com/LuaLS/lua-language-server/issues/778)
* `FIX` [#779](https://github.com/LuaLS/lua-language-server/issues/779)
* `FIX` [#780](https://github.com/LuaLS/lua-language-server/issues/780)

## 2.4.7
`2021-10-27`
* `FIX` [#762](https://github.com/LuaLS/lua-language-server/issues/762)

## 2.4.6
`2021-10-26`
* `NEW` diagnostic: `redundant-return`
* `FIX` [#744](https://github.com/LuaLS/lua-language-server/issues/744)
* `FIX` [#748](https://github.com/LuaLS/lua-language-server/issues/748)
* `FIX` [#749](https://github.com/LuaLS/lua-language-server/issues/749)
* `FIX` [#752](https://github.com/LuaLS/lua-language-server/issues/752)
* `FIX` [#753](https://github.com/LuaLS/lua-language-server/issues/753)
* `FIX` [#756](https://github.com/LuaLS/lua-language-server/issues/756)
* `FIX` [#758](https://github.com/LuaLS/lua-language-server/issues/758)
* `FIX` [#760](https://github.com/LuaLS/lua-language-server/issues/760)

## 2.4.5
`2021-10-18`
* `FIX` accidentally load lua files from user workspace

## 2.4.4
`2021-10-15`
* `CHG` improve `.luarc.json`
* `FIX` [#722](https://github.com/LuaLS/lua-language-server/issues/722)

## 2.4.3
`2021-10-13`
* `FIX` [#713](https://github.com/LuaLS/lua-language-server/issues/713)
* `FIX` [#718](https://github.com/LuaLS/lua-language-server/issues/718)
* `FIX` [#719](https://github.com/LuaLS/lua-language-server/issues/719)
* `FIX` [#725](https://github.com/LuaLS/lua-language-server/issues/725)
* `FIX` [#729](https://github.com/LuaLS/lua-language-server/issues/729)
* `FIX` [#730](https://github.com/LuaLS/lua-language-server/issues/730)
* `FIX` runtime errors

## 2.4.2
`2021-10-8`
* `FIX` [#702](https://github.com/LuaLS/lua-language-server/issues/702)
* `FIX` [#706](https://github.com/LuaLS/lua-language-server/issues/706)
* `FIX` [#707](https://github.com/LuaLS/lua-language-server/issues/707)
* `FIX` [#709](https://github.com/LuaLS/lua-language-server/issues/709)
* `FIX` [#712](https://github.com/LuaLS/lua-language-server/issues/712)

## 2.4.1
`2021-10-2`
* `FIX` broken with single file
* `FIX` [#698](https://github.com/LuaLS/lua-language-server/issues/698)
* `FIX` [#699](https://github.com/LuaLS/lua-language-server/issues/699)

## 2.4.0
`2021-10-1`
* `NEW` loading settings from `.luarc.json`
* `NEW` settings:
  + `Lua.diagnostics.libraryFiles`
  + `Lua.diagnostics.ignoredFiles`
  + `Lua.completion.showWord`
  + `Lua.completion.requireSeparator`
* `NEW` diagnostics:
  + `different-requires`
* `NEW` `---@CustomClass<string, number>`
* `NEW` supports `$/cancelRequest`
* `NEW` `EventEmitter`
    ```lua
    --- @class Emit
    --- @field on fun(eventName: string, cb: function)
    --- @field on fun(eventName: '"died"', cb: fun(i: integer))
    --- @field on fun(eventName: '"won"', cb: fun(s: string))
    local emit = {}

    emit:on(--[[support autocomplete fr "died" and "won"]])

    emit:on("died", function (i)
        -- should be i: integer
    end)

    emit:on('won', function (s)
        -- should be s: string
    end)
    ```
* `NEW` `---@module 'moduleName'`
    ```lua
    ---@module 'mylib'
    local lib -- the same as `local lib = require 'mylib'`
    ```
* `NEW` add supports of `skynet`
* `CHG` hover: improve showing multi defines
* `CHG` hover: improve showing multi comments at enums
* `CHG` hover: shows method
* `CHG` hint: `Lua.hint.paramName` now supports `Disable`, `Literal` and `All`
* `CHG` only search first file by `require`
* `CHG` no longer infer by usage
* `CHG` no longer ignore file names case in Windows
* `CHG` watching library changes
* `CHG` completion: improve misspelling results
* `CHG` completion: `Lua.completion.displayContext` default to `0`
* `CHG` completion: `autoRequire` has better inserting position
* `CHG` diagnostics:
  + `redundant-parameter` default severity to `Warning`
  + `redundant-value` default severity to `Warning`
* `CHG` infer: more strict of calculation results
* `CHG` [#663](https://github.com/LuaLS/lua-language-server/issues/663)
* `FIX` runtime errors
* `FIX` hint: may show param-2 as `self`
* `FIX` semantic: may fail when scrolling
* `FIX` [#647](https://github.com/LuaLS/lua-language-server/issues/647)
* `FIX` [#660](https://github.com/LuaLS/lua-language-server/issues/660)
* `FIX` [#673](https://github.com/LuaLS/lua-language-server/issues/673)

## 2.3.7
`2021-8-17`
* `CHG` improve performance
* `FIX` [#244](https://github.com/LuaLS/lua-language-server/issues/244)

## 2.3.6
`2021-8-9`
* `FIX` completion: can not find global fields
* `FIX` globals and class may lost

## 2.3.5
`2021-8-9`
* `CHG` improve memory usage
* `CHG` completion: call snip triggers signature (VSCode only)
* `FIX` completion: may not find results

## 2.3.4
`2021-8-6`
* `CHG` improve performance
* `FIX` [#625](https://github.com/LuaLS/lua-language-server/issues/625)

## 2.3.3
`2021-7-26`
* `NEW` config supports prop
* `FIX` [#612](https://github.com/LuaLS/lua-language-server/issues/612)
* `FIX` [#613](https://github.com/LuaLS/lua-language-server/issues/613)
* `FIX` [#618](https://github.com/LuaLS/lua-language-server/issues/618)
* `FIX` [#620](https://github.com/LuaLS/lua-language-server/issues/620)

## 2.3.2
`2021-7-21`
* `NEW` `LuaDoc`: supports `['string']` as field:
    ```lua
    ---@class keyboard
    ---@field ['!'] number
    ---@field ['?'] number
    ---@field ['#'] number
    ```
* `NEW` add supports of `love2d`
* `FIX` gitignore pattern `\` broken initialization
* `FIX` runtime errors

## 2.3.1
`2021-7-19`
* `NEW` setting `Lua.workspace.userThirdParty`, add private user [third-parth](https://github.com/LuaLS/lua-language-server/tree/master/meta/3rd) by this setting
* `CHG` path in config supports `~/xxxx`
* `FIX` `autoRequire` inserted incorrect code
* `FIX` `autoRequire` may provide dumplicated options
* `FIX` [#606](https://github.com/LuaLS/lua-language-server/issues/606)
* `FIX` [#607](https://github.com/LuaLS/lua-language-server/issues/607)

## 2.3.0
`2021-7-16`
* `NEW` `VSCode`: click the status bar icon to operate:
    * run workspace diagnostics
* `NEW` `LuaDoc`: supports `[1]` as field:
    ```lua
    ---@class position
    ---@field [1] number
    ---@field [2] number
    ---@field [3] number
    ```
* `NEW` hover: view array `local array = {'a', 'b', 'c'}`:
    ```lua
    local array: {
        [1]: string = "a",
        [2]: string = "b",
        [3]: string = "c",
    }
    ```
* `NEW` completion: supports enums in `fun()`
    ```lua
    ---@type fun(x: "'aaa'"|"'bbb'")
    local f

    f(--[[show `'aaa'` and `'bbb'` here]])
    ```
* `FIX` loading workspace may hang
* `FIX` `debug.getuservalue` and `debug.setuservalue` should not exist in `Lua 5.1`
* `FIX` infer of `---@type class[][]`
* `FIX` infer of `---@type {}[]`
* `FIX` completion: displaying `@fenv` in `Lua 5.1`
* `FIX` completion: incorrect at end of line
* `FIX` when a file is renamed, the file will still be loaded even if the new file name has been set to ignore
* `FIX` [#596](https://github.com/LuaLS/lua-language-server/issues/596)
* `FIX` [#597](https://github.com/LuaLS/lua-language-server/issues/597)
* `FIX` [#598](https://github.com/LuaLS/lua-language-server/issues/598)
* `FIX` [#601](https://github.com/LuaLS/lua-language-server/issues/601)

## 2.2.3
`2021-7-9`
* `CHG` improve `auto require`
* `CHG` will not sleep anymore
* `FIX` incorrect doc: `debug.getlocal`
* `FIX` completion: incorrect callback
* `FIX` [#592](https://github.com/LuaLS/lua-language-server/issues/592)

## 2.2.2
`2021-7-9`
* `FIX` incorrect syntax color
* `FIX` incorrect type infer

## 2.2.1
`2021-7-8`
* `FIX` change setting may failed

## 2.2.0
`2021-7-8`
* `NEW` detect and apply third-party libraries, including:
  * OpenResty
  * Cocos4.0
  * Jass
* `NEW` `LuaDoc`: supports literal table:
    ```lua
    ---@generic T
    ---@param x T
    ---@return { x: number, y: T, z?: boolean}
    local function f(x) end

    local t = f('str')
    -- hovering "t" shows:
    local t: {
        x: number,
        y: string,
        z?: boolean,
    }
    ```
* `CHG` improve changing config from server side
* `CHG` improve hover color
* `CHG` improve performance
* `CHG` telemetry: sends version of this extension
* `FIX` supports for file with LF
* `FIX` may infer a custom class as a string

## 2.1.0
`2021-7-2`
* `NEW` supports local config file, using `--configpath="config.json"`, [learn more here](https://luals.github.io/wiki/usage/#--configpath)
* `NEW` goto `type definition`
* `NEW` infer type by callback param:
    ```lua
    ---@param callback fun(value: string)
    local function work(callback)
    end

    work(function (value)
        -- value is string here
    end)
    ```
* `NEW` optional field `---@field name? type`
* `CHG` [#549](https://github.com/LuaLS/lua-language-server/issues/549)
* `CHG` diagnostics: always ignore the ignored files even if they are opened
* `FIX` completion: `type() ==` may does not work

## 2.0.5
`2021-7-1`
* `NEW` `hover` and `completion` reports initialization progress
* `CHG` `class field` consider implicit definition
    ```lua
    ---@class Class
    local mt = {}

    function mt:init()
        self.xxx = 1
    end

    function mt:func()
        print(self.xxx) -- self.xxx is defined
    end
    ```
* `CHG` improve performance
* `FIX` [#580](https://github.com/LuaLS/lua-language-server/issues/580)

## 2.0.4
`2021-6-25`
* `FIX` [#550](https://github.com/LuaLS/lua-language-server/issues/550)
* `FIX` [#555](https://github.com/LuaLS/lua-language-server/issues/555)
* `FIX` [#574](https://github.com/LuaLS/lua-language-server/issues/574)

## 2.0.3
`2021-6-24`
* `CHG` improve memory usage
* `FIX` some dialog boxes block the initialization process
* `FIX` diagnostics `undefined-field`: blocks main thread
* `FIX` [#565](https://github.com/LuaLS/lua-language-server/issues/565)

## 2.0.2
`2021-6-23`
* `NEW` supports literal table in `pairs`
    ```lua
    local t = { a = 1, b = 2, c = 3 }
    for k, v in pairs(t) do
        -- `k` is string and `v` is integer here
    end
    ```
* `CHG` view `local f ---@type fun(x:number):boolean`
    ```lua
    ---before
    function f(x: number)
      -> boolean
    ---after
    local f: fun(x: number): boolean
    ```
* `FIX` [#558](https://github.com/LuaLS/lua-language-server/issues/558)
* `FIX` [#567](https://github.com/LuaLS/lua-language-server/issues/567)
* `FIX` [#568](https://github.com/LuaLS/lua-language-server/issues/568)
* `FIX` [#570](https://github.com/LuaLS/lua-language-server/issues/570)
* `FIX` [#571](https://github.com/LuaLS/lua-language-server/issues/571)

## 2.0.1
`2021-6-21`
* `FIX` [#566](https://github.com/LuaLS/lua-language-server/issues/566)

## 2.0.0
`2021-6-21`
* `NEW` implement
* `CHG` diagnostics `undefined-field`, `deprecated`: default by `Opened` instead of `None`
* `CHG` setting `Lua.runtime.plugin`: default by `""` instead of `".vscode/lua/plugin.lua"` (for security)
* `CHG` setting `Lua.intelliSense.searchDepth`: removed
* `CHG` setting `Lua.misc.parameters`: `string array` instead of `string`
* `CHG` setting `Lua.develop.enable`, `Lua.develop.debuggerPort`, `Lua.develop.debuggerWait`: removed, use `Lua.misc.parameters` instead
* `FIX` [#441](https://github.com/LuaLS/lua-language-server/issues/441)
* `FIX` [#493](https://github.com/LuaLS/lua-language-server/issues/493)
* `FIX` [#531](https://github.com/LuaLS/lua-language-server/issues/531)
* `FIX` [#542](https://github.com/LuaLS/lua-language-server/issues/542)
* `FIX` [#543](https://github.com/LuaLS/lua-language-server/issues/543)
* `FIX` [#553](https://github.com/LuaLS/lua-language-server/issues/553)
* `FIX` [#562](https://github.com/LuaLS/lua-language-server/issues/562)
* `FIX` [#563](https://github.com/LuaLS/lua-language-server/issues/563)

## 1.21.3
`2021-6-17`
* `NEW` supports `untrusted workspaces`
* `FIX` performance issues, thanks to [folke](https://github.com/folke)

## 1.21.2
`2021-5-18`
* `FIX` loaded new file with ignored filename
* `FIX` [#536](https://github.com/LuaLS/lua-language-server/issues/536)
* `FIX` [#537](https://github.com/LuaLS/lua-language-server/issues/537)
* `FIX` [#538](https://github.com/LuaLS/lua-language-server/issues/538)
* `FIX` [#539](https://github.com/LuaLS/lua-language-server/issues/539)

## 1.21.1
`2021-5-8`
* `FIX` [#529](https://github.com/LuaLS/lua-language-server/issues/529)

## 1.21.0
`2021-5-7`
* `NEW` setting: `completion.showParams`
* `NEW` `LuaDoc`: supports multiline comments
* `NEW` `LuaDoc`: tail comments support lua string

## 1.20.5
`2021-4-30`
* `NEW` setting: `completion.autoRequire`
* `NEW` setting: `hover.enumsLimit`
* `CHG` folding: supports `-- #region`
* `FIX` completion: details may be suspended
* `FIX` [#522](https://github.com/LuaLS/lua-language-server/issues/522)
* `FIX` [#523](https://github.com/LuaLS/lua-language-server/issues/523)

## 1.20.4
`2021-4-13`
* `NEW` diagnostic: `deprecated`
* `FIX` [#464](https://github.com/LuaLS/lua-language-server/issues/464)
* `FIX` [#497](https://github.com/LuaLS/lua-language-server/issues/497)
* `FIX` [#502](https://github.com/LuaLS/lua-language-server/issues/502)

## 1.20.3
`2021-4-6`
* `FIX` [#479](https://github.com/LuaLS/lua-language-server/issues/479)
* `FIX` [#483](https://github.com/LuaLS/lua-language-server/issues/483)
* `FIX` [#485](https://github.com/LuaLS/lua-language-server/issues/485)
* `FIX` [#487](https://github.com/LuaLS/lua-language-server/issues/487)
* `FIX` [#488](https://github.com/LuaLS/lua-language-server/issues/488)
* `FIX` [#490](https://github.com/LuaLS/lua-language-server/issues/490)
* `FIX` [#495](https://github.com/LuaLS/lua-language-server/issues/495)

## 1.20.2
`2021-4-2`
* `CHG` `LuaDoc`: supports `---@param self TYPE`
* `CHG` completion: does not show suggests after `\n`, `{` and `,`, unless your setting `editor.acceptSuggestionOnEnter` is `off`
* `FIX` [#482](https://github.com/LuaLS/lua-language-server/issues/482)

## 1.20.1
`2021-3-27`
* `FIX` telemetry window blocks initializing
* `FIX` [#468](https://github.com/LuaLS/lua-language-server/issues/468)

## 1.20.0
`2021-3-27`
* `CHG` telemetry: change to opt-in, see [#462](https://github.com/LuaLS/lua-language-server/issues/462) and [Privacy-Policy](https://luals.github.io/privacy/#language-server)
* `FIX` [#467](https://github.com/LuaLS/lua-language-server/issues/467)

## 1.19.1
`2021-3-22`
* `CHG` improve performance
* `FIX` [#457](https://github.com/LuaLS/lua-language-server/issues/457)
* `FIX` [#458](https://github.com/LuaLS/lua-language-server/issues/458)

## 1.19.0
`2021-3-18`
* `NEW` VSCode: new setting `Lua.misc.parameters`
* `NEW` new setting `Lua.runtime.builtin`, used to disable some built-in libraries
* `NEW` quick fix: disable diagnostic in line/file
* `NEW` setting: `Lua.runtime.path` supports absolute path
* `NEW` completion: field in table
```lua
---@class A
---@field x number
---@field y number
---@field z number

---@type A
local t = {
    -- provide `x`, `y` and `z` here
}
```
* `NEW` `LuaDoc`: supports multi-line comment before resume
```lua
---this is
---a multi line
---comment
---@alias XXXX
---comment 1
---comment 1
---| '1'
---comment 2
---comment 2
---| '2'

---@param x XXXX
local function f(x)
end

f( -- view comments of `1` and `2` in completion
```
* `CHG` intelli-scense: search from generic param to return
* `CHG` intelli-scense: search across vararg
* `CHG` text-document-synchronization: refactored
* `CHG` diagnostic: improve `newline-call`
* `CHG` completion: improve `then .. end`
* `CHG` improve initialization speed
* `CHG` improve performance
* `FIX` missed syntax error `function m['x']() end`
* `FIX` [#452](https://github.com/LuaLS/lua-language-server/issues/452)

## 1.18.1
`2021-3-10`
* `CHG` semantic-tokens: improve colors of `const` and `close`
* `CHG` type-formating: improve execution conditions
* `FIX` [#444](https://github.com/LuaLS/lua-language-server/issues/444)

## 1.18.0
`2021-3-9`
* `NEW` `LuaDoc`: supports `---@diagnostic disable`
* `NEW` code-action: convert JSON to Lua
* `NEW` completion: provide `then .. end` snippet
* `NEW` type-formating:
    ```lua
    -- press `enter` at $
    local function f() $ end
    -- formating result:
    local function f()
        $
    end

    -- as well as
    do $ end
    -- formating result
    do
        $
    end
    ```
* `CHG` `Windows`: dose not provide `ucrt` any more
* `CHG` `Lua.workspace.library`: use `path[]` instead of `<path, true>`
* `FIX` missed syntax error `local a <const>= 1`
* `FIX` workspace: preload blocked when hitting `Lua.workspace.maxPreload`
* `FIX` [#443](https://github.com/LuaLS/lua-language-server/issues/443)
* `FIX` [#445](https://github.com/LuaLS/lua-language-server/issues/445)

## 1.17.4
`2021-3-4`
* `FIX` [#437](https://github.com/LuaLS/lua-language-server/issues/437) again
* `FIX` [#438](https://github.com/LuaLS/lua-language-server/issues/438)

## 1.17.3
`2021-3-3`
* `CHG` intelli-scense: treat `V[]` as `table<integer, V>` in `pairs`
* `FIX` completion: `detail` disappears during continuous input
* `FIX` [#435](https://github.com/LuaLS/lua-language-server/issues/435)
* `FIX` [#436](https://github.com/LuaLS/lua-language-server/issues/436)
* `FIX` [#437](https://github.com/LuaLS/lua-language-server/issues/437)

## 1.17.2
`2021-3-2`
* `FIX` running in Windows

## 1.17.1
`2021-3-1`
* `CHG` intelli-scense: improve infer across `table<K, V>` and `V[]`.
* `CHG` intelli-scense: improve infer across `pairs` and `ipairs`
* `FIX` hover: shows nothing when hovering unknown function
* `FIX` [#398](https://github.com/LuaLS/lua-language-server/issues/398)
* `FIX` [#421](https://github.com/LuaLS/lua-language-server/issues/421)
* `FIX` [#422](https://github.com/LuaLS/lua-language-server/issues/422)

## 1.17.0
`2021-2-24`
* `NEW` diagnostic: `duplicate-set-field`
* `NEW` diagnostic: `no-implicit-any`, disabled by default
* `CHG` completion: improve field and table
* `CHG` improve infer cross `ipairs`
* `CHG` cache globals when loading
* `CHG` completion: remove trigger character `\n` for now, see [#401](https://github.com/LuaLS/lua-language-server/issues/401)
* `FIX` diagnositc: may open file with wrong uri case
* `FIX` [#406](https://github.com/LuaLS/lua-language-server/issues/406)

## 1.16.1
`2021-2-22`
* `FIX` signature: parameters may be misplaced
* `FIX` completion: interface in nested table
* `FIX` completion: interface not show after `,`
* `FIX` [#400](https://github.com/LuaLS/lua-language-server/issues/400)
* `FIX` [#402](https://github.com/LuaLS/lua-language-server/issues/402)
* `FIX` [#403](https://github.com/LuaLS/lua-language-server/issues/403)
* `FIX` [#404](https://github.com/LuaLS/lua-language-server/issues/404)
* `FIX` runtime errors

## 1.16.0
`2021-2-20`
* `NEW` file encoding supports `ansi`
* `NEW` completion: supports interface, see [#384](https://github.com/LuaLS/lua-language-server/issues/384)
* `NEW` `LuaDoc`: supports multiple class inheritance: `---@class Food: Burger, Pizza, Pie, Pasta`
* `CHG` rename `table*` to `tablelib`
* `CHG` `LuaDoc`: revert compatible with `--@`, see [#392](https://github.com/LuaLS/lua-language-server/issues/392)
* `CHG` improve performance
* `FIX` missed syntax error `f() = 1`
* `FIX` missed global `bit` in `LuaJIT`
* `FIX` completion: may insert error text when continuous inputing
* `FIX` completion: may insert error text after resolve
* `FIX` [#349](https://github.com/LuaLS/lua-language-server/issues/349)
* `FIX` [#396](https://github.com/LuaLS/lua-language-server/issues/396)

## 1.15.1
`2021-2-18`
* `CHG` diagnostic: `unused-local` excludes `doc.param`
* `CHG` definition: excludes values, see [#391](https://github.com/LuaLS/lua-language-server/issues/391)
* `FIX` not works on Linux and macOS

## 1.15.0
`2021-2-9`
* `NEW` LUNAR YEAR, BE HAPPY!
* `CHG` diagnostic: when there are too many errors, the main errors will be displayed first
* `CHG` main thread no longer loop sleeps, see [#329](https://github.com/LuaLS/lua-language-server/issues/329) [#386](https://github.com/LuaLS/lua-language-server/issues/386)
* `CHG` improve performance

## 1.14.3
`2021-2-8`
* `CHG` hint: disabled by default, see [#380](https://github.com/LuaLS/lua-language-server/issues/380)
* `FIX` [#381](https://github.com/LuaLS/lua-language-server/issues/381)
* `FIX` [#382](https://github.com/LuaLS/lua-language-server/issues/382)
* `FIX` [#388](https://github.com/LuaLS/lua-language-server/issues/388)

## 1.14.2
`2021-2-4`
* `FIX` [#356](https://github.com/LuaLS/lua-language-server/issues/356)
* `FIX` [#375](https://github.com/LuaLS/lua-language-server/issues/375)
* `FIX` [#376](https://github.com/LuaLS/lua-language-server/issues/376)
* `FIX` [#377](https://github.com/LuaLS/lua-language-server/issues/377)
* `FIX` [#378](https://github.com/LuaLS/lua-language-server/issues/378)
* `FIX` [#379](https://github.com/LuaLS/lua-language-server/issues/379)
* `FIX` a lot of runtime errors

## 1.14.1
`2021-2-2`
* `FIX` [#372](https://github.com/LuaLS/lua-language-server/issues/372)

## 1.14.0
`2021-2-2`
* `NEW` `VSCode` hint
* `NEW` flush cache after 5 min
* `NEW` `VSCode` help semantic color with market theme
* `CHG` create/delete/rename files no longer reload workspace
* `CHG` `LuaDoc`: compatible with `--@`
* `FIX` `VSCode` settings
* `FIX` [#368](https://github.com/LuaLS/lua-language-server/issues/368)
* `FIX` [#371](https://github.com/LuaLS/lua-language-server/issues/371)

## 1.13.0
`2021-1-28`
* `NEW` `VSCode` status bar
* `NEW` `VSCode` options in some window
* `CHG` performance optimization
* `FIX` endless loop

## 1.12.2
`2021-1-27`
* `CHG` performance optimization
* `FIX` modifying the code before loading finish makes confusion
* `FIX` signature: not works

## 1.12.1
`2021-1-27`
* `FIX` endless loop

## 1.12.0
`2021-1-26`
* `NEW` progress
* `NEW` [#340](https://github.com/LuaLS/lua-language-server/pull/340): supports `---@type table<string, number>`
* `FIX` [#355](https://github.com/LuaLS/lua-language-server/pull/355)
* `FIX` [#359](https://github.com/LuaLS/lua-language-server/issues/359)
* `FIX` [#361](https://github.com/LuaLS/lua-language-server/issues/361)

## 1.11.2
`2021-1-7`
* `FIX` [#345](https://github.com/LuaLS/lua-language-server/issues/345): not works with unexpect args
* `FIX` [#346](https://github.com/LuaLS/lua-language-server/issues/346): dont modify the cache

## 1.11.1
`2021-1-5`
* `CHG` performance optimization

## 1.11.0
`2021-1-5`
* `NEW` `Lua.runtime.plugin`
* `NEW` intelli-scense: improved `m.f = function (self) end` from `self` to `m`
* `CHG` performance optimization
* `CHG` completion: improve performance of workspace words
* `FIX` hover: tail comments may be cutted
* `FIX` runtime errors

## 1.10.0
`2021-1-4`
* `NEW` workspace: supports `.dll`(`.so`) in `require`
* `NEW` folding: `---@class`, `--#region` and docs of function
* `NEW` diagnostic: `count-down-loop`
* `CHG` supports `~` in command line
* `CHG` completion: improve workspace words
* `CHG` completion: show words in string
* `CHG` completion: split `for .. in` to `for .. ipairs` and `for ..pairs`
* `CHG` diagnostic: `unused-function` checks recursive
* `FIX` [#339](https://github.com/LuaLS/lua-language-server/issues/339)

## 1.9.0
`2020-12-31`
* `NEW` YEAR! Peace and love!
* `NEW` specify path of `log` and `meta` by `--logpath=xxx` and `--metapath=XXX` in command line
* `NEW` completion: worksapce word
* `NEW` completion: show words in comment
* `NEW` completion: generate function documentation
* `CHG` got arg after script name: `lua-language-server.exe main.lua --logpath=D:\log --metapath=D:\meta --develop=false`
* `FIX` runtime errors

## 1.8.2
`2020-12-29`
* `CHG` performance optimization

## 1.8.1
`2020-12-24`
* `FIX` telemetry: connect failed caused not working

## 1.8.0
`2020-12-23`
* `NEW` runtime: support nonstandard symbol
* `NEW` diagnostic: `close-non-object`
* `FIX` [#318](https://github.com/LuaLS/lua-language-server/issues/318)

## 1.7.4
`2020-12-20`
* `FIX` workspace: preload may failed

## 1.7.3
`2020-12-20`
* `FIX` luadoc: typo of `package.config`
* `FIX` [#310](https://github.com/LuaLS/lua-language-server/issues/310)

## 1.7.2
`2020-12-17`
* `CHG` completion: use custom tabsize
* `FIX` [#307](https://github.com/LuaLS/lua-language-server/issues/307)
* `FIX` a lot of runtime errors

## 1.7.1
`2020-12-16`
* `NEW` setting: `diagnostics.neededFileStatus`
* `FIX` scan workspace may fails
* `FIX` quickfix: `newline-call` failed
* `FIX` a lot of other runtime errors

## 1.7.0
`2020-12-16`
* `NEW` diagnostic: `undefined-field`
* `NEW` telemetry:
    + [What data will be sent](https://github.com/LuaLS/lua-language-server/blob/master/script/service/telemetry.lua)
    + [How to use this data](https://github.com/LuaLS/lua-telemetry-server/tree/master/method)
* `CHG` diagnostic: `unused-function` ignores function with `<close>`
* `CHG` semantic: not cover local call
* `CHG` language client: update to [7.0.0](https://github.com/microsoft/vscode-languageserver-node/commit/20681d7632bb129def0c751be73cf76bd01f2f3a)
* `FIX` semantic: tokens may not be updated correctly
* `FIX` completion: require path broken
* `FIX` hover: document uri
* `FIX` [#291](https://github.com/LuaLS/lua-language-server/issues/291)
* `FIX` [#294](https://github.com/LuaLS/lua-language-server/issues/294)

## 1.6.0
`2020-12-14`
* `NEW` completion: auto require local modules
* `NEW` completion: support delegate
* `NEW` hover: show function by keyword `function`
* `NEW` code action: swap params
* `CHG` standalone: unbind the relative path between binaries and scripts
* `CHG` hover: `LuaDoc` also catchs `--` (no need `---`)
* `CHG` rename: support doc
* `CHG` completion: keyword considers expression
* `FIX` [#297](https://github.com/LuaLS/lua-language-server/issues/297)

## 1.5.0
`2020-12-5`
* `NEW` setting `runtime.unicodeName`
* `NEW` fully supports `---@generic T`
* `FIX` [#274](https://github.com/LuaLS/lua-language-server/issues/274)
* `FIX` [#276](https://github.com/LuaLS/lua-language-server/issues/276)
* `FIX` [#279](https://github.com/LuaLS/lua-language-server/issues/279)
* `FIX` [#280](https://github.com/LuaLS/lua-language-server/issues/280)

## 1.4.0
`2020-12-3`
* `NEW` setting `hover.previewFields`: limit how many fields are shown in table hover
* `NEW` fully supports `---@type Object[]`
* `NEW` supports `---@see`
* `NEW` diagnostic `unbalanced-assignments`
* `CHG` resolves infer of `string|table`
* `CHG` `unused-local` ignores local with `---@class`
* `CHG` locale file format changes to `lua`

## 1.3.0
`2020-12-1`

* `NEW` provides change logs, I think it's good idea for people knowing what's new ~~(bugs)~~
* `NEW` meta files of LuaJIT
* `NEW` support completion of `type(o) == ?`
* `CHG` now I think it's a bad idea as it took me nearly an hour to complete the logs started from version `1.0.0`
* `FIX` closing ignored or library file dose not clean diagnostics
* `FIX` searching of `t.f1` when `t.f1 = t.f2`
* `FIX` missing signature help of global function

## 1.2.1
`2020-11-27`

* `FIX` syntaxes tokens: [#272](https://github.com/LuaLS/lua-language-server/issues/272)

## 1.2.0
`2020-11-27`

* `NEW` hover shows comments from `---@param` and `---@return`: [#135](https://github.com/LuaLS/lua-language-server/issues/135)
* `NEW` support `LuaDoc` as tail comment
* `FIX` `---@class` inheritance
* `FIX` missed syntaxes token: `punctuation.definition.parameters.finish.lua`

## 1.1.4
`2020-11-25`

* `FIX` wiered completion suggests for require paths in `Linux` and `macOS`: [#269](https://github.com/LuaLS/lua-language-server/issues/269)

## 1.1.3
`2020-11-25`

* `FIX` extension not works in `Ubuntu`: [#268](https://github.com/LuaLS/lua-language-server/issues/268)

## 1.1.2
`2020-11-24`

* `NEW` auto completion finds globals from `Lua.diagnostics.globals`
* `NEW` support tail `LuaDoc`
* `CHG` no more `Lua.intelliScense.fastGlobal`, now globals always fast and accurate
* `CHG` `LuaDoc` supports `--- @`
* `CHG` `find reference` uses extra `Lua.intelliSense.searchDepth`
* `CHG` diagnostics are limited by `100` in each file
* `FIX` library files are under limit of `Lua.workspace.maxPreload`: [#266](https://github.com/LuaLS/lua-language-server/issues/266)

## 1.1.1
`2020-11-23`

* `NEW` auto completion special marks deprecated items
* `FIX` diagnostics may push wrong uri in `Linux` and `macOS`
* `FIX` diagnostics not cleaned up when closing ignored lua file
* `FIX` reload workspace remains old caches
* `FIX` incorrect hover of local attribute

## 1.1.0
`2020-11-20`

* `NEW` no longer `BETA`
* `NEW` use `meta.lua` instead of `meta.lni`, now you can find the definition of builtin function
* `CHG` Lua files outside of workspace no longer launch a new server

## 1.0.6
`2020-11-20`

* `NEW` diagnostic `code-after-break`
* `CHG` optimize performance
* `CHG` updated language client
* `CHG` `unused-function` ignores global functions (may used out of Lua)
* `CHG` checks if client supports `Lua.completion.enable`: [#259](https://github.com/LuaLS/lua-language-server/issues/259)
* `FIX` support for single Lua file
* `FIX` [#257](https://github.com/LuaLS/lua-language-server/issues/257)

## 1.0.5
`2020-11-14`

* `NEW` `LuaDoc` supports more `EmmyLua`

## 1.0.4
`2020-11-12`

* `FIX` extension not works

## 1.0.3
`2020-11-12`

* `NEW` server kills itself when disconnecting
* `NEW` `LuaDoc` supports more `EmmyLua`
* `FIX` `Lua.diagnostics.enable` not works: [#251](https://github.com/LuaLS/lua-language-server/issues/251)

## 1.0.2
`2020-11-11`

* `NEW` supports `---|` after `doc.type`
* `CHG` `lowcase-global` ignores globals with `---@class`
* `FIX` endless loop
* `FIX` [#244](https://github.com/LuaLS/lua-language-server/issues/244)

## 1.0.1
`2020-11-10`

* `FIX` autocompletion not works.

## 1.0.0
`2020-11-9`

* `NEW` implementation, NEW start!

<!-- contributors -->
[lizho]: (https://github.com/lizho)
[fesily]: (https://github.com/fesily)
[Andreas Matthias]: (https://github.com/AndreasMatthias)
[Daniel Farrell]: (https://github.com/danpf)
[Paul Emmerich]: (https://github.com/emmericp)
[Artem Dzhemesiuk]: (https://github.com/zziger)
[clay-golem]: (https://github.com/clay-golem)<|MERGE_RESOLUTION|>--- conflicted
+++ resolved
@@ -2,12 +2,9 @@
 
 ## Unreleased
 <!-- Add all new changes here. They will be moved under a version at release -->
-<<<<<<< HEAD
+* `NEW` Add postfix snippet for `unpack`
 `2024-6-19`
 * `NEW` Add support for lambda style functions, `|paramList| expr` is syntactic sugar for `function(paramList) return expr end` 
-=======
-* `NEW` Add postfix snippet for `unpack`
->>>>>>> ffee37bf
 
 ## 3.9.3
 `2024-6-11`
