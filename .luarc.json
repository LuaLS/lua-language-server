{
    "$schema": "https://raw.githubusercontent.com/sumneko/vscode-lua/master/setting/schema.json",
    
    "color": {
        "mode": "SemanticEnhanced"
    },
    "diagnostics": {
        "disable": [
            "close-non-object"
        ],
        "neededFileStatus": {
            "undefined-field": "Any",
            "await-in-sync": "Any",
<<<<<<< HEAD
            "not-yieldable": "Any"
=======
            "discard-returns": "Any"
>>>>>>> 5a8e3212
        },
        "ignoredFiles": "Opened",
        "libraryFiles": "Opened"
    },
    "runtime": {
        "version": "Lua 5.4",
        "path": [
            "script/?.lua",
            "script/?/init.lua"
        ],
        "pathStrict": true
    },
    "workspace": {
        "maxPreload": 1600,
        "preloadFileSize": 1000,
        "ignoreDir": [
            "locale/",
            "libs/",
            "3rd",
            ".vscode",
            "meta"
        ],
        "library": [
            "script/meta",
            "bin"
        ]
    },
    "hint": {
        "enable": true
    }
}<|MERGE_RESOLUTION|>--- conflicted
+++ resolved
@@ -11,11 +11,8 @@
         "neededFileStatus": {
             "undefined-field": "Any",
             "await-in-sync": "Any",
-<<<<<<< HEAD
-            "not-yieldable": "Any"
-=======
+            "not-yieldable": "Any",
             "discard-returns": "Any"
->>>>>>> 5a8e3212
         },
         "ignoredFiles": "Opened",
         "libraryFiles": "Opened"
