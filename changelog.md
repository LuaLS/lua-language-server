# changelog

## Unreleased
<!-- Add all new changes here. They will be moved under a version at release -->
<<<<<<< HEAD
* `NEW` Test CLI: `--name=<testname>` `-n=<testname>`: run specify unit test
=======
* `FIX` Fixed the error that the configuration file pointed to by the `--configpath` option was not read and loaded.
>>>>>>> fc21ee4a

## 3.13.5
`2024-12-20`
* `NEW` Setting: `Lua.hint.awaitPropagate`: When enabled, --@async propagates to the caller.
* `CHG` Add server version information to `initialize` response #2996
* `CHG` If the `---@field` of the same name has a type of `fun`, the `duplicate-doc-field` check will not be performed.
* `FIX` Incorrect infer for function array annotation on tables [#2367](https://github.com/LuaLS/lua-language-server/issues/2367)

## 3.13.4
`2024-12-13`
* `CHG` Can adjust the level of detail of Hover (VSCode)

## 3.13.3
`2024-12-6`
* `CHG` Update Love2d version
* `CHG` Improve type infer of `table.unpack` and `unpack`
* `FIX` `missing-fields` diagnostic now warns about missing inherited fields
* `FIX` Incorrect `param-type-mismatch` diagnostic for optional fields

## 3.13.2
`2024-11-21`
* `CHG` fulfill zh-cn translations
* `FIX` Add missing `errs ~= nil` checks to script/vm/type checkTableShape

## 3.13.1
`2024-11-13`
* `FIX` Incorrect type check in some case

## 3.13.0
`2024-11-13`
* `NEW` Setting: `Lua.type.inferTableSize`: A Small Table array can be infered
* `NEW` Add custom repository support for addonManager. New configuration setting: `Lua.addonManager.repositoryBranch` and `Lua.addonManager.repositoryPath`
* `NEW` Infer function parameter types when the function is used as an callback argument and that argument has a `fun()` annotation. Enable with `Lua.type.inferParamType` setting. [#2695](https://github.com/LuaLS/lua-language-server/pull/2695)
  ```lua
  ---@param callback fun(a: integer)
  function register(callback) end

  local function callback(a) end  --> a: integer
  register(callback)
  ```
* `CHG` Basic types allow contravariance
  ```lua
  ---@class int32: integer

  ---@type integer
  local n

  ---@type int32
  local a = n
  ```
* `FIX` Improve type narrow with **literal alias type** during completion and signature help

## 3.12.0
`2024-10-30`
* `NEW` Support importing `enum` through class name suffix matching in quick fixes, allowing the import of `enum` from `table.table.enum; return table`.
* `NEW` Support limited multiline annotations
  ```lua
  ---@type {
  --- x: number,
  --- y: number,
  --- z: number,
  ---}
  local point --> local point: { x: number, y: number, z: number }
  ```
* `FIX` A regression related to type narrow and generic param introduced since `v3.10.1`
* `FIX` Parse storagePath to improve reliability of resolving ${addons} placeholder
* `FIX` Reference should also look in tablefield
* `FIX` Determine that the index of `{...}` is an integer when iterating

## 3.11.1
`2024-10-9`
* `FIX` Fixed an issue preventing to set the locale to Japanese
* `FIX` Preserve newlines between function comment and @see
* `FIX` Accept storagePath option from client to resolve addon directory not found

## 3.11.0
`2024-9-30`
* `NEW` Added support for Japanese locale
* `NEW` Infer function parameter types when overriding the same-named class function in an instance of that class [#2158](https://github.com/LuaLS/lua-language-server/issues/2158)
* `NEW` Types with literal fields can be narrowed.
* `NEW` Reference addons installed via the addon manager with `${addons}` [#2866](https://github.com/LuaLS/lua-language-server/pull/2866).
* `NEW` Support using `---@class` on `rawset(_G, ...)` to annotate the created global variable [#2862](https://github.com/LuaLS/lua-language-server/issues/2862)
* `NEW` Settings:
  + `Lua.language.fixIndent`
  + `Lua.language.completeAnnotation`
* `FIX` Eliminate floating point error in test benchmark output
* `FIX` Remove luamake install from make scripts
* `FIX` Incorrect `table` type injected to the global variable created by `rawset(_G, ...)` [#2863](https://github.com/LuaLS/lua-language-server/issues/2863)

## 3.10.6
`2024-9-10`
* `NEW` Custom documentation exporter
* `NEW` Setting: `Lua.docScriptPath`: Path to a script that overrides `cli.doc.export`, allowing user-specified documentation exporting.
* `NEW` Infer the parameter types of a same-named function in the subclass based on the parameter types in the superclass function.
* `FIX` Fix `VM.OnCompileFunctionParam` function in plugins
* `FIX` Lua 5.1: fix incorrect warning when using setfenv with an int as first parameter
* `FIX` Improve type narrow by checking exact match on literal type params
* `FIX` Correctly list enums for function overload arguments [#2840](https://github.com/LuaLS/lua-language-server/pull/2840)
* `FIX` Incorrect function params' type infer when there is only `@overload` [#2509](https://github.com/LuaLS/lua-language-server/issues/2509) [#2708](https://github.com/LuaLS/lua-language-server/issues/2708) [#2709](https://github.com/LuaLS/lua-language-server/issues/2709)
* `FIX` Only call workspace/configuration when available [#981](https://github.com/LuaLS/lua-language-server/issues/981), [#2318](https://github.com/LuaLS/lua-language-server/issues/2318), [2336](https://github.com/LuaLS/lua-language-server/issues/2336) [#2843](https://github.com/LuaLS/lua-language-server/pull/2843)

## 3.10.5
`2024-8-19`
* `NEW` using `enum (partial)`, it suggests all fields with the same `enum` type rather than just the fields from the current table.
* `NEW` When using `enum["<key>" or <index>]`, undefined fields will raise an 'undefined' error.
* `FIX` Renaming files in the directory leads to the auto-correction in "require" adding extra characters.
* `FIX` Performance issue
* `FIX` Fix incorrect indent fixing for `for`

## 3.10.4
`2024-8-16`
* `NEW` Setting: `Lua.type.checkTableShape`: Add matching checks between the shape of tables and classes, during type checking. [#2768](https://github.com/LuaLS/lua-language-server/pull/2768)
* `NEW` `undefined-field` supports `enum`
* `CHG` Show enumed table as `enum X` instead of `table`
* `FIX` Error `attempt to index a nil value` when `Lua.hint.semicolon == 'All'` [#2788](https://github.com/LuaLS/lua-language-server/issues/2788)
* `FIX` Incorrect LuaCats parsing for `"'"`
* `FIX` Incorrect indent fixings

## 3.10.3
`2024-8-8`
* `FIX` Memory leak with `---@enum(partical)`

## 3.10.2
`2024-8-7`
* `NEW` Add support for binary metamethod on right operand [#2777](https://github.com/LuaLS/lua-language-server/pull/2777)
* `FIX` Incorrect indentation fixing in some case

## 3.10.1
`2024-8-2`
* `FIX` Runtime error
* `FIX` Disable indentation fixing for Non-VSCode

## 3.10.0
`2024-8-1`
* `NEW` Add postfix snippet for `unpack`
* `NEW` Add support for lambda style functions, `|paramList| expr` is syntactic sugar for `function(paramList) return expr end`
* `NEW` Added lua regular expression support for `Lua.doc.<scope>Name` [#2753](https://github.com/LuaLS/lua-language-server/pull/2753)
* `NEW` You can now click on "References" in CodeLen to display the reference list（VSCode）
* `NEW` Improved behavior for inserting new lines:
  + When inside an annotation, an annotation tag will be added at the beginning of the line (VSCode).
  + When between `function () end` or similar constructs, the format will be adjusted to a more reasonable one (VSCode) and leading/trailing spaces will be removed (generic).
  + Attempts to semantically fix improper indentation (generic).
* `CHG` Improve performance of multithreaded `--check` and `undefined-field` diagnostic
* `CHG` Change spacing of parameter inlay hints to match other LSPs, like `rust-analyzer`
* `FIX` `diagnostics.severity` defaulting to "Warning" when run using `--check` [#2730](https://github.com/LuaLS/lua-language-server/issues/2730)
* `FIX` Respect `completion.showParams` config for local function completion
* `FIX` Addons can now self-recommend as expected. Fixed by correcting the `wholeMatch` function
* `FIX` Now correctly evaluates the visibility of fields in a class when they are defined directly in the object. use for completion and invisible dianostic. [#2752](https://github.com/LuaLS/lua-language-server/issues/2752)
* `FIX` Bad triggering of the `inject-field` diagnostic, when the fields are declared at the creation of the object [#2746](https://github.com/LuaLS/lua-language-server/issues/2746)
* `FIX` Inconsistent type narrow behavior of function call args [#2758](https://github.com/LuaLS/lua-language-server/issues/2758)
* `FIX` Improve the `missing-fields` logic to be able to correctly handle classes defined several times [#22770](https://github.com/LuaLS/lua-language-server/pull/2770)
* `FIX` Typos in annotation descriptions
* `FIX` incorrect `CompletionItemKind` for postfix snippets [#2773](https://github.com/LuaLS/lua-language-server/pull/2773)

## 3.9.3
`2024-6-11`
* `FIX` Sometimes providing incorrect autocompletion when chaining calls

## 3.9.2
`2024-6-6`
* `NEW` Reference workspace symbols in comments using `[some text](lua://symbolName)` syntax
* `FIX` Don't do diagnostics when the workspace is not ready
* `FIX` Autocompletion for enum values ​​is not available in some cases

## 3.9.1
`2024-5-14`
* revert extension runtime

## 3.9.0
`2024-5-11`
* `NEW` goto implementation
* `NEW` narrow the function prototype based on the parameter type
  ```lua
  ---@overload fun(a: boolean): A
  ---@overload fun(a: number): B
  local function f(...) end

  local r1 = f(true) --> r1 is `A`
  local r2 = f(10) --> r2 is `B`
  ```

## 3.8.3
`2024-4-23`
* `FIX` server may crash when the workspace is using a non-English path.

## 3.8.2
`2024-4-23`
* This is a fake version only for the new version of VSCode, with a core of 3.8.0.

## 3.8.1
`2024-4-23`
* This is a fake version only for the old version of VSCode, with a core of `3.7.4`. Starting from the next minor version, the version requirement for VSCode will be raised to prevent users still using the old version of VSCode from updating to the new version and experiencing compatibility issues.

## 3.8.0
`2024-4-22`
* `NEW` supports tuple type (@[lizho])
  ```lua
  ---@type [string, number, boolean]
  local t

  local x = t[1] --> x is `string`
  local y = t[2] --> y is `number`
  local z = t[3] --> z is `boolean`
  ```
* `NEW` generic pattern (@[fesily])
  ```lua
  ---@generic T
  ---@param t Cat.`T`
  ---@return T
  local function f(t) end

  local t = f('Smile') --> t is `Cat.Smile`
  ```
* `NEW` alias and enums supports attribute `partial`
  ```lua
  ---@alias Animal Cat

  ---@alias(partial) Animal Dog

  ---@type Animal
  local animal --> animal is `Cat|Dog` here
  ```

  ```lua
  ---@enum(key) ErrorCodes
  local codes1 = {
      OK = 0,
      ERROR = 1,
      FATAL = 2,
  }

  ---@enum(key, partial) ErrorCodes
  local codes2 = {
      WARN = 3,
      INFO = 4,
  }

  ---@type ErrorCodes
  local code

  code = 'ERROR' --> OK
  code = 'WARN'  --> OK

  ```
* `NEW` plugin: add `OnTransFormAst` interface (@[fesily])
* `NEW` plugin: add `OnNodeCompileFunctionParam` interface (@[fesily])
* `NEW` plugin: add `ResolveRequire` interface (@[Artem Dzhemesiuk])
* `NEW` plugin: support multi plugins (@[fesily])
  + setting: `Lua.runtime.plugin` can be `string|string[]`
  + setting: `Lua.runtime.pluginArgs` can be `string[]|table<string, string>`
* `NEW` CLI: `--doc` add option `--doc_out_path <PATH>` (@[Andreas Matthias])
* `NEW` CLI: `--doc_update`, update an existing `doc.json` without using `--doc` again (@[Andreas Matthias])
* `NEW` CLI: `--trust_all_plugins`, this is potentially unsafe for normal use and meant for usage in CI environments only (@[Paul Emmerich])
* `CHG` CLI: `--check` will run plugins (@[Daniel Farrell])
* `FIX` diagnostic: `discard-returns` not works in some blocks (@clay-golem)
* `FIX` rename in library files

## 3.7.4
`2024-1-5`
* `FIX` rename to unicode with `Lua.runtime.unicodeName = true`

## 3.7.3
`2023-11-14`
* `FIX` can not infer arg type in some cases.

## 3.7.2
`2023-11-9`
* `FIX` [#2407]

[#2407]: https://github.com/LuaLS/lua-language-server/issues/2407

## 3.7.1
`2023-11-7`
* `FIX` [#2299]
* `FIX` [#2335]

[#2299]: https://github.com/LuaLS/lua-language-server/issues/2299
[#2335]: https://github.com/LuaLS/lua-language-server/issues/2335

## 3.7.0
`2023-8-24`
* `NEW` support `---@type` and `--[[@as]]` for return statement
* `NEW` commandline parameter `--force-accept-workspace`: allowing the use of the root directory or home directory as the workspace
* `NEW` diagnostic: `inject-field`
* `NEW` `---@enum` supports attribute `key`
  ```lua
  ---@enum (key) AnimalType
  local enum = {
    Cat = 1,
    Dog = 2,
  }

  ---@param animal userdata
  ---@param atp AnimalType
  ---@return boolean
  local function isAnimalType(animal, atp)
    return API.isAnimalType(animal, enum[atp])
  end

  assert(isAnimalType(animal, 'Cat'))
  ```
* `NEW` `---@class` supports attribute `exact`
  ```lua
  ---@class (exact) Point
  ---@field x number
  ---@field y number
  local m = {}
  m.x = 1 -- OK
  m.y = 2 -- OK
  m.z = 3 -- Warning
  ```

* `FIX` wrong hover and signature for method with varargs and overloads
* `FIX` [#2155]
* `FIX` [#2224]
* `FIX` [#2252]
* `FIX` [#2267]

[#2155]: https://github.com/LuaLS/lua-language-server/issues/2155
[#2224]: https://github.com/LuaLS/lua-language-server/issues/2224
[#2252]: https://github.com/LuaLS/lua-language-server/issues/2252
[#2267]: https://github.com/LuaLS/lua-language-server/issues/2267

## 3.6.25
`2023-7-26`
* `FIX` [#2214]

[#2214]: https://github.com/LuaLS/lua-language-server/issues/2214

## 3.6.24
`2023-7-21`
* `NEW` diagnostic: `missing-fields`
* `FIX` shake of `codeLens`
* `FIX` [#2145]

[#2145]: https://github.com/LuaLS/lua-language-server/issues/2145

## 3.6.23
`2023-7-7`
* `CHG` signature: narrow by inputed literal

## 3.6.22
`2023-6-14`
* `FIX` [#2038]
* `FIX` [#2042]
* `FIX` [#2062]
* `FIX` [#2083]
* `FIX` [#2088]
* `FIX` [#2110]
* `FIX` [#2129]

[#2038]: https://github.com/LuaLS/lua-language-server/issues/2038
[#2042]: https://github.com/LuaLS/lua-language-server/issues/2042
[#2062]: https://github.com/LuaLS/lua-language-server/issues/2062
[#2083]: https://github.com/LuaLS/lua-language-server/issues/2083
[#2088]: https://github.com/LuaLS/lua-language-server/issues/2088
[#2110]: https://github.com/LuaLS/lua-language-server/issues/2110
[#2129]: https://github.com/LuaLS/lua-language-server/issues/2129

## 3.6.21
`2023-5-24`
* `FIX` disable ffi plugin

## 3.6.20
`2023-5-23`
* `NEW` support connecting by socket with `--socket=PORT`
* `FIX` [#2113]

[#2113]: https://github.com/LuaLS/lua-language-server/issues/2113

## 3.6.19
`2023-4-26`
* `FIX` commandline parameter `checklevel` may not work
* `FIX` [#2036]
* `FIX` [#2037]
* `FIX` [#2056]
* `FIX` [#2077]
* `FIX` [#2081]

[#2036]: https://github.com/LuaLS/lua-language-server/issues/2036
[#2037]: https://github.com/LuaLS/lua-language-server/issues/2037
[#2056]: https://github.com/LuaLS/lua-language-server/issues/2056
[#2077]: https://github.com/LuaLS/lua-language-server/issues/2077
[#2081]: https://github.com/LuaLS/lua-language-server/issues/2081

## 3.6.18
`2023-3-23`
* `FIX` [#1943]
* `FIX` [#1996]
* `FIX` [#2004]
* `FIX` [#2013]

[#1943]: https://github.com/LuaLS/lua-language-server/issues/1943
[#1996]: https://github.com/LuaLS/lua-language-server/issues/1996
[#2004]: https://github.com/LuaLS/lua-language-server/issues/2004
[#2013]: https://github.com/LuaLS/lua-language-server/issues/2013

## 3.6.17
`2023-3-9`
* `CHG` export documents: export global variables
* `FIX` [#1715]
* `FIX` [#1753]
* `FIX` [#1914]
* `FIX` [#1922]
* `FIX` [#1924]
* `FIX` [#1928]
* `FIX` [#1945]
* `FIX` [#1955]
* `FIX` [#1978]

[#1715]: https://github.com/LuaLS/lua-language-server/issues/1715
[#1753]: https://github.com/LuaLS/lua-language-server/issues/1753
[#1914]: https://github.com/LuaLS/lua-language-server/issues/1914
[#1922]: https://github.com/LuaLS/lua-language-server/issues/1922
[#1924]: https://github.com/LuaLS/lua-language-server/issues/1924
[#1928]: https://github.com/LuaLS/lua-language-server/issues/1928
[#1945]: https://github.com/LuaLS/lua-language-server/issues/1945
[#1955]: https://github.com/LuaLS/lua-language-server/issues/1955
[#1978]: https://github.com/LuaLS/lua-language-server/issues/1978

## 3.6.13
`2023-3-2`
* `FIX` setting: `Lua.addonManager.enable` should be `true` by default
* `FIX` failed to publish to Windows

## 3.6.12
`2023-3-2`
* `NEW` [Addon Manager](https://github.com/LuaLS/lua-language-server/discussions/1607), try it with command `lua.addon_manager.open`. Thanks to [carsakiller](https://github.com/carsakiller)!

## 3.6.11
`2023-2-13`
* `CHG` completion: don't show loading process
* `FIX` [#1886]
* `FIX` [#1887]
* `FIX` [#1889]
* `FIX` [#1895]
* `FIX` [#1902]

[#1886]: https://github.com/LuaLS/lua-language-server/issues/1886
[#1887]: https://github.com/LuaLS/lua-language-server/issues/1887
[#1889]: https://github.com/LuaLS/lua-language-server/issues/1889
[#1895]: https://github.com/LuaLS/lua-language-server/issues/1895
[#1902]: https://github.com/LuaLS/lua-language-server/issues/1902

## 3.6.10
`2023-2-7`
* `FIX` [#1869]
* `FIX` [#1872]

[#1869]: https://github.com/LuaLS/lua-language-server/issues/1869
[#1872]: https://github.com/LuaLS/lua-language-server/issues/1872

## 3.6.9
`2023-2-2`
* `FIX` [#1864]
* `FIX` [#1868]
* `FIX` [#1869]
* `FIX` [#1871]

[#1864]: https://github.com/LuaLS/lua-language-server/issues/1864
[#1868]: https://github.com/LuaLS/lua-language-server/issues/1868
[#1869]: https://github.com/LuaLS/lua-language-server/issues/1869
[#1871]: https://github.com/LuaLS/lua-language-server/issues/1871

## 3.6.8
`2023-1-31`
* `NEW` command `lua.exportDocument` . VSCode will display this command in the right-click menu
* `CHG` setting `Lua.workspace.supportScheme` has been removed. All schemes are supported if the language id is `lua`
* `FIX` [#1831]
* `FIX` [#1838]
* `FIX` [#1841]
* `FIX` [#1851]
* `FIX` [#1855]
* `FIX` [#1857]

[#1831]: https://github.com/LuaLS/lua-language-server/issues/1831
[#1838]: https://github.com/LuaLS/lua-language-server/issues/1838
[#1841]: https://github.com/LuaLS/lua-language-server/issues/1841
[#1851]: https://github.com/LuaLS/lua-language-server/issues/1851
[#1855]: https://github.com/LuaLS/lua-language-server/issues/1855
[#1857]: https://github.com/LuaLS/lua-language-server/issues/1857

## 3.6.7
`2023-1-20`
* `FIX` [#1810]
* `FIX` [#1829]

[#1810]: https://github.com/LuaLS/lua-language-server/issues/1810
[#1829]: https://github.com/LuaLS/lua-language-server/issues/1829

## 3.6.6
`2023-1-17`
* `FIX` [#1825]
* `FIX` [#1826]

[#1825]: https://github.com/LuaLS/lua-language-server/issues/1825
[#1826]: https://github.com/LuaLS/lua-language-server/issues/1826

## 3.6.5
`2023-1-16`
* `NEW` support casting global variables
* `NEW` code lens: this feature is disabled by default.
* `NEW` settings:
  * `Lua.codeLens.enable`: Enable code lens.
* `CHG` improve memory usage for large libraries
* `CHG` definition: supports finding definitions for `@class` and `@alias`, since they may be defined multi times
* `CHG` rename: supports `@field`
* `CHG` improve patch for `.luarc.json`
* `CHG` `---@meta [name]`: once declared `name`, user can only require this file by declared name. meta file can not be required with name `_`
* `CHG` remove telemetry
* `FIX` [#831]
* `FIX` [#1729]
* `FIX` [#1737]
* `FIX` [#1751]
* `FIX` [#1767]
* `FIX` [#1796]
* `FIX` [#1805]
* `FIX` [#1808]
* `FIX` [#1811]
* `FIX` [#1824]

[#831]:  https://github.com/LuaLS/lua-language-server/issues/831
[#1729]: https://github.com/LuaLS/lua-language-server/issues/1729
[#1737]: https://github.com/LuaLS/lua-language-server/issues/1737
[#1751]: https://github.com/LuaLS/lua-language-server/issues/1751
[#1767]: https://github.com/LuaLS/lua-language-server/issues/1767
[#1796]: https://github.com/LuaLS/lua-language-server/issues/1796
[#1805]: https://github.com/LuaLS/lua-language-server/issues/1805
[#1808]: https://github.com/LuaLS/lua-language-server/issues/1808
[#1811]: https://github.com/LuaLS/lua-language-server/issues/1811
[#1824]: https://github.com/LuaLS/lua-language-server/issues/1824

## 3.6.4
`2022-11-29`
* `NEW` modify `require` after renaming files
* `FIX` circulation reference in process analysis
  ```lua
  ---@type number
  local x

  ---@type number
  local y

  x = y

  y = x --> Can not infer `y` before
  ```
* `FIX` [#1698]
* `FIX` [#1704]
* `FIX` [#1717]

[#1698]: https://github.com/LuaLS/lua-language-server/issues/1698
[#1704]: https://github.com/LuaLS/lua-language-server/issues/1704
[#1717]: https://github.com/LuaLS/lua-language-server/issues/1717

## 3.6.3
`2022-11-14`
* `FIX` [#1684]
* `FIX` [#1692]

[#1684]: https://github.com/LuaLS/lua-language-server/issues/1684
[#1692]: https://github.com/LuaLS/lua-language-server/issues/1692

## 3.6.2
`2022-11-10`
* `FIX` incorrect type check for generic with nil
* `FIX` [#1676]
* `FIX` [#1677]
* `FIX` [#1679]
* `FIX` [#1680]

[#1676]: https://github.com/LuaLS/lua-language-server/issues/1676
[#1677]: https://github.com/LuaLS/lua-language-server/issues/1677
[#1679]: https://github.com/LuaLS/lua-language-server/issues/1679
[#1680]: https://github.com/LuaLS/lua-language-server/issues/1680

## 3.6.1
`2022-11-8`
* `FIX` wrong diagnostics for `pcall` and `xpcall`
* `FIX` duplicate fields in table hover
* `FIX` description disapeared for overloaded function
* `FIX` [#1675]

[#1675]: https://github.com/LuaLS/lua-language-server/issues/1675

## 3.6.0
`2022-11-8`
* `NEW` supports `private`/`protected`/`public`/`package`
  * mark in `doc.field`
    ```lua
    ---@class unit
    ---@field private uuid integer
    ```
  * mark with `---@private`, `---@protected`, `---@public` and `---@package`
    ```lua
    ---@class unit
    local mt = {}

    ---@private
    function mt:init()
    end

    ---@protected
    function mt:update()
    end
    ```
  * mark by settings `Lua.doc.privateName`, `Lua.doc.protectedName` and `Lua.doc.packageName`
    ```lua
    ---@class unit
    ---@field _uuid integer --> treat as private when `Lua.doc.privateName` has `"_*"`
    ```
* `NEW` settings:
  * `Lua.misc.executablePath`: [#1557] specify the executable path in VSCode
  * `Lua.diagnostics.workspaceEvent`: [#1626] set the time to trigger workspace diagnostics.
  * `Lua.doc.privateName`: treat matched fields as private
  * `Lua.doc.protectedName`: treat matched fields as protected
  * `Lua.doc.packageName`: treat matched fields as package
* `NEW` CLI `--doc [path]` to make docs.
server will generate `doc.json` and `doc.md` in `LOGPATH`.
`doc.md` is generated by `doc.json` by example code `script/cli/doc2md.lua`.
* `CHG` [#1558] detect multi libraries
* `CHG` [#1458] `semantic-tokens`: global variable is setted to `variable.global`
  ```jsonc
  // color global variables to red
  "editor.semanticTokenColorCustomizations": {
      "rules": {
          "variable.global": "#ff0000"
      }
  }
  ```
* `CHG` [#1177] re-support for symlinks, users need to maintain the correctness of symlinks themselves
* `CHG` [#1561] infer definitions and types across chain expression
  ```lua
  ---@class myClass
  local myClass = {}

  myClass.a.b.c.e.f.g = 1

  ---@type myClass
  local class

  print(class.a.b.c.e.f.g) --> inferred as integer
  ```
* `CHG` [#1582] the following diagnostics consider `overload`
  * `missing-return`
  * `missing-return-value`
  * `redundant-return-value`
  * `return-type-mismatch`
* `CHG` workspace-symbol: supports chain fields based on global variables and types. try `io.open` or `iolib.open`
* `CHG` [#1641] if a function only has varargs and has `---@overload`, the varargs will be ignored
* `CHG` [#1575] search definitions by first argument of `setmetatable`
  ```lua
  ---@class Object
  local obj = setmetatable({
    initValue = 1,
  }, mt)

  print(obj.initValue) --> `obj.initValue` is integer
  ```
* `CHG` [#1153] infer type by generic parameters or returns of function
  ```lua
  ---@generic T
  ---@param f fun(x: T)
  ---@return T[]
  local function x(f) end

  ---@type fun(x: integer)
  local cb

  local arr = x(cb) --> `arr` is inferred as `integer[]`
  ```
* `CHG` [#1201] infer parameter type by expected returned function of parent function
  ```lua
  ---@return fun(x: integer)
  local function f()
      return function (x) --> `x` is inferred as `integer`
      end
  end
  ```
* `CHG` [#1332] infer parameter type when function in table
  ```lua
  ---@class A
  ---@field f fun(x: string)

  ---@type A
  local t = {
      f = function (x) end --> `x` is inferred as `string`
  }
  ```
* `CHG` find reference: respect `includeDeclaration` (although I don't know how to turn off this option in VSCode)
* `CHG` [#1344] improve `---@see`
* `CHG` [#1484] setting `runtime.special` supports fields
  ```jsonc
  {
    "runtime.special": {
      "sandbox.require": "require"
    }
  }
  ```
* `CHG` [#1533] supports completion with table field of function
* `CHG` [#1457] infer parameter type by function type
  ```lua
  ---@type fun(x: number)
  local function f(x) --> `x` is inferred as `number`
  end
  ```
* `CHG` [#1663] check parameter types of generic extends
  ```lua
  ---@generic T: string | boolean
  ---@param x T
  ---@return T
  local function f(x)
      return x
  end

  local x = f(1) --> Warning: Cannot assign `integer` to parameter `<T:boolean|string>`.
  ```
* `CHG` [#1434] type check: check the fields in table:
  ```lua
  ---@type table<string, string>
  local x

  ---@type table<string, number>
  local y

  x = y --> Warning: Cannot assign `<string, number>` to `<string, string>`
  ```
* `CHG` [#1374] type check: supports array part in literal table
  ```lua
  ---@type boolean[]
  local t = { 1, 2, 3 } --> Warning: Cannot assign `integer` to `boolean`
  ```
* `CHG` `---@enum` supports runtime values
* `FIX` [#1479]
* `FIX` [#1480]
* `FIX` [#1567]
* `FIX` [#1593]
* `FIX` [#1595]
* `FIX` [#1599]
* `FIX` [#1606]
* `FIX` [#1608]
* `FIX` [#1637]
* `FIX` [#1640]
* `FIX` [#1642]
* `FIX` [#1662]
* `FIX` [#1672]

[#1153]: https://github.com/LuaLS/lua-language-server/issues/1153
[#1177]: https://github.com/LuaLS/lua-language-server/issues/1177
[#1201]: https://github.com/LuaLS/lua-language-server/issues/1201
[#1202]: https://github.com/LuaLS/lua-language-server/issues/1202
[#1332]: https://github.com/LuaLS/lua-language-server/issues/1332
[#1344]: https://github.com/LuaLS/lua-language-server/issues/1344
[#1374]: https://github.com/LuaLS/lua-language-server/issues/1374
[#1434]: https://github.com/LuaLS/lua-language-server/issues/1434
[#1457]: https://github.com/LuaLS/lua-language-server/issues/1457
[#1458]: https://github.com/LuaLS/lua-language-server/issues/1458
[#1479]: https://github.com/LuaLS/lua-language-server/issues/1479
[#1480]: https://github.com/LuaLS/lua-language-server/issues/1480
[#1484]: https://github.com/LuaLS/lua-language-server/issues/1484
[#1533]: https://github.com/LuaLS/lua-language-server/issues/1533
[#1557]: https://github.com/LuaLS/lua-language-server/issues/1557
[#1558]: https://github.com/LuaLS/lua-language-server/issues/1558
[#1561]: https://github.com/LuaLS/lua-language-server/issues/1561
[#1567]: https://github.com/LuaLS/lua-language-server/issues/1567
[#1575]: https://github.com/LuaLS/lua-language-server/issues/1575
[#1582]: https://github.com/LuaLS/lua-language-server/issues/1582
[#1593]: https://github.com/LuaLS/lua-language-server/issues/1593
[#1595]: https://github.com/LuaLS/lua-language-server/issues/1595
[#1599]: https://github.com/LuaLS/lua-language-server/issues/1599
[#1606]: https://github.com/LuaLS/lua-language-server/issues/1606
[#1608]: https://github.com/LuaLS/lua-language-server/issues/1608
[#1626]: https://github.com/LuaLS/lua-language-server/issues/1626
[#1637]: https://github.com/LuaLS/lua-language-server/issues/1637
[#1640]: https://github.com/LuaLS/lua-language-server/issues/1640
[#1641]: https://github.com/LuaLS/lua-language-server/issues/1641
[#1642]: https://github.com/LuaLS/lua-language-server/issues/1642
[#1662]: https://github.com/LuaLS/lua-language-server/issues/1662
[#1663]: https://github.com/LuaLS/lua-language-server/issues/1663
[#1670]: https://github.com/LuaLS/lua-language-server/issues/1670
[#1672]: https://github.com/LuaLS/lua-language-server/issues/1672

## 3.5.6
`2022-9-16`
* `FIX` [#1439](https://github.com/LuaLS/lua-language-server/issues/1439)
* `FIX` [#1467](https://github.com/LuaLS/lua-language-server/issues/1467)
* `FIX` [#1506](https://github.com/LuaLS/lua-language-server/issues/1506)
* `FIX` [#1537](https://github.com/LuaLS/lua-language-server/issues/1537)

## 3.5.5
`2022-9-7`
* `FIX` [#1529](https://github.com/LuaLS/lua-language-server/issues/1529)
* `FIX` [#1530](https://github.com/LuaLS/lua-language-server/issues/1530)

## 3.5.4
`2022-9-6`
* `NEW` `type-formatting`: fix wrong indentation of VSCode
* `CHG` `document-symbol`: redesigned to better support for `Sticky Scroll` feature of VSCode
* `FIX` `diagnostics.workspaceDelay` can not prevent first workspace diagnostic
* `FIX` [#1476](https://github.com/LuaLS/lua-language-server/issues/1476)
* `FIX` [#1490](https://github.com/LuaLS/lua-language-server/issues/1490)
* `FIX` [#1493](https://github.com/LuaLS/lua-language-server/issues/1493)
* `FIX` [#1499](https://github.com/LuaLS/lua-language-server/issues/1499)
* `FIX` [#1526](https://github.com/LuaLS/lua-language-server/issues/1526)

## 3.5.3
`2022-8-13`
* `FIX` [#1409](https://github.com/LuaLS/lua-language-server/issues/1409)
* `FIX` [#1422](https://github.com/LuaLS/lua-language-server/issues/1422)
* `FIX` [#1425](https://github.com/LuaLS/lua-language-server/issues/1425)
* `FIX` [#1428](https://github.com/LuaLS/lua-language-server/issues/1428)
* `FIX` [#1430](https://github.com/LuaLS/lua-language-server/issues/1430)
* `FIX` [#1431](https://github.com/LuaLS/lua-language-server/issues/1431)
* `FIX` [#1446](https://github.com/LuaLS/lua-language-server/issues/1446)
* `FIX` [#1451](https://github.com/LuaLS/lua-language-server/issues/1451)
* `FIX` [#1461](https://github.com/LuaLS/lua-language-server/issues/1461)
* `FIX` [#1463](https://github.com/LuaLS/lua-language-server/issues/1463)

## 3.5.2
`2022-8-1`
* `FIX` [#1395](https://github.com/LuaLS/lua-language-server/issues/1395)
* `FIX` [#1403](https://github.com/LuaLS/lua-language-server/issues/1403)
* `FIX` [#1405](https://github.com/LuaLS/lua-language-server/issues/1405)
* `FIX` [#1406](https://github.com/LuaLS/lua-language-server/issues/1406)
* `FIX` [#1418](https://github.com/LuaLS/lua-language-server/issues/1418)

## 3.5.1
`2022-7-26`
* `NEW` supports [color](https://github.com/LuaLS/lua-language-server/pull/1379)
* `NEW` setting `Lua.runtime.pluginArgs`
* `CHG` setting `type.castNumberToInteger` default by `true`
* `CHG` improve supports for multi-workspace
* `FIX` [#1354](https://github.com/LuaLS/lua-language-server/issues/1354)
* `FIX` [#1355](https://github.com/LuaLS/lua-language-server/issues/1355)
* `FIX` [#1363](https://github.com/LuaLS/lua-language-server/issues/1363)
* `FIX` [#1365](https://github.com/LuaLS/lua-language-server/issues/1365)
* `FIX` [#1367](https://github.com/LuaLS/lua-language-server/issues/1367)
* `FIX` [#1368](https://github.com/LuaLS/lua-language-server/issues/1368)
* `FIX` [#1370](https://github.com/LuaLS/lua-language-server/issues/1370)
* `FIX` [#1375](https://github.com/LuaLS/lua-language-server/issues/1375)
* `FIX` [#1391](https://github.com/LuaLS/lua-language-server/issues/1391)

## 3.5.0
`2022-7-19`
* `NEW` `LuaDoc`: `---@operator`:
  ```lua
  ---@class fspath
  ---@operator div(string|fspath): fspath

  ---@type fspath
  local root

  local fileName = root / 'script' / 'main.lua' -- `fileName` is `fspath` here
  ```
* `NEW` `LuaDoc`: `---@source`:
  ```lua
  -- Also supports absolute path or relative path (based on current file path)
  ---@source file:///xxx.c:50:20
  XXX = 1 -- when finding definitions of `XXX`, returns `file:///xxx.c:50:20` instead here.
  ```
* `NEW` `LuaDoc`: `---@enum`:
  ```lua
  ---@enum animal
  Animal = {
    Cat = 1,
    Dog = 2,
  }

  ---@param x animal
  local function f(x) end

  f() -- suggests `Animal.Cat`, `Animal.Dog`, `1`, `2` as the first parameter
  ```
* `NEW` diagnostics:
  * `unknown-operator`
  * `unreachable-code`
* `NEW` settings:
  * `diagnostics.unusedLocalExclude`
* `NEW` VSCode: add support for [EmmyLuaUnity](https://marketplace.visualstudio.com/items?itemName=CppCXY.emmylua-unity)
* `CHG` support multi-type:
  ```lua
  ---@type number, _, boolean
  local a, b, c -- `a` is `number`, `b` is `unknown`, `c` is `boolean`
  ```
* `CHG` treat `_ENV = XXX` as `local _ENV = XXX`
  * `_ENV = nil`: disable all globals
  * `_ENV = {}`: allow all globals
  * `_ENV = {} ---@type mathlib`: only allow globals in `mathlib`
* `CHG` hover: dose not show unknown `---@XXX` as description
* `CHG` contravariance is allowed at the class declaration
  ```lua
  ---@class BaseClass
  local BaseClass

  ---@class MyClass: BaseClass
  local MyClass = BaseClass -- OK!
  ```
* `CHG` hover: supports path in link
  ```lua
  --![](image.png) --> will convert to `--![](file:///xxxx/image.png)`
  local x
  ```
* `CHG` signature: only show signatures matching the entered parameters
* `FIX` [#880](https://github.com/LuaLS/lua-language-server/issues/880)
* `FIX` [#1284](https://github.com/LuaLS/lua-language-server/issues/1284)
* `FIX` [#1292](https://github.com/LuaLS/lua-language-server/issues/1292)
* `FIX` [#1294](https://github.com/LuaLS/lua-language-server/issues/1294)
* `FIX` [#1306](https://github.com/LuaLS/lua-language-server/issues/1306)
* `FIX` [#1311](https://github.com/LuaLS/lua-language-server/issues/1311)
* `FIX` [#1317](https://github.com/LuaLS/lua-language-server/issues/1317)
* `FIX` [#1320](https://github.com/LuaLS/lua-language-server/issues/1320)
* `FIX` [#1330](https://github.com/LuaLS/lua-language-server/issues/1330)
* `FIX` [#1345](https://github.com/LuaLS/lua-language-server/issues/1345)
* `FIX` [#1346](https://github.com/LuaLS/lua-language-server/issues/1346)
* `FIX` [#1348](https://github.com/LuaLS/lua-language-server/issues/1348)

## 3.4.2
`2022-7-6`
* `CHG` diagnostic: `type-check` ignores `nil` in `getfield`
* `CHG` diagnostic: `---@diagnostic disable: <ERR_NAME>` can suppress syntax errors
* `CHG` completion: `completion.callSnippet` no longer generate parameter types
* `CHG` hover: show `---@type {x: number, y: number}` as detail instead of `table`
* `CHG` dose not infer as `nil` by `t.field = nil`
* `FIX` [#1278](https://github.com/LuaLS/lua-language-server/issues/1278)
* `FIX` [#1288](https://github.com/LuaLS/lua-language-server/issues/1288)

## 3.4.1
`2022-7-5`
* `NEW` settings:
  * `type.weakNilCheck`
* `CHG` allow type contravariance for `setmetatable` when initializing a class
  ```lua
  ---@class A
  local a = {}

  ---@class B: A
  local b = setmetatable({}, { __index = a }) -- OK!
  ```
* `FIX` [#1256](https://github.com/LuaLS/lua-language-server/issues/1256)
* `FIX` [#1257](https://github.com/LuaLS/lua-language-server/issues/1257)
* `FIX` [#1267](https://github.com/LuaLS/lua-language-server/issues/1267)
* `FIX` [#1269](https://github.com/LuaLS/lua-language-server/issues/1269)
* `FIX` [#1273](https://github.com/LuaLS/lua-language-server/issues/1273)
* `FIX` [#1275](https://github.com/LuaLS/lua-language-server/issues/1275)
* `FIX` [#1279](https://github.com/LuaLS/lua-language-server/issues/1279)

## 3.4.0
`2022-6-29`
* `NEW` diagnostics:
  * `cast-local-type`
  * `assign-type-mismatch`
  * `param-type-mismatch`
  * `unknown-cast-variable`
  * `cast-type-mismatch`
  * `missing-return-value`
  * `redundant-return-value`
  * `missing-return`
  * `return-type-mismatch`
* `NEW` settings:
  * `diagnostics.groupSeverity`
  * `diagnostics.groupFileStatus`
  * `type.castNumberToInteger`
  * `type.weakUnionCheck`
  * `hint.semicolon`
* `CHG` infer `nil` as redundant return value
  ```lua
  local function f() end
  local x = f() -- `x` is `nil` instead of `unknown`
  ```
* `CHG` infer called function by params num
  ```lua
  ---@overload fun(x: number, y: number):string
  ---@overload fun(x: number):number
  ---@return boolean
  local function f() end

  local n1 = f()     -- `n1` is `boolean`
  local n2 = f(0)    -- `n2` is `number`
  local n3 = f(0, 0) -- `n3` is `string`
  ```
* `CHG` semicolons and parentheses can be used in `DocTable`
  ```lua
  ---@type { (x: number); (y: boolean) }
  ```
* `CHG` return names and parentheses can be used in `DocFunction`
  ```lua
  ---@type fun():(x: number, y: number, ...: number)
  ```
* `CHG` supports `---@return boolean ...`
* `CHG` improve experience for diagnostics and semantic-tokens
* `FIX` diagnostics flash when opening a file
* `FIX` sometimes workspace diagnostics are not triggered
* `FIX` [#1228](https://github.com/LuaLS/lua-language-server/issues/1228)
* `FIX` [#1229](https://github.com/LuaLS/lua-language-server/issues/1229)
* `FIX` [#1242](https://github.com/LuaLS/lua-language-server/issues/1242)
* `FIX` [#1243](https://github.com/LuaLS/lua-language-server/issues/1243)
* `FIX` [#1249](https://github.com/LuaLS/lua-language-server/issues/1249)

## 3.3.1
`2022-6-17`
* `FIX` [#1213](https://github.com/LuaLS/lua-language-server/issues/1213)
* `FIX` [#1215](https://github.com/LuaLS/lua-language-server/issues/1215)
* `FIX` [#1217](https://github.com/LuaLS/lua-language-server/issues/1217)
* `FIX` [#1218](https://github.com/LuaLS/lua-language-server/issues/1218)
* `FIX` [#1220](https://github.com/LuaLS/lua-language-server/issues/1220)
* `FIX` [#1223](https://github.com/LuaLS/lua-language-server/issues/1223)

## 3.3.0
`2022-6-15`
* `NEW` `LuaDoc` supports `` `CODE` ``
  ```lua
  ---@type `CONST.X` | `CONST.Y`
  local x

  if x == -- suggest `CONST.X` and `CONST.Y` here
  ```
* `CHG` infer type by `error`
  ```lua
  ---@type integer|nil
  local n

  if not n then
      error('n is nil')
  end

  print(n) -- `n` is `integer` here
  ```
* `CHG` infer type by `t and t.x`
  ```lua
  ---@type table|nil
  local t

  local s = t and t.x or 1 -- `t` in `t.x` is `table`
  ```
* `CHG` infer type by `type(x)`
  ```lua
  local x

  if type(x) == 'string' then
      print(x) -- `x` is `string` here
  end

  local tp = type(x)

  if tp == 'boolean' then
      print(x) -- `x` is `boolean` here
  end
  ```
* `CHG` infer type by `>`/`<`/`>=`/`<=`
* `FIX` with clients that support LSP 3.17 (VSCode), workspace diagnostics are triggered every time when opening a file.
* `FIX` [#1204](https://github.com/LuaLS/lua-language-server/issues/1204)
* `FIX` [#1208](https://github.com/LuaLS/lua-language-server/issues/1208)

## 3.2.5
`2022-6-9`
* `NEW` provide config docs in `LUA_LANGUAGE_SERVER/doc/`
* `FIX` [#1148](https://github.com/LuaLS/lua-language-server/issues/1148)
* `FIX` [#1149](https://github.com/LuaLS/lua-language-server/issues/1149)
* `FIX` [#1192](https://github.com/LuaLS/lua-language-server/issues/1192)

## 3.2.4
`2022-5-25`
* `NEW` settings:
  + `workspace.supportScheme`: `["file", "untitled", "git"]`
  + `diagnostics.disableScheme`: `["git"]`
* `NEW` folding: support folding `---@alias`
* `CHG` if `rootUri` or `workspaceFolder` is set to `ROOT` or `HOME`, this extension will refuse to load these directories and show an error message.
* `CHG` show warning message when scanning more than 100,000 files.
* `CHG` upgrade [LSP](https://microsoft.github.io/language-server-protocol/specifications/lsp/3.17/specification/) to `3.17`
* `FIX` hover: can not union `table` with other basic types
* `FIX` [#1125](https://github.com/LuaLS/lua-language-server/issues/1125)
* `FIX` [#1131](https://github.com/LuaLS/lua-language-server/issues/1131)
* `FIX` [#1134](https://github.com/LuaLS/lua-language-server/issues/1134)
* `FIX` [#1141](https://github.com/LuaLS/lua-language-server/issues/1141)
* `FIX` [#1144](https://github.com/LuaLS/lua-language-server/issues/1144)
* `FIX` [#1150](https://github.com/LuaLS/lua-language-server/issues/1150)
* `FIX` [#1155](https://github.com/LuaLS/lua-language-server/issues/1155)

## 3.2.3
`2022-5-16`
* `CHG` parse `.luarc.json` as jsonc. In order to please the editor, it also supports `.luarc.jsonc` as the file name.
* `CHG` dose not load files in symbol links
* `FIX` memory leak with symbol links
* `FIX` diagnostic: send empty results to every file after startup
* `FIX` [#1103](https://github.com/LuaLS/lua-language-server/issues/1103)
* `FIX` [#1107](https://github.com/LuaLS/lua-language-server/issues/1107)

## 3.2.2
`2022-4-26`
* `FIX` diagnostic: `unused-function` cannot handle recursion correctly
* `FIX` [#1092](https://github.com/LuaLS/lua-language-server/issues/1092)
* `FIX` [#1093](https://github.com/LuaLS/lua-language-server/issues/1093)
* `FIX` runtime errors reported by telemetry, see [#1091](https://github.com/LuaLS/lua-language-server/issues/1091)

## 3.2.1
`2022-4-25`
* `FIX` broken in VSCode

## 3.2.0
`2022-4-25`
* `NEW` supports infer of callback parameter
  ```lua
  ---@type string[]
  local t

  table.sort(t, function (a, b)
      -- `a` and `b` is `string` here
  end)
  ```
* `NEW` using `---@overload` as class constructor
  ```lua
  ---@class Class
  ---@overload fun():Class
  local mt

  local x = mt() --> x is `Class` here
  ```
* `NEW` add `--[[@as type]]`
  ```lua
  local x = true
  local y = x--[[@as integer]] -- y is `integer` here
  ```
* `NEW` add `---@cast`
  * `---@cast localname type`
  * `---@cast localname +type`
  * `---@cast localname -type`
  * `---@cast localname +?`
  * `---@cast localname -?`
* `NEW` generic: resolve `T[]` by `table<integer, type>` or `---@field [integer] type`
* `NEW` resolve `class[1]` by `---@field [integer] type`
* `NEW` diagnostic: `missing-parameter`
* `NEW` diagnostic: `need-check-nil`
* `CHG` diagnostic: no longer mark `redundant-parameter` as `Unnecessary`
* `FIX` diagnostic: `unused-function` does not recognize recursion
* `FIX` [#1051](https://github.com/LuaLS/lua-language-server/issues/1051)
* `FIX` [#1072](https://github.com/LuaLS/lua-language-server/issues/1072)
* `FIX` [#1077](https://github.com/LuaLS/lua-language-server/issues/1077)
* `FIX` [#1088](https://github.com/LuaLS/lua-language-server/issues/1088)
* `FIX` runtime errors

## 3.1.0
`2022-4-17`
* `NEW` support find definition in method
* `CHG` hint: move to LSP. Its font is now controlled by the client.
* `CHG` hover: split `local` into `local` / `parameter` / `upvalue` / `self`.
* `CHG` hover: added parentheses to some words, such as `global` / `field` / `class`.
* `FIX` definition of `table<k, v>`
* `FIX` [#994](https://github.com/LuaLS/lua-language-server/issues/994)
* `FIX` [#1057](https://github.com/LuaLS/lua-language-server/issues/1057)
* `FIX` runtime errors reported by telemetry, see [#1058](https://github.com/LuaLS/lua-language-server/issues/1058)

## 3.0.2
`2022-4-15`
* `FIX` `table<string, boolean>[string] -> boolean`
* `FIX` goto `type definition`
* `FIX` [#1050](https://github.com/LuaLS/lua-language-server/issues/1050)

## 3.0.1
`2022-4-11`
* `FIX` [#1033](https://github.com/LuaLS/lua-language-server/issues/1033)
* `FIX` [#1034](https://github.com/LuaLS/lua-language-server/issues/1034)
* `FIX` [#1035](https://github.com/LuaLS/lua-language-server/issues/1035)
* `FIX` [#1036](https://github.com/LuaLS/lua-language-server/issues/1036)
* `FIX` runtime errors reported by telemetry, see [#1037](https://github.com/LuaLS/lua-language-server/issues/1037)

## 3.0.0
`2022-4-10`
* `CHG` [break changes](https://github.com/LuaLS/lua-language-server/issues/980)
* `CHG` diagnostic:
  + `type-check`: removed for now
  + `no-implicit-any`: renamed to `no-unknown`
* `CHG` formatter: no longer need` --preview`
* `CHG` `LuaDoc`: supports `---@type (string|integer)[]`
* `FIX` semantic: color of `function`
* `FIX` [#1027](https://github.com/LuaLS/lua-language-server/issues/1027)
* `FIX` [#1028](https://github.com/LuaLS/lua-language-server/issues/1028)

## 2.6.8
`2022-4-9`
* `CHG` completion: call snippet shown as `Function` instead of `Snippet` when `Lua.completion.callSnippet` is `Replace`
* `FIX` [#976](https://github.com/LuaLS/lua-language-server/issues/976)
* `FIX` [#995](https://github.com/LuaLS/lua-language-server/issues/995)
* `FIX` [#1004](https://github.com/LuaLS/lua-language-server/issues/1004)
* `FIX` [#1008](https://github.com/LuaLS/lua-language-server/issues/1008)
* `FIX` [#1009](https://github.com/LuaLS/lua-language-server/issues/1009)
* `FIX` [#1011](https://github.com/LuaLS/lua-language-server/issues/1011)
* `FIX` [#1014](https://github.com/LuaLS/lua-language-server/issues/1014)
* `FIX` [#1016](https://github.com/LuaLS/lua-language-server/issues/1016)
* `FIX` [#1017](https://github.com/LuaLS/lua-language-server/issues/1017)
* `FIX` runtime errors reported by telemetry

## 2.6.7
`2022-3-9`
* `NEW` diagnosis report, [read more](https://luals.github.io/wiki/diagnosis-report/)
* `CHG` `VSCode`: 1.65 has built in new `Lua` syntax files, so this extension no longer provides syntax files, which means you can install other syntax extensions in the marketplace. If you have any suggestions or issues, please [open issues here](https://github.com/LuaLS/lua.tmbundle).
* `CHG` telemetry: the prompt will only appear in VSCode to avoid repeated prompts in other platforms due to the inability to automatically modify the settings.
* `FIX` [#965](https://github.com/LuaLS/lua-language-server/issues/965)
* `FIX` [#975](https://github.com/LuaLS/lua-language-server/issues/975)

## 2.6.6
`2022-2-21`
* `NEW` formatter preview, use `--preview` to enable this feature, [read more](https://github.com/LuaLS/lua-language-server/issues/960)
* `FIX` [#958](https://github.com/LuaLS/lua-language-server/issues/958)
* `FIX` runtime errors

## 2.6.5
`2022-2-17`
* `FIX` telemetry is not disabled by default (since 2.6.0)
* `FIX` [#934](https://github.com/LuaLS/lua-language-server/issues/934)
* `FIX` [#952](https://github.com/LuaLS/lua-language-server/issues/952)

## 2.6.4
`2022-2-9`
* `CHG` completion: reduced sorting priority for postfix completion
* `FIX` [#936](https://github.com/LuaLS/lua-language-server/issues/936)
* `FIX` [#937](https://github.com/LuaLS/lua-language-server/issues/937)
* `FIX` [#940](https://github.com/LuaLS/lua-language-server/issues/940)
* `FIX` [#941](https://github.com/LuaLS/lua-language-server/issues/941)
* `FIX` [#941](https://github.com/LuaLS/lua-language-server/issues/942)
* `FIX` [#943](https://github.com/LuaLS/lua-language-server/issues/943)
* `FIX` [#946](https://github.com/LuaLS/lua-language-server/issues/946)

## 2.6.3
`2022-1-25`
* `FIX` new files are not loaded correctly
* `FIX` [#923](https://github.com/LuaLS/lua-language-server/issues/923)
* `FIX` [#926](https://github.com/LuaLS/lua-language-server/issues/926)

## 2.6.2
`2022-1-25`
* `FIX` [#925](https://github.com/LuaLS/lua-language-server/issues/925)

## 2.6.1
`2022-1-24`
* `CHG` default values of settings:
  + `Lua.diagnostics.workspaceDelay`: `0` sec -> `3` sec
  + `Lua.workspace.maxPreload`: `1000` -> `5000`
  + `Lua.workspace.preloadFileSize`: `100` KB -> `500` KB
* `CHG` improve performance
* `FIX` modify luarc failed
* `FIX` library files not recognized correctly
* `FIX` [#903](https://github.com/LuaLS/lua-language-server/issues/903)
* `FIX` [#906](https://github.com/LuaLS/lua-language-server/issues/906)
* `FIX` [#920](https://github.com/LuaLS/lua-language-server/issues/920)

## 2.6.0
`2022-1-13`
* `NEW` supports multi-workspace in server side, for developers of language clients, please [read here](https://luals.github.io/wiki/developing/#multiple-workspace-support) to learn more.
* `NEW` setting:
  + `Lua.hint.arrayIndex`
  + `Lua.semantic.enable`
  + `Lua.semantic.variable`
  + `Lua.semantic.annotation`
  + `Lua.semantic.keyword`
* `CHG` completion: improve response speed
* `CHG` completion: can be triggered in `LuaDoc` and strings
* `CHG` diagnostic: smoother
* `CHG` settings `Lua.color.mode` removed
* `FIX` [#876](https://github.com/LuaLS/lua-language-server/issues/876)
* `FIX` [#879](https://github.com/LuaLS/lua-language-server/issues/879)
* `FIX` [#884](https://github.com/LuaLS/lua-language-server/issues/884)
* `FIX` [#885](https://github.com/LuaLS/lua-language-server/issues/885)
* `FIX` [#886](https://github.com/LuaLS/lua-language-server/issues/886)
* `FIX` [#902](https://github.com/LuaLS/lua-language-server/issues/902)

## 2.5.6
`2021-12-27`
* `CHG` diagnostic: now syntax errors in `LuaDoc` are shown as `Warning`
* `FIX` [#863](https://github.com/LuaLS/lua-language-server/issues/863)
* `FIX` return type of `math.floor`
* `FIX` runtime errors

## 2.5.5
`2021-12-16`
* `FIX` dose not work in VSCode

## 2.5.4
`2021-12-16`
* `FIX` [#847](https://github.com/LuaLS/lua-language-server/issues/847)
* `FIX` [#848](https://github.com/LuaLS/lua-language-server/issues/848)
* `FIX` completion: incorrect cache
* `FIX` hover: always view string

## 2.5.3
`2021-12-6`
* `FIX` [#842](https://github.com/LuaLS/lua-language-server/issues/844)
* `FIX` [#844](https://github.com/LuaLS/lua-language-server/issues/844)

## 2.5.2
`2021-12-2`
* `FIX` [#815](https://github.com/LuaLS/lua-language-server/issues/815)
* `FIX` [#825](https://github.com/LuaLS/lua-language-server/issues/825)
* `FIX` [#826](https://github.com/LuaLS/lua-language-server/issues/826)
* `FIX` [#827](https://github.com/LuaLS/lua-language-server/issues/827)
* `FIX` [#831](https://github.com/LuaLS/lua-language-server/issues/831)
* `FIX` [#837](https://github.com/LuaLS/lua-language-server/issues/837)
* `FIX` [#838](https://github.com/LuaLS/lua-language-server/issues/838)
* `FIX` postfix
* `FIX` runtime errors

## 2.5.1
`2021-11-29`
* `FIX` incorrect syntax error

## 2.5.0
`2021-11-29`
* `NEW` settings:
  + `Lua.runtime.pathStrict`: not check subdirectories when using `runtime.path`
  + `Lua.hint.await`: display `await` when calling a function marked as async
  + `Lua.completion.postfix`: the symbol that triggers postfix, default is `@`
* `NEW` add supports for `lovr`
* `NEW` file encoding supports `utf16le` and `utf16be`
* `NEW` full IntelliSense supports for literal tables, see [#720](https://github.com/LuaLS/lua-language-server/issues/720) and [#727](https://github.com/LuaLS/lua-language-server/issues/727)
* `NEW` `LuaDoc` annotations:
  + `---@async`: mark a function as async
  + `---@nodiscard`: the return value of the marking function cannot be discarded
* `NEW` diagnostics:
  + `await-in-sync`: check whether calls async function in sync function. disabled by default.
  + `not-yieldable`: check whether the function supports async functions as parameters. disabled by default.
  + `discard-returns`: check whether the return value is discarded.
* `NEW` locale `pt-br`, thanks [Jeferson Ferreira](https://github.com/jefersonf)
* `NEW` supports [utf-8-offsets](https://clangd.llvm.org/extensions#utf-8-offsets)
* `NEW` supports quickfix for `.luarc.json`
* `NEW` completion postifx: `@function`, `@method`, `@pcall`, `@xpcall`, `@insert`, `@remove`, `@concat`, `++`, `++?`
* `CHG` `LuaDoc`:
  + `---@class` can be re-declared
  + supports unicode
  + supports `---@param ... number`, equivalent to `---@vararg number`
  + supports `fun(...: string)`
  + supports `fun(x, y, ...)`, equivalent to `fun(x: any, y: any, ...: any)`
* `CHG` settings from `--configpath`, `.luarc.json`, `client` no longer prevent subsequent settings, instead they are merged in order
* `CHG` no longer asks to trust plugin in VSCode, because VSCode already provides the workspace trust feature
* `CHG` skip huge files (>= 10 MB)
* `CHG` after using `Lua.runtime.nonstandardSymbol` to treat `//` as a comment, `//` is no longer parsed as an operator

## 2.4.11
`2021-11-25`
* `FIX` [#816](https://github.com/LuaLS/lua-language-server/issues/816)
* `FIX` [#817](https://github.com/LuaLS/lua-language-server/issues/817)
* `FIX` [#818](https://github.com/LuaLS/lua-language-server/issues/818)
* `FIX` [#820](https://github.com/LuaLS/lua-language-server/issues/820)

## 2.4.10
`2021-11-23`
* `FIX` [#790](https://github.com/LuaLS/lua-language-server/issues/790)
* `FIX` [#798](https://github.com/LuaLS/lua-language-server/issues/798)
* `FIX` [#804](https://github.com/LuaLS/lua-language-server/issues/804)
* `FIX` [#805](https://github.com/LuaLS/lua-language-server/issues/805)
* `FIX` [#806](https://github.com/LuaLS/lua-language-server/issues/806)
* `FIX` [#807](https://github.com/LuaLS/lua-language-server/issues/807)
* `FIX` [#809](https://github.com/LuaLS/lua-language-server/issues/809)

## 2.4.9
`2021-11-18`
* `CHG` for performance reasons, some of the features that are not cost-effective in IntelliSense have been disabled by default, and you can re-enable them through the following settings:
  + `Lua.IntelliSense.traceLocalSet`
  + `Lua.IntelliSense.traceReturn`
  + `Lua.IntelliSense.traceBeSetted`
  + `Lua.IntelliSense.traceFieldInject`

  [read more](https://github.com/LuaLS/lua-language-server/wiki/IntelliSense-optional-features)

## 2.4.8
`2021-11-15`
* `FIX` incorrect IntelliSense in specific situations
* `FIX` [#777](https://github.com/LuaLS/lua-language-server/issues/777)
* `FIX` [#778](https://github.com/LuaLS/lua-language-server/issues/778)
* `FIX` [#779](https://github.com/LuaLS/lua-language-server/issues/779)
* `FIX` [#780](https://github.com/LuaLS/lua-language-server/issues/780)

## 2.4.7
`2021-10-27`
* `FIX` [#762](https://github.com/LuaLS/lua-language-server/issues/762)

## 2.4.6
`2021-10-26`
* `NEW` diagnostic: `redundant-return`
* `FIX` [#744](https://github.com/LuaLS/lua-language-server/issues/744)
* `FIX` [#748](https://github.com/LuaLS/lua-language-server/issues/748)
* `FIX` [#749](https://github.com/LuaLS/lua-language-server/issues/749)
* `FIX` [#752](https://github.com/LuaLS/lua-language-server/issues/752)
* `FIX` [#753](https://github.com/LuaLS/lua-language-server/issues/753)
* `FIX` [#756](https://github.com/LuaLS/lua-language-server/issues/756)
* `FIX` [#758](https://github.com/LuaLS/lua-language-server/issues/758)
* `FIX` [#760](https://github.com/LuaLS/lua-language-server/issues/760)

## 2.4.5
`2021-10-18`
* `FIX` accidentally load lua files from user workspace

## 2.4.4
`2021-10-15`
* `CHG` improve `.luarc.json`
* `FIX` [#722](https://github.com/LuaLS/lua-language-server/issues/722)

## 2.4.3
`2021-10-13`
* `FIX` [#713](https://github.com/LuaLS/lua-language-server/issues/713)
* `FIX` [#718](https://github.com/LuaLS/lua-language-server/issues/718)
* `FIX` [#719](https://github.com/LuaLS/lua-language-server/issues/719)
* `FIX` [#725](https://github.com/LuaLS/lua-language-server/issues/725)
* `FIX` [#729](https://github.com/LuaLS/lua-language-server/issues/729)
* `FIX` [#730](https://github.com/LuaLS/lua-language-server/issues/730)
* `FIX` runtime errors

## 2.4.2
`2021-10-8`
* `FIX` [#702](https://github.com/LuaLS/lua-language-server/issues/702)
* `FIX` [#706](https://github.com/LuaLS/lua-language-server/issues/706)
* `FIX` [#707](https://github.com/LuaLS/lua-language-server/issues/707)
* `FIX` [#709](https://github.com/LuaLS/lua-language-server/issues/709)
* `FIX` [#712](https://github.com/LuaLS/lua-language-server/issues/712)

## 2.4.1
`2021-10-2`
* `FIX` broken with single file
* `FIX` [#698](https://github.com/LuaLS/lua-language-server/issues/698)
* `FIX` [#699](https://github.com/LuaLS/lua-language-server/issues/699)

## 2.4.0
`2021-10-1`
* `NEW` loading settings from `.luarc.json`
* `NEW` settings:
  + `Lua.diagnostics.libraryFiles`
  + `Lua.diagnostics.ignoredFiles`
  + `Lua.completion.showWord`
  + `Lua.completion.requireSeparator`
* `NEW` diagnostics:
  + `different-requires`
* `NEW` `---@CustomClass<string, number>`
* `NEW` supports `$/cancelRequest`
* `NEW` `EventEmitter`
    ```lua
    --- @class Emit
    --- @field on fun(eventName: string, cb: function)
    --- @field on fun(eventName: '"died"', cb: fun(i: integer))
    --- @field on fun(eventName: '"won"', cb: fun(s: string))
    local emit = {}

    emit:on(--[[support autocomplete fr "died" and "won"]])

    emit:on("died", function (i)
        -- should be i: integer
    end)

    emit:on('won', function (s)
        -- should be s: string
    end)
    ```
* `NEW` `---@module 'moduleName'`
    ```lua
    ---@module 'mylib'
    local lib -- the same as `local lib = require 'mylib'`
    ```
* `NEW` add supports of `skynet`
* `CHG` hover: improve showing multi defines
* `CHG` hover: improve showing multi comments at enums
* `CHG` hover: shows method
* `CHG` hint: `Lua.hint.paramName` now supports `Disable`, `Literal` and `All`
* `CHG` only search first file by `require`
* `CHG` no longer infer by usage
* `CHG` no longer ignore file names case in Windows
* `CHG` watching library changes
* `CHG` completion: improve misspelling results
* `CHG` completion: `Lua.completion.displayContext` default to `0`
* `CHG` completion: `autoRequire` has better inserting position
* `CHG` diagnostics:
  + `redundant-parameter` default severity to `Warning`
  + `redundant-value` default severity to `Warning`
* `CHG` infer: more strict of calculation results
* `CHG` [#663](https://github.com/LuaLS/lua-language-server/issues/663)
* `FIX` runtime errors
* `FIX` hint: may show param-2 as `self`
* `FIX` semantic: may fail when scrolling
* `FIX` [#647](https://github.com/LuaLS/lua-language-server/issues/647)
* `FIX` [#660](https://github.com/LuaLS/lua-language-server/issues/660)
* `FIX` [#673](https://github.com/LuaLS/lua-language-server/issues/673)

## 2.3.7
`2021-8-17`
* `CHG` improve performance
* `FIX` [#244](https://github.com/LuaLS/lua-language-server/issues/244)

## 2.3.6
`2021-8-9`
* `FIX` completion: can not find global fields
* `FIX` globals and class may lost

## 2.3.5
`2021-8-9`
* `CHG` improve memory usage
* `CHG` completion: call snip triggers signature (VSCode only)
* `FIX` completion: may not find results

## 2.3.4
`2021-8-6`
* `CHG` improve performance
* `FIX` [#625](https://github.com/LuaLS/lua-language-server/issues/625)

## 2.3.3
`2021-7-26`
* `NEW` config supports prop
* `FIX` [#612](https://github.com/LuaLS/lua-language-server/issues/612)
* `FIX` [#613](https://github.com/LuaLS/lua-language-server/issues/613)
* `FIX` [#618](https://github.com/LuaLS/lua-language-server/issues/618)
* `FIX` [#620](https://github.com/LuaLS/lua-language-server/issues/620)

## 2.3.2
`2021-7-21`
* `NEW` `LuaDoc`: supports `['string']` as field:
    ```lua
    ---@class keyboard
    ---@field ['!'] number
    ---@field ['?'] number
    ---@field ['#'] number
    ```
* `NEW` add supports of `love2d`
* `FIX` gitignore pattern `\` broken initialization
* `FIX` runtime errors

## 2.3.1
`2021-7-19`
* `NEW` setting `Lua.workspace.userThirdParty`, add private user [third-parth](https://github.com/LuaLS/lua-language-server/tree/master/meta/3rd) by this setting
* `CHG` path in config supports `~/xxxx`
* `FIX` `autoRequire` inserted incorrect code
* `FIX` `autoRequire` may provide dumplicated options
* `FIX` [#606](https://github.com/LuaLS/lua-language-server/issues/606)
* `FIX` [#607](https://github.com/LuaLS/lua-language-server/issues/607)

## 2.3.0
`2021-7-16`
* `NEW` `VSCode`: click the status bar icon to operate:
    * run workspace diagnostics
* `NEW` `LuaDoc`: supports `[1]` as field:
    ```lua
    ---@class position
    ---@field [1] number
    ---@field [2] number
    ---@field [3] number
    ```
* `NEW` hover: view array `local array = {'a', 'b', 'c'}`:
    ```lua
    local array: {
        [1]: string = "a",
        [2]: string = "b",
        [3]: string = "c",
    }
    ```
* `NEW` completion: supports enums in `fun()`
    ```lua
    ---@type fun(x: "'aaa'"|"'bbb'")
    local f

    f(--[[show `'aaa'` and `'bbb'` here]])
    ```
* `FIX` loading workspace may hang
* `FIX` `debug.getuservalue` and `debug.setuservalue` should not exist in `Lua 5.1`
* `FIX` infer of `---@type class[][]`
* `FIX` infer of `---@type {}[]`
* `FIX` completion: displaying `@fenv` in `Lua 5.1`
* `FIX` completion: incorrect at end of line
* `FIX` when a file is renamed, the file will still be loaded even if the new file name has been set to ignore
* `FIX` [#596](https://github.com/LuaLS/lua-language-server/issues/596)
* `FIX` [#597](https://github.com/LuaLS/lua-language-server/issues/597)
* `FIX` [#598](https://github.com/LuaLS/lua-language-server/issues/598)
* `FIX` [#601](https://github.com/LuaLS/lua-language-server/issues/601)

## 2.2.3
`2021-7-9`
* `CHG` improve `auto require`
* `CHG` will not sleep anymore
* `FIX` incorrect doc: `debug.getlocal`
* `FIX` completion: incorrect callback
* `FIX` [#592](https://github.com/LuaLS/lua-language-server/issues/592)

## 2.2.2
`2021-7-9`
* `FIX` incorrect syntax color
* `FIX` incorrect type infer

## 2.2.1
`2021-7-8`
* `FIX` change setting may failed

## 2.2.0
`2021-7-8`
* `NEW` detect and apply third-party libraries, including:
  * OpenResty
  * Cocos4.0
  * Jass
* `NEW` `LuaDoc`: supports literal table:
    ```lua
    ---@generic T
    ---@param x T
    ---@return { x: number, y: T, z?: boolean}
    local function f(x) end

    local t = f('str')
    -- hovering "t" shows:
    local t: {
        x: number,
        y: string,
        z?: boolean,
    }
    ```
* `CHG` improve changing config from server side
* `CHG` improve hover color
* `CHG` improve performance
* `CHG` telemetry: sends version of this extension
* `FIX` supports for file with LF
* `FIX` may infer a custom class as a string

## 2.1.0
`2021-7-2`
* `NEW` supports local config file, using `--configpath="config.json"`, [learn more here](https://luals.github.io/wiki/usage/#--configpath)
* `NEW` goto `type definition`
* `NEW` infer type by callback param:
    ```lua
    ---@param callback fun(value: string)
    local function work(callback)
    end

    work(function (value)
        -- value is string here
    end)
    ```
* `NEW` optional field `---@field name? type`
* `CHG` [#549](https://github.com/LuaLS/lua-language-server/issues/549)
* `CHG` diagnostics: always ignore the ignored files even if they are opened
* `FIX` completion: `type() ==` may does not work

## 2.0.5
`2021-7-1`
* `NEW` `hover` and `completion` reports initialization progress
* `CHG` `class field` consider implicit definition
    ```lua
    ---@class Class
    local mt = {}

    function mt:init()
        self.xxx = 1
    end

    function mt:func()
        print(self.xxx) -- self.xxx is defined
    end
    ```
* `CHG` improve performance
* `FIX` [#580](https://github.com/LuaLS/lua-language-server/issues/580)

## 2.0.4
`2021-6-25`
* `FIX` [#550](https://github.com/LuaLS/lua-language-server/issues/550)
* `FIX` [#555](https://github.com/LuaLS/lua-language-server/issues/555)
* `FIX` [#574](https://github.com/LuaLS/lua-language-server/issues/574)

## 2.0.3
`2021-6-24`
* `CHG` improve memory usage
* `FIX` some dialog boxes block the initialization process
* `FIX` diagnostics `undefined-field`: blocks main thread
* `FIX` [#565](https://github.com/LuaLS/lua-language-server/issues/565)

## 2.0.2
`2021-6-23`
* `NEW` supports literal table in `pairs`
    ```lua
    local t = { a = 1, b = 2, c = 3 }
    for k, v in pairs(t) do
        -- `k` is string and `v` is integer here
    end
    ```
* `CHG` view `local f ---@type fun(x:number):boolean`
    ```lua
    ---before
    function f(x: number)
      -> boolean
    ---after
    local f: fun(x: number): boolean
    ```
* `FIX` [#558](https://github.com/LuaLS/lua-language-server/issues/558)
* `FIX` [#567](https://github.com/LuaLS/lua-language-server/issues/567)
* `FIX` [#568](https://github.com/LuaLS/lua-language-server/issues/568)
* `FIX` [#570](https://github.com/LuaLS/lua-language-server/issues/570)
* `FIX` [#571](https://github.com/LuaLS/lua-language-server/issues/571)

## 2.0.1
`2021-6-21`
* `FIX` [#566](https://github.com/LuaLS/lua-language-server/issues/566)

## 2.0.0
`2021-6-21`
* `NEW` implement
* `CHG` diagnostics `undefined-field`, `deprecated`: default by `Opened` instead of `None`
* `CHG` setting `Lua.runtime.plugin`: default by `""` instead of `".vscode/lua/plugin.lua"` (for security)
* `CHG` setting `Lua.intelliSense.searchDepth`: removed
* `CHG` setting `Lua.misc.parameters`: `string array` instead of `string`
* `CHG` setting `Lua.develop.enable`, `Lua.develop.debuggerPort`, `Lua.develop.debuggerWait`: removed, use `Lua.misc.parameters` instead
* `FIX` [#441](https://github.com/LuaLS/lua-language-server/issues/441)
* `FIX` [#493](https://github.com/LuaLS/lua-language-server/issues/493)
* `FIX` [#531](https://github.com/LuaLS/lua-language-server/issues/531)
* `FIX` [#542](https://github.com/LuaLS/lua-language-server/issues/542)
* `FIX` [#543](https://github.com/LuaLS/lua-language-server/issues/543)
* `FIX` [#553](https://github.com/LuaLS/lua-language-server/issues/553)
* `FIX` [#562](https://github.com/LuaLS/lua-language-server/issues/562)
* `FIX` [#563](https://github.com/LuaLS/lua-language-server/issues/563)

## 1.21.3
`2021-6-17`
* `NEW` supports `untrusted workspaces`
* `FIX` performance issues, thanks to [folke](https://github.com/folke)

## 1.21.2
`2021-5-18`
* `FIX` loaded new file with ignored filename
* `FIX` [#536](https://github.com/LuaLS/lua-language-server/issues/536)
* `FIX` [#537](https://github.com/LuaLS/lua-language-server/issues/537)
* `FIX` [#538](https://github.com/LuaLS/lua-language-server/issues/538)
* `FIX` [#539](https://github.com/LuaLS/lua-language-server/issues/539)

## 1.21.1
`2021-5-8`
* `FIX` [#529](https://github.com/LuaLS/lua-language-server/issues/529)

## 1.21.0
`2021-5-7`
* `NEW` setting: `completion.showParams`
* `NEW` `LuaDoc`: supports multiline comments
* `NEW` `LuaDoc`: tail comments support lua string

## 1.20.5
`2021-4-30`
* `NEW` setting: `completion.autoRequire`
* `NEW` setting: `hover.enumsLimit`
* `CHG` folding: supports `-- #region`
* `FIX` completion: details may be suspended
* `FIX` [#522](https://github.com/LuaLS/lua-language-server/issues/522)
* `FIX` [#523](https://github.com/LuaLS/lua-language-server/issues/523)

## 1.20.4
`2021-4-13`
* `NEW` diagnostic: `deprecated`
* `FIX` [#464](https://github.com/LuaLS/lua-language-server/issues/464)
* `FIX` [#497](https://github.com/LuaLS/lua-language-server/issues/497)
* `FIX` [#502](https://github.com/LuaLS/lua-language-server/issues/502)

## 1.20.3
`2021-4-6`
* `FIX` [#479](https://github.com/LuaLS/lua-language-server/issues/479)
* `FIX` [#483](https://github.com/LuaLS/lua-language-server/issues/483)
* `FIX` [#485](https://github.com/LuaLS/lua-language-server/issues/485)
* `FIX` [#487](https://github.com/LuaLS/lua-language-server/issues/487)
* `FIX` [#488](https://github.com/LuaLS/lua-language-server/issues/488)
* `FIX` [#490](https://github.com/LuaLS/lua-language-server/issues/490)
* `FIX` [#495](https://github.com/LuaLS/lua-language-server/issues/495)

## 1.20.2
`2021-4-2`
* `CHG` `LuaDoc`: supports `---@param self TYPE`
* `CHG` completion: does not show suggests after `\n`, `{` and `,`, unless your setting `editor.acceptSuggestionOnEnter` is `off`
* `FIX` [#482](https://github.com/LuaLS/lua-language-server/issues/482)

## 1.20.1
`2021-3-27`
* `FIX` telemetry window blocks initializing
* `FIX` [#468](https://github.com/LuaLS/lua-language-server/issues/468)

## 1.20.0
`2021-3-27`
* `CHG` telemetry: change to opt-in, see [#462](https://github.com/LuaLS/lua-language-server/issues/462) and [Privacy-Policy](https://luals.github.io/privacy/#language-server)
* `FIX` [#467](https://github.com/LuaLS/lua-language-server/issues/467)

## 1.19.1
`2021-3-22`
* `CHG` improve performance
* `FIX` [#457](https://github.com/LuaLS/lua-language-server/issues/457)
* `FIX` [#458](https://github.com/LuaLS/lua-language-server/issues/458)

## 1.19.0
`2021-3-18`
* `NEW` VSCode: new setting `Lua.misc.parameters`
* `NEW` new setting `Lua.runtime.builtin`, used to disable some built-in libraries
* `NEW` quick fix: disable diagnostic in line/file
* `NEW` setting: `Lua.runtime.path` supports absolute path
* `NEW` completion: field in table
```lua
---@class A
---@field x number
---@field y number
---@field z number

---@type A
local t = {
    -- provide `x`, `y` and `z` here
}
```
* `NEW` `LuaDoc`: supports multi-line comment before resume
```lua
---this is
---a multi line
---comment
---@alias XXXX
---comment 1
---comment 1
---| '1'
---comment 2
---comment 2
---| '2'

---@param x XXXX
local function f(x)
end

f( -- view comments of `1` and `2` in completion
```
* `CHG` intelli-scense: search from generic param to return
* `CHG` intelli-scense: search across vararg
* `CHG` text-document-synchronization: refactored
* `CHG` diagnostic: improve `newline-call`
* `CHG` completion: improve `then .. end`
* `CHG` improve initialization speed
* `CHG` improve performance
* `FIX` missed syntax error `function m['x']() end`
* `FIX` [#452](https://github.com/LuaLS/lua-language-server/issues/452)

## 1.18.1
`2021-3-10`
* `CHG` semantic-tokens: improve colors of `const` and `close`
* `CHG` type-formating: improve execution conditions
* `FIX` [#444](https://github.com/LuaLS/lua-language-server/issues/444)

## 1.18.0
`2021-3-9`
* `NEW` `LuaDoc`: supports `---@diagnostic disable`
* `NEW` code-action: convert JSON to Lua
* `NEW` completion: provide `then .. end` snippet
* `NEW` type-formating:
    ```lua
    -- press `enter` at $
    local function f() $ end
    -- formating result:
    local function f()
        $
    end

    -- as well as
    do $ end
    -- formating result
    do
        $
    end
    ```
* `CHG` `Windows`: dose not provide `ucrt` any more
* `CHG` `Lua.workspace.library`: use `path[]` instead of `<path, true>`
* `FIX` missed syntax error `local a <const>= 1`
* `FIX` workspace: preload blocked when hitting `Lua.workspace.maxPreload`
* `FIX` [#443](https://github.com/LuaLS/lua-language-server/issues/443)
* `FIX` [#445](https://github.com/LuaLS/lua-language-server/issues/445)

## 1.17.4
`2021-3-4`
* `FIX` [#437](https://github.com/LuaLS/lua-language-server/issues/437) again
* `FIX` [#438](https://github.com/LuaLS/lua-language-server/issues/438)

## 1.17.3
`2021-3-3`
* `CHG` intelli-scense: treat `V[]` as `table<integer, V>` in `pairs`
* `FIX` completion: `detail` disappears during continuous input
* `FIX` [#435](https://github.com/LuaLS/lua-language-server/issues/435)
* `FIX` [#436](https://github.com/LuaLS/lua-language-server/issues/436)
* `FIX` [#437](https://github.com/LuaLS/lua-language-server/issues/437)

## 1.17.2
`2021-3-2`
* `FIX` running in Windows

## 1.17.1
`2021-3-1`
* `CHG` intelli-scense: improve infer across `table<K, V>` and `V[]`.
* `CHG` intelli-scense: improve infer across `pairs` and `ipairs`
* `FIX` hover: shows nothing when hovering unknown function
* `FIX` [#398](https://github.com/LuaLS/lua-language-server/issues/398)
* `FIX` [#421](https://github.com/LuaLS/lua-language-server/issues/421)
* `FIX` [#422](https://github.com/LuaLS/lua-language-server/issues/422)

## 1.17.0
`2021-2-24`
* `NEW` diagnostic: `duplicate-set-field`
* `NEW` diagnostic: `no-implicit-any`, disabled by default
* `CHG` completion: improve field and table
* `CHG` improve infer cross `ipairs`
* `CHG` cache globals when loading
* `CHG` completion: remove trigger character `\n` for now, see [#401](https://github.com/LuaLS/lua-language-server/issues/401)
* `FIX` diagnositc: may open file with wrong uri case
* `FIX` [#406](https://github.com/LuaLS/lua-language-server/issues/406)

## 1.16.1
`2021-2-22`
* `FIX` signature: parameters may be misplaced
* `FIX` completion: interface in nested table
* `FIX` completion: interface not show after `,`
* `FIX` [#400](https://github.com/LuaLS/lua-language-server/issues/400)
* `FIX` [#402](https://github.com/LuaLS/lua-language-server/issues/402)
* `FIX` [#403](https://github.com/LuaLS/lua-language-server/issues/403)
* `FIX` [#404](https://github.com/LuaLS/lua-language-server/issues/404)
* `FIX` runtime errors

## 1.16.0
`2021-2-20`
* `NEW` file encoding supports `ansi`
* `NEW` completion: supports interface, see [#384](https://github.com/LuaLS/lua-language-server/issues/384)
* `NEW` `LuaDoc`: supports multiple class inheritance: `---@class Food: Burger, Pizza, Pie, Pasta`
* `CHG` rename `table*` to `tablelib`
* `CHG` `LuaDoc`: revert compatible with `--@`, see [#392](https://github.com/LuaLS/lua-language-server/issues/392)
* `CHG` improve performance
* `FIX` missed syntax error `f() = 1`
* `FIX` missed global `bit` in `LuaJIT`
* `FIX` completion: may insert error text when continuous inputing
* `FIX` completion: may insert error text after resolve
* `FIX` [#349](https://github.com/LuaLS/lua-language-server/issues/349)
* `FIX` [#396](https://github.com/LuaLS/lua-language-server/issues/396)

## 1.15.1
`2021-2-18`
* `CHG` diagnostic: `unused-local` excludes `doc.param`
* `CHG` definition: excludes values, see [#391](https://github.com/LuaLS/lua-language-server/issues/391)
* `FIX` not works on Linux and macOS

## 1.15.0
`2021-2-9`
* `NEW` LUNAR YEAR, BE HAPPY!
* `CHG` diagnostic: when there are too many errors, the main errors will be displayed first
* `CHG` main thread no longer loop sleeps, see [#329](https://github.com/LuaLS/lua-language-server/issues/329) [#386](https://github.com/LuaLS/lua-language-server/issues/386)
* `CHG` improve performance

## 1.14.3
`2021-2-8`
* `CHG` hint: disabled by default, see [#380](https://github.com/LuaLS/lua-language-server/issues/380)
* `FIX` [#381](https://github.com/LuaLS/lua-language-server/issues/381)
* `FIX` [#382](https://github.com/LuaLS/lua-language-server/issues/382)
* `FIX` [#388](https://github.com/LuaLS/lua-language-server/issues/388)

## 1.14.2
`2021-2-4`
* `FIX` [#356](https://github.com/LuaLS/lua-language-server/issues/356)
* `FIX` [#375](https://github.com/LuaLS/lua-language-server/issues/375)
* `FIX` [#376](https://github.com/LuaLS/lua-language-server/issues/376)
* `FIX` [#377](https://github.com/LuaLS/lua-language-server/issues/377)
* `FIX` [#378](https://github.com/LuaLS/lua-language-server/issues/378)
* `FIX` [#379](https://github.com/LuaLS/lua-language-server/issues/379)
* `FIX` a lot of runtime errors

## 1.14.1
`2021-2-2`
* `FIX` [#372](https://github.com/LuaLS/lua-language-server/issues/372)

## 1.14.0
`2021-2-2`
* `NEW` `VSCode` hint
* `NEW` flush cache after 5 min
* `NEW` `VSCode` help semantic color with market theme
* `CHG` create/delete/rename files no longer reload workspace
* `CHG` `LuaDoc`: compatible with `--@`
* `FIX` `VSCode` settings
* `FIX` [#368](https://github.com/LuaLS/lua-language-server/issues/368)
* `FIX` [#371](https://github.com/LuaLS/lua-language-server/issues/371)

## 1.13.0
`2021-1-28`
* `NEW` `VSCode` status bar
* `NEW` `VSCode` options in some window
* `CHG` performance optimization
* `FIX` endless loop

## 1.12.2
`2021-1-27`
* `CHG` performance optimization
* `FIX` modifying the code before loading finish makes confusion
* `FIX` signature: not works

## 1.12.1
`2021-1-27`
* `FIX` endless loop

## 1.12.0
`2021-1-26`
* `NEW` progress
* `NEW` [#340](https://github.com/LuaLS/lua-language-server/pull/340): supports `---@type table<string, number>`
* `FIX` [#355](https://github.com/LuaLS/lua-language-server/pull/355)
* `FIX` [#359](https://github.com/LuaLS/lua-language-server/issues/359)
* `FIX` [#361](https://github.com/LuaLS/lua-language-server/issues/361)

## 1.11.2
`2021-1-7`
* `FIX` [#345](https://github.com/LuaLS/lua-language-server/issues/345): not works with unexpect args
* `FIX` [#346](https://github.com/LuaLS/lua-language-server/issues/346): dont modify the cache

## 1.11.1
`2021-1-5`
* `CHG` performance optimization

## 1.11.0
`2021-1-5`
* `NEW` `Lua.runtime.plugin`
* `NEW` intelli-scense: improved `m.f = function (self) end` from `self` to `m`
* `CHG` performance optimization
* `CHG` completion: improve performance of workspace words
* `FIX` hover: tail comments may be cutted
* `FIX` runtime errors

## 1.10.0
`2021-1-4`
* `NEW` workspace: supports `.dll`(`.so`) in `require`
* `NEW` folding: `---@class`, `--#region` and docs of function
* `NEW` diagnostic: `count-down-loop`
* `CHG` supports `~` in command line
* `CHG` completion: improve workspace words
* `CHG` completion: show words in string
* `CHG` completion: split `for .. in` to `for .. ipairs` and `for ..pairs`
* `CHG` diagnostic: `unused-function` checks recursive
* `FIX` [#339](https://github.com/LuaLS/lua-language-server/issues/339)

## 1.9.0
`2020-12-31`
* `NEW` YEAR! Peace and love!
* `NEW` specify path of `log` and `meta` by `--logpath=xxx` and `--metapath=XXX` in command line
* `NEW` completion: worksapce word
* `NEW` completion: show words in comment
* `NEW` completion: generate function documentation
* `CHG` got arg after script name: `lua-language-server.exe main.lua --logpath=D:\log --metapath=D:\meta --develop=false`
* `FIX` runtime errors

## 1.8.2
`2020-12-29`
* `CHG` performance optimization

## 1.8.1
`2020-12-24`
* `FIX` telemetry: connect failed caused not working

## 1.8.0
`2020-12-23`
* `NEW` runtime: support nonstandard symbol
* `NEW` diagnostic: `close-non-object`
* `FIX` [#318](https://github.com/LuaLS/lua-language-server/issues/318)

## 1.7.4
`2020-12-20`
* `FIX` workspace: preload may failed

## 1.7.3
`2020-12-20`
* `FIX` luadoc: typo of `package.config`
* `FIX` [#310](https://github.com/LuaLS/lua-language-server/issues/310)

## 1.7.2
`2020-12-17`
* `CHG` completion: use custom tabsize
* `FIX` [#307](https://github.com/LuaLS/lua-language-server/issues/307)
* `FIX` a lot of runtime errors

## 1.7.1
`2020-12-16`
* `NEW` setting: `diagnostics.neededFileStatus`
* `FIX` scan workspace may fails
* `FIX` quickfix: `newline-call` failed
* `FIX` a lot of other runtime errors

## 1.7.0
`2020-12-16`
* `NEW` diagnostic: `undefined-field`
* `NEW` telemetry:
    + [What data will be sent](https://github.com/LuaLS/lua-language-server/blob/master/script/service/telemetry.lua)
    + [How to use this data](https://github.com/LuaLS/lua-telemetry-server/tree/master/method)
* `CHG` diagnostic: `unused-function` ignores function with `<close>`
* `CHG` semantic: not cover local call
* `CHG` language client: update to [7.0.0](https://github.com/microsoft/vscode-languageserver-node/commit/20681d7632bb129def0c751be73cf76bd01f2f3a)
* `FIX` semantic: tokens may not be updated correctly
* `FIX` completion: require path broken
* `FIX` hover: document uri
* `FIX` [#291](https://github.com/LuaLS/lua-language-server/issues/291)
* `FIX` [#294](https://github.com/LuaLS/lua-language-server/issues/294)

## 1.6.0
`2020-12-14`
* `NEW` completion: auto require local modules
* `NEW` completion: support delegate
* `NEW` hover: show function by keyword `function`
* `NEW` code action: swap params
* `CHG` standalone: unbind the relative path between binaries and scripts
* `CHG` hover: `LuaDoc` also catchs `--` (no need `---`)
* `CHG` rename: support doc
* `CHG` completion: keyword considers expression
* `FIX` [#297](https://github.com/LuaLS/lua-language-server/issues/297)

## 1.5.0
`2020-12-5`
* `NEW` setting `runtime.unicodeName`
* `NEW` fully supports `---@generic T`
* `FIX` [#274](https://github.com/LuaLS/lua-language-server/issues/274)
* `FIX` [#276](https://github.com/LuaLS/lua-language-server/issues/276)
* `FIX` [#279](https://github.com/LuaLS/lua-language-server/issues/279)
* `FIX` [#280](https://github.com/LuaLS/lua-language-server/issues/280)

## 1.4.0
`2020-12-3`
* `NEW` setting `hover.previewFields`: limit how many fields are shown in table hover
* `NEW` fully supports `---@type Object[]`
* `NEW` supports `---@see`
* `NEW` diagnostic `unbalanced-assignments`
* `CHG` resolves infer of `string|table`
* `CHG` `unused-local` ignores local with `---@class`
* `CHG` locale file format changes to `lua`

## 1.3.0
`2020-12-1`

* `NEW` provides change logs, I think it's good idea for people knowing what's new ~~(bugs)~~
* `NEW` meta files of LuaJIT
* `NEW` support completion of `type(o) == ?`
* `CHG` now I think it's a bad idea as it took me nearly an hour to complete the logs started from version `1.0.0`
* `FIX` closing ignored or library file dose not clean diagnostics
* `FIX` searching of `t.f1` when `t.f1 = t.f2`
* `FIX` missing signature help of global function

## 1.2.1
`2020-11-27`

* `FIX` syntaxes tokens: [#272](https://github.com/LuaLS/lua-language-server/issues/272)

## 1.2.0
`2020-11-27`

* `NEW` hover shows comments from `---@param` and `---@return`: [#135](https://github.com/LuaLS/lua-language-server/issues/135)
* `NEW` support `LuaDoc` as tail comment
* `FIX` `---@class` inheritance
* `FIX` missed syntaxes token: `punctuation.definition.parameters.finish.lua`

## 1.1.4
`2020-11-25`

* `FIX` wiered completion suggests for require paths in `Linux` and `macOS`: [#269](https://github.com/LuaLS/lua-language-server/issues/269)

## 1.1.3
`2020-11-25`

* `FIX` extension not works in `Ubuntu`: [#268](https://github.com/LuaLS/lua-language-server/issues/268)

## 1.1.2
`2020-11-24`

* `NEW` auto completion finds globals from `Lua.diagnostics.globals`
* `NEW` support tail `LuaDoc`
* `CHG` no more `Lua.intelliScense.fastGlobal`, now globals always fast and accurate
* `CHG` `LuaDoc` supports `--- @`
* `CHG` `find reference` uses extra `Lua.intelliSense.searchDepth`
* `CHG` diagnostics are limited by `100` in each file
* `FIX` library files are under limit of `Lua.workspace.maxPreload`: [#266](https://github.com/LuaLS/lua-language-server/issues/266)

## 1.1.1
`2020-11-23`

* `NEW` auto completion special marks deprecated items
* `FIX` diagnostics may push wrong uri in `Linux` and `macOS`
* `FIX` diagnostics not cleaned up when closing ignored lua file
* `FIX` reload workspace remains old caches
* `FIX` incorrect hover of local attribute

## 1.1.0
`2020-11-20`

* `NEW` no longer `BETA`
* `NEW` use `meta.lua` instead of `meta.lni`, now you can find the definition of builtin function
* `CHG` Lua files outside of workspace no longer launch a new server

## 1.0.6
`2020-11-20`

* `NEW` diagnostic `code-after-break`
* `CHG` optimize performance
* `CHG` updated language client
* `CHG` `unused-function` ignores global functions (may used out of Lua)
* `CHG` checks if client supports `Lua.completion.enable`: [#259](https://github.com/LuaLS/lua-language-server/issues/259)
* `FIX` support for single Lua file
* `FIX` [#257](https://github.com/LuaLS/lua-language-server/issues/257)

## 1.0.5
`2020-11-14`

* `NEW` `LuaDoc` supports more `EmmyLua`

## 1.0.4
`2020-11-12`

* `FIX` extension not works

## 1.0.3
`2020-11-12`

* `NEW` server kills itself when disconnecting
* `NEW` `LuaDoc` supports more `EmmyLua`
* `FIX` `Lua.diagnostics.enable` not works: [#251](https://github.com/LuaLS/lua-language-server/issues/251)

## 1.0.2
`2020-11-11`

* `NEW` supports `---|` after `doc.type`
* `CHG` `lowcase-global` ignores globals with `---@class`
* `FIX` endless loop
* `FIX` [#244](https://github.com/LuaLS/lua-language-server/issues/244)

## 1.0.1
`2020-11-10`

* `FIX` autocompletion not works.

## 1.0.0
`2020-11-9`

* `NEW` implementation, NEW start!

<!-- contributors -->
[lizho]: (https://github.com/lizho)
[fesily]: (https://github.com/fesily)
[Andreas Matthias]: (https://github.com/AndreasMatthias)
[Daniel Farrell]: (https://github.com/danpf)
[Paul Emmerich]: (https://github.com/emmericp)
[Artem Dzhemesiuk]: (https://github.com/zziger)
[clay-golem]: (https://github.com/clay-golem)<|MERGE_RESOLUTION|>--- conflicted
+++ resolved
@@ -2,11 +2,8 @@
 
 ## Unreleased
 <!-- Add all new changes here. They will be moved under a version at release -->
-<<<<<<< HEAD
 * `NEW` Test CLI: `--name=<testname>` `-n=<testname>`: run specify unit test
-=======
 * `FIX` Fixed the error that the configuration file pointed to by the `--configpath` option was not read and loaded.
->>>>>>> fc21ee4a
 
 ## 3.13.5
 `2024-12-20`
