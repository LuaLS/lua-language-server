---@diagnostic disable: undefined-global

<<<<<<< HEAD
config.addonManager.enable        =
"是否啟用延伸模組的附加插件管理器（Addon Manager）。"
config.addonManager.repositoryBranch =
"指定插件管理器（Addon Manager）使用的git branch。"
config.addonManager.repositoryPath =
"指定插件管理器（Addon Manager）使用的git path。"
=======
config.addonManager.enable        = -- TODO: need translate!
"Whether the addon manager is enabled or not."
config.addonManager.repositoryBranch = -- TODO: need translate!
"Specifies the git branch used by the addon manager."
config.addonManager.repositoryPath = -- TODO: need translate!
"Specifies the git path used by the addon manager."
config.addonRepositoryPath        = -- TODO: need translate!
"Specifies the addon repository path (not related to the addon manager)."
>>>>>>> 119355c9
config.runtime.version            =
"Lua執行版本。"
config.runtime.path               =
[[
當使用 `require` 時，如何根據輸入的名字來尋找檔案。
此選項設定為 `?/init.lua` 時，代表當你輸入 `require 'myfile'` 時，會從已載入的檔案中搜尋 `{workspace}/myfile/init.lua`。
當 `runtime.pathStrict` 設定為 `false` 時，還會嘗試搜尋 `${workspace}/**/myfile/init.lua`。
如果你想要載入工作區以外的檔案，你需要先設定 `Lua.workspace.library`。
]]
config.runtime.pathStrict         =
'啟用後 `runtime.path` 將只搜尋第一層目錄，見 `runtime.path` 的說明。'
config.runtime.special            =
[[將自訂全域變數視為一些特殊的內建變數，語言伺服將提供特殊的支援。
下面這個例子表示將 `include` 視為 `require` 。
```json
"Lua.runtime.special" : {
    "include" : "require"
}
```
]]
config.runtime.unicodeName        =
"允許在名字中使用 Unicode 字元。"
config.runtime.nonstandardSymbol  =
"支援非標準的符號。請務必確認你的執行環境支援這些符號。"
config.runtime.plugin             =
"延伸模組路徑，請查閱[文件](https://luals.github.io/wiki/plugins)瞭解用法。"
config.runtime.pluginArgs         =
"延伸模組的額外引數。"
config.runtime.fileEncoding       =
"檔案編碼，選項 `ansi` 只在 `Windows` 平台下有效。"
config.runtime.builtin            =
[[
調整內建庫的啟用狀態，你可以根據實際執行環境停用（或重新定義）不存在的庫。

* `default`: 表示庫會根據執行版本啟用或停用
* `enable`: 總是啟用
* `disable`: 總是停用
]]
config.runtime.meta               =
'meta檔案的目錄名稱格式'
config.diagnostics.enable         =
"啟用診斷。"
config.diagnostics.disable        =
"停用的診斷（使用浮框括號內的程式碼）。"
config.diagnostics.globals        =
"已定義的全域變數。"
config.diagnostics.globalsRegex   =
"使用正規表示式尋找全域變數。"
config.diagnostics.severity       =
[[
修改診斷等級。
以 `!` 結尾的設定優先順序高於組設定 `diagnostics.groupSeverity`。
]]
config.diagnostics.neededFileStatus =
[[
* Opened:  只診斷打開的檔案
* Any:     診斷所有檔案
* None:    停用此診斷

以 `!` 結尾的設定優先順序高於組設定 `diagnostics.groupFileStatus`。
]]
config.diagnostics.groupSeverity  =
[[
批次修改一個組中的診斷等級。
設定為 `Fallback` 意味著組中的診斷由 `diagnostics.severity` 單獨設定。
其他設定將覆蓋單獨設定，但是不會覆蓋以 `!` 結尾的設定。
]]
config.diagnostics.groupFileStatus =
[[
批次修改一個組中的檔案狀態。

* Opened:  只診斷打開的檔案
* Any:     診斷所有檔案
* None:    停用此診斷

設定為 `Fallback` 意味著組中的診斷由 `diagnostics.neededFileStatus` 單獨設定。
其他設定將覆蓋單獨設定，但是不會覆蓋以 `!` 結尾的設定。
]]
config.diagnostics.workspaceEvent =
"設定觸發工作區診斷的時機。"
config.diagnostics.workspaceEvent.OnChange =
"當檔案發生變化時觸發工作區診斷。"
config.diagnostics.workspaceEvent.OnSave =
"當儲存檔案時觸發工作區診斷。"
config.diagnostics.workspaceEvent.None =
"停用工作區診斷。"
config.diagnostics.workspaceDelay =
"進行工作區診斷的延遲（毫秒）。"
config.diagnostics.workspaceRate  =
"工作區診斷的執行速率（百分比）。降低該值會減少CPU使用率，但是也會降低工作區診斷的速度。你目前正在編輯的檔案的診斷總是全速完成，不受該選項影響。"
config.diagnostics.libraryFiles   =
"如何診斷透過 `Lua.workspace.library` 載入的檔案。"
config.diagnostics.libraryFiles.Enable   =
"總是診斷這些檔案。"
config.diagnostics.libraryFiles.Opened   =
"只有打開這些檔案時才會診斷。"
config.diagnostics.libraryFiles.Disable  =
"不診斷這些檔案。"
config.diagnostics.ignoredFiles   =
"如何診斷被忽略的檔案。"
config.diagnostics.ignoredFiles.Enable   =
"總是診斷這些檔案。"
config.diagnostics.ignoredFiles.Opened   =
"只有打開這些檔案時才會診斷。"
config.diagnostics.ignoredFiles.Disable  =
"不診斷這些檔案。"
config.diagnostics.disableScheme  =
'不診斷使用以下 scheme 的lua檔案。'
config.diagnostics.unusedLocalExclude =
'如果變數名符合以下規則，則不對其進行 `unused-local` 診斷。'
config.workspace.ignoreDir        =
"忽略的檔案與目錄（使用 `.gitignore` 語法）。"
config.workspace.ignoreSubmodules =
"忽略子模組。"
config.workspace.useGitIgnore     =
"忽略 `.gitignore` 中列舉的檔案。"
config.workspace.maxPreload       =
"最大預先載入檔案數。"
config.workspace.preloadFileSize  =
"預先載入時跳過大小大於該值（KB）的檔案。"
config.workspace.library          =
"除了目前工作區以外，還會從哪些目錄中載入檔案。這些目錄中的檔案將被視作外部提供的程式碼庫，部分操作（如重新命名欄位）不會修改這些檔案。"
config.workspace.checkThirdParty  =
[[
自動偵測與適應第三方庫，目前支援的庫為：

* OpenResty
* Cocos4.0
* LÖVE
* LÖVR
* skynet
* Jass
]]
config.workspace.userThirdParty          =
'在這裡添加私有的第三方庫適應檔案路徑，請參考內建的[組態檔案路徑](https://github.com/LuaLS/lua-language-server/tree/master/meta/3rd)'
config.workspace.supportScheme           =
'為以下 `scheme` 的lua檔案提供語言伺服。'
config.completion.enable                 =
'啟用自動完成。'
config.completion.callSnippet            =
'顯示函式呼叫片段。'
config.completion.callSnippet.Disable    =
"只顯示 `函式名`。"
config.completion.callSnippet.Both       =
"顯示 `函式名` 與 `呼叫片段`。"
config.completion.callSnippet.Replace    =
"只顯示 `呼叫片段`。"
config.completion.keywordSnippet         =
'顯示關鍵字語法片段。'
config.completion.keywordSnippet.Disable =
"只顯示 `關鍵字`。"
config.completion.keywordSnippet.Both    =
"顯示 `關鍵字` 與 `語法片段`。"
config.completion.keywordSnippet.Replace =
"只顯示 `語法片段`。"
config.completion.displayContext         =
"預覽建議的相關程式碼片段，可能可以幫助你瞭解這項建議的用法。設定的數字表示程式碼片段的擷取行數，設定為 `0` 可以停用此功能。"
config.completion.workspaceWord          =
"顯示的上下文單詞是否包含工作區中其他檔案的內容。"
config.completion.showWord               =
"在建議中顯示上下文單詞。"
config.completion.showWord.Enable        =
"總是在建議中顯示上下文單詞。"
config.completion.showWord.Fallback      =
"無法根據語義提供建議時才顯示上下文單詞。"
config.completion.showWord.Disable       =
"不顯示上下文單詞。"
config.completion.autoRequire            =
"輸入內容看起來像檔名時，自動 `require` 此檔案。"
config.completion.showParams             =
"在建議列表中顯示函式的參數資訊，函式擁有多個定義時會分開顯示。"
config.completion.requireSeparator       =
"`require` 時使用的分隔符。"
config.completion.postfix                =
"用於觸發後綴建議的符號。"
config.color.mode                        =
"著色模式。"
config.color.mode.Semantic               =
"語義著色。你可能需要同時將 `editor.semanticHighlighting.enabled` 設定為 `true` 才能生效。"
config.color.mode.SemanticEnhanced       =
"增強的語義顏色。類似於 `Semantic` ，但會進行額外的分析（也會帶來額外的開銷）。"
config.color.mode.Grammar                =
"語法著色。"
config.semantic.enable                   =
"啟用語義著色。你可能需要同時將 `editor.semanticHighlighting.enabled` 設定為 `true` 才能生效。"
config.semantic.variable                 =
"對變數/欄位/參數進行語義著色。"
config.semantic.annotation               =
"對類型註解進行語義著色。"
config.semantic.keyword                  =
"對關鍵字/字面常數/運算子進行語義著色。只有當你的編輯器無法進行語法著色時才需要啟用此功能。"
config.signatureHelp.enable              =
"啟用參數提示。"
config.hover.enable                      =
"啟用懸浮提示。"
config.hover.viewString                  =
"懸浮提示檢視字串內容（僅當字面常數包含跳脫字元時）。"
config.hover.viewStringMax               =
"懸浮提示檢視字串內容時的最大長度。"
config.hover.viewNumber                  =
"懸浮提示檢視數字內容（僅當字面常數不是十進制時）。"
config.hover.fieldInfer                  =
"懸浮提示檢視表時，會對表的每個欄位進行類型推測，當類型推測的用時累計達到該設定值（毫秒）時，將跳過後續欄位的類型推測。"
config.hover.previewFields               =
"懸浮提示檢視表時，限制表內欄位的最大預覽數量。"
config.hover.enumsLimit                  =
"當值對應多個類型時，限制類型的顯示數量。"
config.hover.expandAlias                 =
[[
是否展開別名。例如 `---@alias myType boolean|number` 展開後顯示為 `boolean|number`，否則顯示為 `myType`'。
]]
config.develop.enable                    =
'開發者模式。請勿開啟，會影響效能。'
config.develop.debuggerPort              =
'除錯器監聽埠。'
config.develop.debuggerWait              =
'除錯器連接之前懸置。'
config.intelliSense.searchDepth          =
'設定智慧感知的搜尋深度。增大該值可以增加準確度，但會降低效能。不同的工作區對該設定的容忍度差異較大，請自己調整為合適的值。'
config.intelliSense.fastGlobal           =
'在對全域變數進行補全，及檢視 `_G` 的懸浮提示時進行最佳化。這會略微降低類型推測的準確度，但是對於大量使用全域變數的專案會有大幅的效能提升。'
config.window.statusBar                  =
'在狀態欄顯示延伸模組狀態。'
config.window.progressBar                =
'在狀態欄顯示進度條。'
config.hint.enable                       =
'啟用內嵌提示。'
config.hint.paramType                    =
'在函式的參數位置提示類型。'
config.hint.setType                      =
'在賦值操作位置提示類型。'
config.hint.paramName                    =
'在函式呼叫處提示參數名。'
config.hint.paramName.All                =
'所有類型的參數均進行提示。'
config.hint.paramName.Literal            =
'只有字面常數類型的參數進行提示。'
config.hint.paramName.Disable            =
'停用參數提示。'
config.hint.arrayIndex                   =
'在建構表時提示陣列索引。'
config.hint.arrayIndex.Enable            =
'所有的表中都提示陣列索引。'
config.hint.arrayIndex.Auto              =
'只有表大於3項，或者表是混合類型時才進行提示。'
config.hint.arrayIndex.Disable           =
'停用陣列索引提示。'
config.hint.await                        =
'如果呼叫的函式被標記為了 `---@async`，則在呼叫處提示 `await`。'
config.hint.awaitPropagate               =
'啟用 `await` 的傳播，當一個函式呼叫了一個 `---@async` 標記的函式時，會自動標記為 `---@async`。'
config.hint.semicolon                    =
'若陳述式尾部沒有分號，則顯示虛擬分號。'
config.hint.semicolon.All                =
'所有陳述式都顯示虛擬分號。'
config.hint.semicolon.SameLine            =
'兩個陳述式在同一行時，在它們之間顯示分號。'
config.hint.semicolon.Disable            =
'停用虛擬分號。'
config.codeLens.enable                   =
'啟用CodeLens。'
config.format.enable                     =
'啟用程式碼格式化程式。'
config.format.defaultConfig              =
[[
預設的格式化組態，優先順序低於工作區內的 `.editorconfig` 檔案。
請查閱[格式化文件](https://github.com/CppCXY/EmmyLuaCodeStyle/tree/master/docs)了解用法。
]]
config.spell.dict                        =
'拼寫檢查的自訂單詞。'
<<<<<<< HEAD
config.nameStyle.config                  =
'設定檢查命名風格的組態'
=======
config.nameStyle.config                  = -- TODO: need translate!
[[
Set name style config.
Read [formatter docs](https://github.com/CppCXY/EmmyLuaCodeStyle/tree/master/docs) to learn usage.
]]
>>>>>>> 119355c9
config.telemetry.enable                  =
[[
啟用遙測，透過網路發送你的編輯器資訊與錯誤日誌。在[此處](https://luals.github.io/privacy/#language-server)閱讀我們的隱私聲明。
]]
config.misc.parameters                   =
'VSCode內啟動語言伺服時的[命令列參數](https://luals.github.io/wiki/usage#arguments)。'
config.misc.executablePath               =
'指定VSCode內的可執行文件'
config.language.fixIndent                =
'（僅限VSCode）修復自動縮排錯誤，例如在有包含 "function" 的字串中換行時出現的錯誤縮排。'
config.language.completeAnnotation       =
'（僅限VSCode）在註解後換行時自動插入 "---@ "。'
config.type.castNumberToInteger          =
'允許將 `number` 類型賦值給 `integer` 類型。'
config.type.weakUnionCheck               =
[[
同位類型中只要有一個子類型滿足條件，則同位類型也滿足條件。

此設定為 `false` 時，`number|boolean` 類型無法賦值給 `number` 類型；為 `true` 時則可以。
]]
config.type.weakNilCheck                 =
[[
對同位類型進行類型檢查時，忽略其中的 `nil`。

此設定為 `false` 時，`number|boolean` 類型無法賦值給 `number` 類型；為 `true` 時則可以。
]]
config.type.inferParamType               =
[[
未註解參數類型時，參數類型由函式傳入參數推斷。

如果設定為 "false"，則在未註解時，參數類型為 "any"。
]]
config.type.checkTableShape              =
[[
對表的形狀進行嚴格檢查。
]]
<<<<<<< HEAD
config.doc.privateName                   =
'將特定名稱的欄位視為private，例如 `m_*` 代表 `XXX.m_id` 和 `XXX.m_type` 會是私有層級，只能在定義所在的類別內存取'
config.doc.protectedName                 =
'將特定名稱的欄位視為protected，例如 `m_*` 代表 `XXX.m_id` 和 `XXX.m_type` 會是保護層級，只能在定義所在的類別和其子類別內存取'
config.doc.packageName                   =
'將特定名稱的欄位視為package，例如 `m_*` 代表 `XXX.m_id` 和 `XXX.m_type` 只能在定義所在的檔案內存取'
=======
config.type.inferTableSize               = -- TODO: need translate!
'Maximum number of table fields analyzed during type inference.'
config.doc.privateName                   = -- TODO: need translate!
'Treat specific field names as private, e.g. `m_*` means `XXX.m_id` and `XXX.m_type` are private, witch can only be accessed in the class where the definition is located.'
config.doc.protectedName                 = -- TODO: need translate!
'Treat specific field names as protected, e.g. `m_*` means `XXX.m_id` and `XXX.m_type` are protected, witch can only be accessed in the class where the definition is located and its subclasses.'
config.doc.packageName                   = -- TODO: need translate!
'Treat specific field names as package, e.g. `m_*` means `XXX.m_id` and `XXX.m_type` are package, witch can only be accessed in the file where the definition is located.'
config.doc.regengine                     = -- TODO: need translate!
'The regular expression engine used for matching documentation scope names.'
config.doc.regengine.glob                = -- TODO: need translate!
'The default lightweight pattern syntax.'
config.doc.regengine.lua                 = -- TODO: need translate!
'Full Lua-style regular expressions.'
config.docScriptPath                     = -- TODO: need translate!
'The regular expression engine used for matching documentation scope names.'
>>>>>>> 119355c9
config.diagnostics['unused-local']          =
'未使用的區域變數'
config.diagnostics['unused-function']       =
'未使用的函式'
config.diagnostics['undefined-global']      =
'未定義的全域變數'
config.diagnostics['global-in-nil-env']     =
'不能使用全域變數（ `_ENV` 被設定為 `nil`）'
config.diagnostics['unused-label']          =
'未使用的標籤'
config.diagnostics['unused-vararg']         =
'未使用的不定引數'
config.diagnostics['trailing-space']        =
'後置空格'
config.diagnostics['redefined-local']       =
'重複定義的區域變數'
config.diagnostics['newline-call']          =
'以 `(` 開始的新行，在語法上被解析為了上一行的函式呼叫'
config.diagnostics['newfield-call']         =
'在字面常數表中，2行程式碼之間缺少分隔符，在語法上被解析為了一次索引操作'
config.diagnostics['redundant-parameter']   =
'函式呼叫時，傳入了多餘的引數'
config.diagnostics['ambiguity-1']           =
'優先順序歧義，如： `num or 0 + 1` ，推測使用者的實際期望為 `(num or 0) + 1`'
config.diagnostics['lowercase-global']      =
'首字母小寫的全域變數定義'
config.diagnostics['undefined-env-child']   =
'`_ENV` 被設定為了新的字面常數表，但是試圖獲取的全域變數不在這張表中'
config.diagnostics['duplicate-index']       =
'在字面常數表中重複定義了索引'
config.diagnostics['empty-block']           =
'空程式碼區塊'
config.diagnostics['redundant-value']       =
'賦值操作時，值的數量比被賦值的對象多'
config.diagnostics['assign-type-mismatch']  =
'賦值類型與變數類型不符合'
config.diagnostics['await-in-sync']         =
'同步函式中呼叫非同步函式'
config.diagnostics['cast-local-type']    =
'已顯式定義變數類型不符合要定義的值的類型'
config.diagnostics['cast-type-mismatch']    =
'變數被轉換為不符合其初始類型的類型'
config.diagnostics['circular-doc-class']    =
'兩個類別互相繼承、循環'
config.diagnostics['close-non-object']      =
'嘗試關閉非物件變數'
config.diagnostics['code-after-break']      =
'迴圈內break陳述式後的程式碼'
config.diagnostics['codestyle-check']       =
'行的格式不正確'
config.diagnostics['count-down-loop']       =
'因為 `for` 迴圈是遞增而不是遞減，所以不會到達上限/極限'
config.diagnostics['deprecated']            =
'API已標記deprecated（棄用）但仍在使用'
config.diagnostics['different-requires']    =
'required的同一個檔案使用了兩個不同的名字'
config.diagnostics['discard-returns']       =
'忽略了標註為 `@nodiscard` 的函式的回傳值'
config.diagnostics['doc-field-no-class']    =
'向沒有標註 `@class` 的類別標註 `@field` 欄位'
config.diagnostics['duplicate-doc-alias']   =
'`@alias` 標註名字衝突'
config.diagnostics['duplicate-doc-field']   =
'`@field` 標註名字衝突'
config.diagnostics['duplicate-doc-param']   =
'`@param` 標註名字衝突'
config.diagnostics['duplicate-set-field']   =
'在類別中多次定義相同的欄位'
config.diagnostics['incomplete-signature-doc'] =
'`@param` 或 `@return` 不完整'
config.diagnostics['invisible']             =
'嘗試存取不可見的欄位'
config.diagnostics['missing-global-doc']    =
'全域變數缺少標註（全域函式必須為所有參數和回傳值提供標註）'
config.diagnostics['missing-local-export-doc'] =
'匯出的區域函式缺少標註（匯出的區域函式、所有的參數和回傳值都必須有標註）'
config.diagnostics['missing-parameter']     =
'函式呼叫的引數數量比函式標註的參數數量少'
config.diagnostics['missing-return']        =
'函式有 `@return` 標註卻沒有 `return` 陳述式'
config.diagnostics['missing-return-value']  =
'函式沒有回傳值，但使用了 `@return` 標註了回傳值'
config.diagnostics['need-check-nil']        =
'變數曾被賦值為 `nil` 或可選值（可能是 `nil` ）'
config.diagnostics['unnecessary-assert']    =
'對始終為true的陳述式的冗餘斷言'
config.diagnostics['no-unknown']            =
'無法推斷變數的未知類型'
config.diagnostics['not-yieldable']         =
'不允許呼叫 `coroutine.yield()`'
config.diagnostics['param-type-mismatch']   =
'給定參數的類型不符合函式定義所要求的類型（ `@param` ）'
config.diagnostics['redundant-return']      =
'放了一個不需要的 `return` 陳述式，因為函式會自行退出'
config.diagnostics['redundant-return-value']=
'回傳了 `@return` 標註未指定的額外值'
config.diagnostics['return-type-mismatch']  =
'回傳值的類型不符合 `@return` 中宣告的類型'
config.diagnostics['spell-check']           =
'字串拼寫檢查'
config.diagnostics['name-style-check']      =
'變數命名風格檢查'
config.diagnostics['unbalanced-assignments']=
'多重賦值時沒有賦值所有變數（如 `local x,y = 1` ）'
config.diagnostics['undefined-doc-class']   =
'在 `@class` 標註中引用未定義的類別。'
config.diagnostics['undefined-doc-name']    =
'在 `@type` 標註中引用未定義的類型或 `@alias`'
config.diagnostics['undefined-doc-param']   =
'在 `@param` 標註中引用函式定義未宣告的參數'
config.diagnostics['undefined-field']       =
'讀取變數中為定義的欄位'
config.diagnostics['unknown-cast-variable'] =
'使用 `@cast` 對未定義的變數進行強制轉換'
config.diagnostics['unknown-diag-code']     =
'輸入了未知的診斷'
config.diagnostics['unknown-operator']      =
'未知的運算子'
config.diagnostics['unreachable-code']      =
'無法到達的程式碼'
config.diagnostics['global-element']       =
'對全域元素的警告'
config.typeFormat.config                    =
'寫Lua程式碼時的格式化組態'
config.typeFormat.config.auto_complete_end  =
'是否在合適的位置自動完成 `end`'
config.typeFormat.config.auto_complete_table_sep =
'是否在宣告表的結尾自動添加分隔符號'
config.typeFormat.config.format_line        =
'是否格式化某一行'

command.exportDocument =
'Lua：輸出文件…'
command.addon_manager.open =
'Lua：打開插件管理器（Addon Manager）…'
command.reloadFFIMeta =
'Lua：重新生成luajit的FFI模組C語言中繼資料'
command.startServer =
'Lua：（除錯）重新啟動語言伺服'
command.stopServer =
'Lua：（除錯）停止語言伺服'<|MERGE_RESOLUTION|>--- conflicted
+++ resolved
@@ -1,22 +1,13 @@
 ---@diagnostic disable: undefined-global
 
-<<<<<<< HEAD
 config.addonManager.enable        =
 "是否啟用延伸模組的附加插件管理器（Addon Manager）。"
 config.addonManager.repositoryBranch =
 "指定插件管理器（Addon Manager）使用的git branch。"
 config.addonManager.repositoryPath =
 "指定插件管理器（Addon Manager）使用的git path。"
-=======
-config.addonManager.enable        = -- TODO: need translate!
-"Whether the addon manager is enabled or not."
-config.addonManager.repositoryBranch = -- TODO: need translate!
-"Specifies the git branch used by the addon manager."
-config.addonManager.repositoryPath = -- TODO: need translate!
-"Specifies the git path used by the addon manager."
 config.addonRepositoryPath        = -- TODO: need translate!
 "Specifies the addon repository path (not related to the addon manager)."
->>>>>>> 119355c9
 config.runtime.version            =
 "Lua執行版本。"
 config.runtime.path               =
@@ -287,16 +278,11 @@
 ]]
 config.spell.dict                        =
 '拼寫檢查的自訂單詞。'
-<<<<<<< HEAD
-config.nameStyle.config                  =
-'設定檢查命名風格的組態'
-=======
 config.nameStyle.config                  = -- TODO: need translate!
 [[
-Set name style config.
+設定檢查命名風格的組態。
 Read [formatter docs](https://github.com/CppCXY/EmmyLuaCodeStyle/tree/master/docs) to learn usage.
 ]]
->>>>>>> 119355c9
 config.telemetry.enable                  =
 [[
 啟用遙測，透過網路發送你的編輯器資訊與錯誤日誌。在[此處](https://luals.github.io/privacy/#language-server)閱讀我們的隱私聲明。
@@ -333,22 +319,14 @@
 [[
 對表的形狀進行嚴格檢查。
 ]]
-<<<<<<< HEAD
+config.type.inferTableSize               = -- TODO: need translate!
+'Maximum number of table fields analyzed during type inference.'
 config.doc.privateName                   =
 '將特定名稱的欄位視為private，例如 `m_*` 代表 `XXX.m_id` 和 `XXX.m_type` 會是私有層級，只能在定義所在的類別內存取'
 config.doc.protectedName                 =
 '將特定名稱的欄位視為protected，例如 `m_*` 代表 `XXX.m_id` 和 `XXX.m_type` 會是保護層級，只能在定義所在的類別和其子類別內存取'
 config.doc.packageName                   =
 '將特定名稱的欄位視為package，例如 `m_*` 代表 `XXX.m_id` 和 `XXX.m_type` 只能在定義所在的檔案內存取'
-=======
-config.type.inferTableSize               = -- TODO: need translate!
-'Maximum number of table fields analyzed during type inference.'
-config.doc.privateName                   = -- TODO: need translate!
-'Treat specific field names as private, e.g. `m_*` means `XXX.m_id` and `XXX.m_type` are private, witch can only be accessed in the class where the definition is located.'
-config.doc.protectedName                 = -- TODO: need translate!
-'Treat specific field names as protected, e.g. `m_*` means `XXX.m_id` and `XXX.m_type` are protected, witch can only be accessed in the class where the definition is located and its subclasses.'
-config.doc.packageName                   = -- TODO: need translate!
-'Treat specific field names as package, e.g. `m_*` means `XXX.m_id` and `XXX.m_type` are package, witch can only be accessed in the file where the definition is located.'
 config.doc.regengine                     = -- TODO: need translate!
 'The regular expression engine used for matching documentation scope names.'
 config.doc.regengine.glob                = -- TODO: need translate!
@@ -357,7 +335,6 @@
 'Full Lua-style regular expressions.'
 config.docScriptPath                     = -- TODO: need translate!
 'The regular expression engine used for matching documentation scope names.'
->>>>>>> 119355c9
 config.diagnostics['unused-local']          =
 '未使用的區域變數'
 config.diagnostics['unused-function']       =
