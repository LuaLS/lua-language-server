# changelog

## Unreleased
<!-- Add all new changes here. They will be moved under a version at release -->
<<<<<<< HEAD
* `FIX` --check now respects ignoreDir setting
* `FIX` incorrect argument skip pattern for `--check_out_path=`, which incorrectly skips the next argument
=======
* `CHG` When analyzing the literal table, only the first 100 items are analyzed at most.
* `CHG` When checking type matching for union types, only the first 100 items are checked at most.

## 3.13.7
`2025-3-10`
* `NEW` CLI: added `--help`.
>>>>>>> c8ed1981
* `CHG` default path for `--doc_out_path` is the current directory
* `FIX` incorrect argument skip pattern for `--check_out_path=`, which incorrectly skips the next argument
* `FIX` incorrect error message for `--doc_update`.
* `FIX` reimplement section `luals.config` in file doc.json
* `FIX` incorrect file names in file doc.json
* `FIX` remove extra `./` path prefix in the check report when using `--check=.`
* `FIX` Narrowing of types with literal fields: [#3056](https://github.com/LuaLS/lua-language-server/issues/3056), [#3089](https://github.com/LuaLS/lua-language-server/issues/3089)
* `FIX` correct lua version of `math.ult` and `math.type`
* `FIX` incorrect links for `pattern` in `string` methods
* `FIX` fix type annotations for bit module
* `FIX` Another regression related to type narrow and generic param introduced since `v3.10.1` [#3087](https://github.com/LuaLS/lua-language-server/issues/3087)

## 3.13.6
`2025-2-6`
* `NEW` `---@class` supports attribute `partial`, which will not check missing inherited fields [#3023](https://github.com/LuaLS/lua-language-server/issues/3023)
  ```lua
  ---@class Config
  ---@field a number

  ---@class (partial) Config.P: Config
  ---@field b number

  ---@type Config.P[]
  local cfgs = {}
  cfgs[1] = { b = 1 } -- no warning
  cfgs[2] = {}        -- only warns missing `b`
  ```
  This enables the previous missing field check behavior before [#2970](https://github.com/LuaLS/lua-language-server/issues/2970)
* `NEW` Added variable substitution support for vscode's `${workspaceFolder:x}` when resolving path placeholders [#2987](https://github.com/LuaLS/lua-language-server/issues/2987)
* `NEW` Added `--check_format=json|pretty` for use with `--check` to output diagnostics in a human readable format.
* `NEW` Test CLI: `--name=<testname>` `-n=<testname>`: run specify unit test
* `CHG` Generic pattern now supports definition after capture and optional, union, array [#3014](https://github.com/LuaLS/lua-language-server/issues/3014) [#3031](https://github.com/LuaLS/lua-language-server/pull/3031)
  ```lua
  ---@generic T
  ---@param t `T`.Cat?
  ---@return T?
  local function f(t) end

  local t = f('Smile') --> t is `(Smile.Cat)?`
  ```
* `FIX` Fixed the error that the configuration file pointed to by the `--configpath` option was not read and loaded.
* `FIX` Don't truncate any output when running in `--doc` mode [#3049](https://github.com/LuaLS/lua-language-server/issues/3049)
* `FIX` Generic return can be optional.
* `FIX` Fixed the comment calculating in docs `---@param a string?Comment` - now its `Comment` instead of `omment` [#3028](https://github.com/LuaLS/lua-language-server/pull/3028)
* `FIX` Fixed cannot bind variables using tail comment `@class` [#2673](https://github.com/LuaLS/lua-language-server/issues/2673)
* `FIX` Fixed missing field completion for generic class object [#2196](https://github.com/LuaLS/lua-language-server/issues/2196) [#2945](https://github.com/LuaLS/lua-language-server/issues/2945) [#3041](https://github.com/LuaLS/lua-language-server/issues/3041)

## 3.13.5
`2024-12-20`
* `NEW` Setting: `Lua.hint.awaitPropagate`: When enabled, `--@async` propagates to the caller.
* `CHG` Add server version information to `initialize` response [#2996](https://github.com/LuaLS/lua-language-server/pull/2996)
* `CHG` If the `---@field` of the same name has a type of `fun`, the `duplicate-doc-field` check will not be performed.
* `FIX` Incorrect infer for function array annotation on tables [#2367](https://github.com/LuaLS/lua-language-server/issues/2367)

## 3.13.4
`2024-12-13`
* `CHG` Can adjust the level of detail of Hover (VSCode)

## 3.13.3
`2024-12-6`
* `CHG` Update Love2d version
* `CHG` Improve type infer of `table.unpack` and `unpack`
* `FIX` `missing-fields` diagnostic now warns about missing inherited fields
* `FIX` Incorrect `param-type-mismatch` diagnostic for optional fields

## 3.13.2
`2024-11-21`
* `CHG` fulfill zh-cn translations
* `FIX` Add missing `errs ~= nil` checks to script/vm/type checkTableShape

## 3.13.1
`2024-11-13`
* `FIX` Incorrect type check in some case

## 3.13.0
`2024-11-13`
* `NEW` Setting: `Lua.type.inferTableSize`: A Small Table array can be infered
* `NEW` Add custom repository support for addonManager. New configuration setting: `Lua.addonManager.repositoryBranch` and `Lua.addonManager.repositoryPath`
* `NEW` Infer function parameter types when the function is used as an callback argument and that argument has a `fun()` annotation. Enable with `Lua.type.inferParamType` setting. [#2695](https://github.com/LuaLS/lua-language-server/pull/2695)
  ```lua
  ---@param callback fun(a: integer)
  function register(callback) end

  local function callback(a) end  --> a: integer
  register(callback)
  ```
* `CHG` Basic types allow contravariance
  ```lua
  ---@class int32: integer

  ---@type integer
  local n

  ---@type int32
  local a = n
  ```
* `FIX` Improve type narrow with **literal alias type** during completion and signature help

## 3.12.0
`2024-10-30`
* `NEW` Support importing `enum` through class name suffix matching in quick fixes, allowing the import of `enum` from `table.table.enum; return table`.
* `NEW` Support limited multiline annotations
  ```lua
  ---@type {
  --- x: number,
  --- y: number,
  --- z: number,
  ---}
  local point --> local point: { x: number, y: number, z: number }
  ```
* `FIX` A regression related to type narrow and generic param introduced since `v3.10.1`
* `FIX` Parse storagePath to improve reliability of resolving ${addons} placeholder
* `FIX` Reference should also look in tablefield
* `FIX` Determine that the index of `{...}` is an integer when iterating

## 3.11.1
`2024-10-9`
* `FIX` Fixed an issue preventing to set the locale to Japanese
* `FIX` Preserve newlines between function comment and @see
* `FIX` Accept storagePath option from client to resolve addon directory not found

## 3.11.0
`2024-9-30`
* `NEW` Added support for Japanese locale
* `NEW` Infer function parameter types when overriding the same-named class function in an instance of that class [#2158](https://github.com/LuaLS/lua-language-server/issues/2158)
* `NEW` Types with literal fields can be narrowed.
* `NEW` Reference addons installed via the addon manager with `${addons}` [#2866](https://github.com/LuaLS/lua-language-server/pull/2866).
* `NEW` Support using `---@class` on `rawset(_G, ...)` to annotate the created global variable [#2862](https://github.com/LuaLS/lua-language-server/issues/2862)
* `NEW` Settings:
  + `Lua.language.fixIndent`
  + `Lua.language.completeAnnotation`
* `FIX` Eliminate floating point error in test benchmark output
* `FIX` Remove luamake install from make scripts
* `FIX` Incorrect `table` type injected to the global variable created by `rawset(_G, ...)` [#2863](https://github.com/LuaLS/lua-language-server/issues/2863)

## 3.10.6
`2024-9-10`
* `NEW` Custom documentation exporter
* `NEW` Setting: `Lua.docScriptPath`: Path to a script that overrides `cli.doc.export`, allowing user-specified documentation exporting.
* `NEW` Infer the parameter types of a same-named function in the subclass based on the parameter types in the superclass function.
* `FIX` Fix `VM.OnCompileFunctionParam` function in plugins
* `FIX` Lua 5.1: fix incorrect warning when using setfenv with an int as first parameter
* `FIX` Improve type narrow by checking exact match on literal type params
* `FIX` Correctly list enums for function overload arguments [#2840](https://github.com/LuaLS/lua-language-server/pull/2840)
* `FIX` Incorrect function params' type infer when there is only `@overload` [#2509](https://github.com/LuaLS/lua-language-server/issues/2509) [#2708](https://github.com/LuaLS/lua-language-server/issues/2708) [#2709](https://github.com/LuaLS/lua-language-server/issues/2709)
* `FIX` Only call workspace/configuration when available [#981](https://github.com/LuaLS/lua-language-server/issues/981), [#2318](https://github.com/LuaLS/lua-language-server/issues/2318), [2336](https://github.com/LuaLS/lua-language-server/issues/2336) [#2843](https://github.com/LuaLS/lua-language-server/pull/2843)

## 3.10.5
`2024-8-19`
* `NEW` using `enum (partial)`, it suggests all fields with the same `enum` type rather than just the fields from the current table.
* `NEW` When using `enum["<key>" or <index>]`, undefined fields will raise an 'undefined' error.
* `FIX` Renaming files in the directory leads to the auto-correction in "require" adding extra characters.
* `FIX` Performance issue
* `FIX` Fix incorrect indent fixing for `for`

## 3.10.4
`2024-8-16`
* `NEW` Setting: `Lua.type.checkTableShape`: Add matching checks between the shape of tables and classes, during type checking. [#2768](https://github.com/LuaLS/lua-language-server/pull/2768)
* `NEW` `undefined-field` supports `enum`
* `CHG` Show enumed table as `enum X` instead of `table`
* `FIX` Error `attempt to index a nil value` when `Lua.hint.semicolon == 'All'` [#2788](https://github.com/LuaLS/lua-language-server/issues/2788)
* `FIX` Incorrect LuaCats parsing for `"'"`
* `FIX` Incorrect indent fixings

## 3.10.3
`2024-8-8`
* `FIX` Memory leak with `---@enum(partical)`

## 3.10.2
`2024-8-7`
* `NEW` Add support for binary metamethod on right operand [#2777](https://github.com/LuaLS/lua-language-server/pull/2777)
* `FIX` Incorrect indentation fixing in some case

## 3.10.1
`2024-8-2`
* `FIX` Runtime error
* `FIX` Disable indentation fixing for Non-VSCode

## 3.10.0
`2024-8-1`
* `NEW` Add postfix snippet for `unpack`
* `NEW` Add support for lambda style functions, `|paramList| expr` is syntactic sugar for `function(paramList) return expr end`
* `NEW` Added lua regular expression support for `Lua.doc.<scope>Name` [#2753](https://github.com/LuaLS/lua-language-server/pull/2753)
* `NEW` You can now click on "References" in CodeLen to display the reference list（VSCode）
* `NEW` Improved behavior for inserting new lines:
  + When inside an annotation, an annotation tag will be added at the beginning of the line (VSCode).
  + When between `function () end` or similar constructs, the format will be adjusted to a more reasonable one (VSCode) and leading/trailing spaces will be removed (generic).
  + Attempts to semantically fix improper indentation (generic).
* `CHG` Improve performance of multithreaded `--check` and `undefined-field` diagnostic
* `CHG` Change spacing of parameter inlay hints to match other LSPs, like `rust-analyzer`
* `FIX` `diagnostics.severity` defaulting to "Warning" when run using `--check` [#2730](https://github.com/LuaLS/lua-language-server/issues/2730)
* `FIX` Respect `completion.showParams` config for local function completion
* `FIX` Addons can now self-recommend as expected. Fixed by correcting the `wholeMatch` function
* `FIX` Now correctly evaluates the visibility of fields in a class when they are defined directly in the object. use for completion and invisible dianostic. [#2752](https://github.com/LuaLS/lua-language-server/issues/2752)
* `FIX` Bad triggering of the `inject-field` diagnostic, when the fields are declared at the creation of the object [#2746](https://github.com/LuaLS/lua-language-server/issues/2746)
* `FIX` Inconsistent type narrow behavior of function call args [#2758](https://github.com/LuaLS/lua-language-server/issues/2758)
* `FIX` Improve the `missing-fields` logic to be able to correctly handle classes defined several times [#22770](https://github.com/LuaLS/lua-language-server/pull/2770)
* `FIX` Typos in annotation descriptions
* `FIX` incorrect `CompletionItemKind` for postfix snippets [#2773](https://github.com/LuaLS/lua-language-server/pull/2773)

## 3.9.3
`2024-6-11`
* `FIX` Sometimes providing incorrect autocompletion when chaining calls

## 3.9.2
`2024-6-6`
* `NEW` Reference workspace symbols in comments using `[some text](lua://symbolName)` syntax
* `FIX` Don't do diagnostics when the workspace is not ready
* `FIX` Autocompletion for enum values ​​is not available in some cases

## 3.9.1
`2024-5-14`
* revert extension runtime

## 3.9.0
`2024-5-11`
* `NEW` goto implementation
* `NEW` narrow the function prototype based on the parameter type
  ```lua
  ---@overload fun(a: boolean): A
  ---@overload fun(a: number): B
  local function f(...) end

  local r1 = f(true) --> r1 is `A`
  local r2 = f(10) --> r2 is `B`
  ```

## 3.8.3
`2024-4-23`
* `FIX` server may crash when the workspace is using a non-English path.

## 3.8.2
`2024-4-23`
* This is a fake version only for the new version of VSCode, with a core of 3.8.0.

## 3.8.1
`2024-4-23`
* This is a fake version only for the old version of VSCode, with a core of `3.7.4`. Starting from the next minor version, the version requirement for VSCode will be raised to prevent users still using the old version of VSCode from updating to the new version and experiencing compatibility issues.

## 3.8.0
`2024-4-22`
* `NEW` supports tuple type (@[lizho])
  ```lua
  ---@type [string, number, boolean]
  local t

  local x = t[1] --> x is `string`
  local y = t[2] --> y is `number`
  local z = t[3] --> z is `boolean`
  ```
* `NEW` generic pattern (@[fesily])
  ```lua
  ---@generic T
  ---@param t Cat.`T`
  ---@return T
  local function f(t) end

  local t = f('Smile') --> t is `Cat.Smile`
  ```
* `NEW` alias and enums supports attribute `partial`
  ```lua
  ---@alias Animal Cat

  ---@alias(partial) Animal Dog

  ---@type Animal
  local animal --> animal is `Cat|Dog` here
  ```

  ```lua
  ---@enum(key) ErrorCodes
  local codes1 = {
      OK = 0,
      ERROR = 1,
      FATAL = 2,
  }

  ---@enum(key, partial) ErrorCodes
  local codes2 = {
      WARN = 3,
      INFO = 4,
  }

  ---@type ErrorCodes
  local code

  code = 'ERROR' --> OK
  code = 'WARN'  --> OK

  ```
* `NEW` plugin: add `OnTransFormAst` interface (@[fesily])
* `NEW` plugin: add `OnNodeCompileFunctionParam` interface (@[fesily])
* `NEW` plugin: add `ResolveRequire` interface (@[Artem Dzhemesiuk])
* `NEW` plugin: support multi plugins (@[fesily])
  + setting: `Lua.runtime.plugin` can be `string|string[]`
  + setting: `Lua.runtime.pluginArgs` can be `string[]|table<string, string>`
* `NEW` CLI: `--doc` add option `--doc_out_path <PATH>` (@[Andreas Matthias])
* `NEW` CLI: `--doc_update`, update an existing `doc.json` without using `--doc` again (@[Andreas Matthias])
* `NEW` CLI: `--trust_all_plugins`, this is potentially unsafe for normal use and meant for usage in CI environments only (@[Paul Emmerich])
* `CHG` CLI: `--check` will run plugins (@[Daniel Farrell])
* `FIX` diagnostic: `discard-returns` not works in some blocks (@clay-golem)
* `FIX` rename in library files

## 3.7.4
`2024-1-5`
* `FIX` rename to unicode with `Lua.runtime.unicodeName = true`

## 3.7.3
`2023-11-14`
* `FIX` can not infer arg type in some cases.

## 3.7.2
`2023-11-9`
* `FIX` [#2407]

[#2407]: https://github.com/LuaLS/lua-language-server/issues/2407

## 3.7.1
`2023-11-7`
* `FIX` [#2299]
* `FIX` [#2335]

[#2299]: https://github.com/LuaLS/lua-language-server/issues/2299
[#2335]: https://github.com/LuaLS/lua-language-server/issues/2335

## 3.7.0
`2023-8-24`
* `NEW` support `---@type` and `--[[@as]]` for return statement
* `NEW` commandline parameter `--force-accept-workspace`: allowing the use of the root directory or home directory as the workspace
* `NEW` diagnostic: `inject-field`
* `NEW` `---@enum` supports attribute `key`
  ```lua
  ---@enum (key) AnimalType
  local enum = {
    Cat = 1,
    Dog = 2,
  }

  ---@param animal userdata
  ---@param atp AnimalType
  ---@return boolean
  local function isAnimalType(animal, atp)
    return API.isAnimalType(animal, enum[atp])
  end

  assert(isAnimalType(animal, 'Cat'))
  ```
* `NEW` `---@class` supports attribute `exact`
  ```lua
  ---@class (exact) Point
  ---@field x number
  ---@field y number
  local m = {}
  m.x = 1 -- OK
  m.y = 2 -- OK
  m.z = 3 -- Warning
  ```

* `FIX` wrong hover and signature for method with varargs and overloads
* `FIX` [#2155]
* `FIX` [#2224]
* `FIX` [#2252]
* `FIX` [#2267]

[#2155]: https://github.com/LuaLS/lua-language-server/issues/2155
[#2224]: https://github.com/LuaLS/lua-language-server/issues/2224
[#2252]: https://github.com/LuaLS/lua-language-server/issues/2252
[#2267]: https://github.com/LuaLS/lua-language-server/issues/2267

## 3.6.25
`2023-7-26`
* `FIX` [#2214]

[#2214]: https://github.com/LuaLS/lua-language-server/issues/2214

## 3.6.24
`2023-7-21`
* `NEW` diagnostic: `missing-fields`
* `FIX` shake of `codeLens`
* `FIX` [#2145]

[#2145]: https://github.com/LuaLS/lua-language-server/issues/2145

## 3.6.23
`2023-7-7`
* `CHG` signature: narrow by inputed literal

## 3.6.22
`2023-6-14`
* `FIX` [#2038]
* `FIX` [#2042]
* `FIX` [#2062]
* `FIX` [#2083]
* `FIX` [#2088]
* `FIX` [#2110]
* `FIX` [#2129]

[#2038]: https://github.com/LuaLS/lua-language-server/issues/2038
[#2042]: https://github.com/LuaLS/lua-language-server/issues/2042
[#2062]: https://github.com/LuaLS/lua-language-server/issues/2062
[#2083]: https://github.com/LuaLS/lua-language-server/issues/2083
[#2088]: https://github.com/LuaLS/lua-language-server/issues/2088
[#2110]: https://github.com/LuaLS/lua-language-server/issues/2110
[#2129]: https://github.com/LuaLS/lua-language-server/issues/2129

## 3.6.21
`2023-5-24`
* `FIX` disable ffi plugin

## 3.6.20
`2023-5-23`
* `NEW` support connecting by socket with `--socket=PORT`
* `FIX` [#2113]

[#2113]: https://github.com/LuaLS/lua-language-server/issues/2113

## 3.6.19
`2023-4-26`
* `FIX` commandline parameter `checklevel` may not work
* `FIX` [#2036]
* `FIX` [#2037]
* `FIX` [#2056]
* `FIX` [#2077]
* `FIX` [#2081]

[#2036]: https://github.com/LuaLS/lua-language-server/issues/2036
[#2037]: https://github.com/LuaLS/lua-language-server/issues/2037
[#2056]: https://github.com/LuaLS/lua-language-server/issues/2056
[#2077]: https://github.com/LuaLS/lua-language-server/issues/2077
[#2081]: https://github.com/LuaLS/lua-language-server/issues/2081

## 3.6.18
`2023-3-23`
* `FIX` [#1943]
* `FIX` [#1996]
* `FIX` [#2004]
* `FIX` [#2013]

[#1943]: https://github.com/LuaLS/lua-language-server/issues/1943
[#1996]: https://github.com/LuaLS/lua-language-server/issues/1996
[#2004]: https://github.com/LuaLS/lua-language-server/issues/2004
[#2013]: https://github.com/LuaLS/lua-language-server/issues/2013

## 3.6.17
`2023-3-9`
* `CHG` export documents: export global variables
* `FIX` [#1715]
* `FIX` [#1753]
* `FIX` [#1914]
* `FIX` [#1922]
* `FIX` [#1924]
* `FIX` [#1928]
* `FIX` [#1945]
* `FIX` [#1955]
* `FIX` [#1978]

[#1715]: https://github.com/LuaLS/lua-language-server/issues/1715
[#1753]: https://github.com/LuaLS/lua-language-server/issues/1753
[#1914]: https://github.com/LuaLS/lua-language-server/issues/1914
[#1922]: https://github.com/LuaLS/lua-language-server/issues/1922
[#1924]: https://github.com/LuaLS/lua-language-server/issues/1924
[#1928]: https://github.com/LuaLS/lua-language-server/issues/1928
[#1945]: https://github.com/LuaLS/lua-language-server/issues/1945
[#1955]: https://github.com/LuaLS/lua-language-server/issues/1955
[#1978]: https://github.com/LuaLS/lua-language-server/issues/1978

## 3.6.13
`2023-3-2`
* `FIX` setting: `Lua.addonManager.enable` should be `true` by default
* `FIX` failed to publish to Windows

## 3.6.12
`2023-3-2`
* `NEW` [Addon Manager](https://github.com/LuaLS/lua-language-server/discussions/1607), try it with command `lua.addon_manager.open`. Thanks to [carsakiller](https://github.com/carsakiller)!

## 3.6.11
`2023-2-13`
* `CHG` completion: don't show loading process
* `FIX` [#1886]
* `FIX` [#1887]
* `FIX` [#1889]
* `FIX` [#1895]
* `FIX` [#1902]

[#1886]: https://github.com/LuaLS/lua-language-server/issues/1886
[#1887]: https://github.com/LuaLS/lua-language-server/issues/1887
[#1889]: https://github.com/LuaLS/lua-language-server/issues/1889
[#1895]: https://github.com/LuaLS/lua-language-server/issues/1895
[#1902]: https://github.com/LuaLS/lua-language-server/issues/1902

## 3.6.10
`2023-2-7`
* `FIX` [#1869]
* `FIX` [#1872]

[#1869]: https://github.com/LuaLS/lua-language-server/issues/1869
[#1872]: https://github.com/LuaLS/lua-language-server/issues/1872

## 3.6.9
`2023-2-2`
* `FIX` [#1864]
* `FIX` [#1868]
* `FIX` [#1869]
* `FIX` [#1871]

[#1864]: https://github.com/LuaLS/lua-language-server/issues/1864
[#1868]: https://github.com/LuaLS/lua-language-server/issues/1868
[#1869]: https://github.com/LuaLS/lua-language-server/issues/1869
[#1871]: https://github.com/LuaLS/lua-language-server/issues/1871

## 3.6.8
`2023-1-31`
* `NEW` command `lua.exportDocument` . VSCode will display this command in the right-click menu
* `CHG` setting `Lua.workspace.supportScheme` has been removed. All schemes are supported if the language id is `lua`
* `FIX` [#1831]
* `FIX` [#1838]
* `FIX` [#1841]
* `FIX` [#1851]
* `FIX` [#1855]
* `FIX` [#1857]

[#1831]: https://github.com/LuaLS/lua-language-server/issues/1831
[#1838]: https://github.com/LuaLS/lua-language-server/issues/1838
[#1841]: https://github.com/LuaLS/lua-language-server/issues/1841
[#1851]: https://github.com/LuaLS/lua-language-server/issues/1851
[#1855]: https://github.com/LuaLS/lua-language-server/issues/1855
[#1857]: https://github.com/LuaLS/lua-language-server/issues/1857

## 3.6.7
`2023-1-20`
* `FIX` [#1810]
* `FIX` [#1829]

[#1810]: https://github.com/LuaLS/lua-language-server/issues/1810
[#1829]: https://github.com/LuaLS/lua-language-server/issues/1829

## 3.6.6
`2023-1-17`
* `FIX` [#1825]
* `FIX` [#1826]

[#1825]: https://github.com/LuaLS/lua-language-server/issues/1825
[#1826]: https://github.com/LuaLS/lua-language-server/issues/1826

## 3.6.5
`2023-1-16`
* `NEW` support casting global variables
* `NEW` code lens: this feature is disabled by default.
* `NEW` settings:
  * `Lua.codeLens.enable`: Enable code lens.
* `CHG` improve memory usage for large libraries
* `CHG` definition: supports finding definitions for `@class` and `@alias`, since they may be defined multi times
* `CHG` rename: supports `@field`
* `CHG` improve patch for `.luarc.json`
* `CHG` `---@meta [name]`: once declared `name`, user can only require this file by declared name. meta file can not be required with name `_`
* `CHG` remove telemetry
* `FIX` [#831]
* `FIX` [#1729]
* `FIX` [#1737]
* `FIX` [#1751]
* `FIX` [#1767]
* `FIX` [#1796]
* `FIX` [#1805]
* `FIX` [#1808]
* `FIX` [#1811]
* `FIX` [#1824]

[#831]:  https://github.com/LuaLS/lua-language-server/issues/831
[#1729]: https://github.com/LuaLS/lua-language-server/issues/1729
[#1737]: https://github.com/LuaLS/lua-language-server/issues/1737
[#1751]: https://github.com/LuaLS/lua-language-server/issues/1751
[#1767]: https://github.com/LuaLS/lua-language-server/issues/1767
[#1796]: https://github.com/LuaLS/lua-language-server/issues/1796
[#1805]: https://github.com/LuaLS/lua-language-server/issues/1805
[#1808]: https://github.com/LuaLS/lua-language-server/issues/1808
[#1811]: https://github.com/LuaLS/lua-language-server/issues/1811
[#1824]: https://github.com/LuaLS/lua-language-server/issues/1824

## 3.6.4
`2022-11-29`
* `NEW` modify `require` after renaming files
* `FIX` circulation reference in process analysis
  ```lua
  ---@type number
  local x

  ---@type number
  local y

  x = y

  y = x --> Can not infer `y` before
  ```
* `FIX` [#1698]
* `FIX` [#1704]
* `FIX` [#1717]

[#1698]: https://github.com/LuaLS/lua-language-server/issues/1698
[#1704]: https://github.com/LuaLS/lua-language-server/issues/1704
[#1717]: https://github.com/LuaLS/lua-language-server/issues/1717

## 3.6.3
`2022-11-14`
* `FIX` [#1684]
* `FIX` [#1692]

[#1684]: https://github.com/LuaLS/lua-language-server/issues/1684
[#1692]: https://github.com/LuaLS/lua-language-server/issues/1692

## 3.6.2
`2022-11-10`
* `FIX` incorrect type check for generic with nil
* `FIX` [#1676]
* `FIX` [#1677]
* `FIX` [#1679]
* `FIX` [#1680]

[#1676]: https://github.com/LuaLS/lua-language-server/issues/1676
[#1677]: https://github.com/LuaLS/lua-language-server/issues/1677
[#1679]: https://github.com/LuaLS/lua-language-server/issues/1679
[#1680]: https://github.com/LuaLS/lua-language-server/issues/1680

## 3.6.1
`2022-11-8`
* `FIX` wrong diagnostics for `pcall` and `xpcall`
* `FIX` duplicate fields in table hover
* `FIX` description disapeared for overloaded function
* `FIX` [#1675]

[#1675]: https://github.com/LuaLS/lua-language-server/issues/1675

## 3.6.0
`2022-11-8`
* `NEW` supports `private`/`protected`/`public`/`package`
  * mark in `doc.field`
    ```lua
    ---@class unit
    ---@field private uuid integer
    ```
  * mark with `---@private`, `---@protected`, `---@public` and `---@package`
    ```lua
    ---@class unit
    local mt = {}

    ---@private
    function mt:init()
    end

    ---@protected
    function mt:update()
    end
    ```
  * mark by settings `Lua.doc.privateName`, `Lua.doc.protectedName` and `Lua.doc.packageName`
    ```lua
    ---@class unit
    ---@field _uuid integer --> treat as private when `Lua.doc.privateName` has `"_*"`
    ```
* `NEW` settings:
  * `Lua.misc.executablePath`: [#1557] specify the executable path in VSCode
  * `Lua.diagnostics.workspaceEvent`: [#1626] set the time to trigger workspace diagnostics.
  * `Lua.doc.privateName`: treat matched fields as private
  * `Lua.doc.protectedName`: treat matched fields as protected
  * `Lua.doc.packageName`: treat matched fields as package
* `NEW` CLI `--doc [path]` to make docs.
server will generate `doc.json` and `doc.md` in `LOGPATH`.
`doc.md` is generated by `doc.json` by example code `script/cli/doc2md.lua`.
* `CHG` [#1558] detect multi libraries
* `CHG` [#1458] `semantic-tokens`: global variable is setted to `variable.global`
  ```jsonc
  // color global variables to red
  "editor.semanticTokenColorCustomizations": {
      "rules": {
          "variable.global": "#ff0000"
      }
  }
  ```
* `CHG` [#1177] re-support for symlinks, users need to maintain the correctness of symlinks themselves
* `CHG` [#1561] infer definitions and types across chain expression
  ```lua
  ---@class myClass
  local myClass = {}

  myClass.a.b.c.e.f.g = 1

  ---@type myClass
  local class

  print(class.a.b.c.e.f.g) --> inferred as integer
  ```
* `CHG` [#1582] the following diagnostics consider `overload`
  * `missing-return`
  * `missing-return-value`
  * `redundant-return-value`
  * `return-type-mismatch`
* `CHG` workspace-symbol: supports chain fields based on global variables and types. try `io.open` or `iolib.open`
* `CHG` [#1641] if a function only has varargs and has `---@overload`, the varargs will be ignored
* `CHG` [#1575] search definitions by first argument of `setmetatable`
  ```lua
  ---@class Object
  local obj = setmetatable({
    initValue = 1,
  }, mt)

  print(obj.initValue) --> `obj.initValue` is integer
  ```
* `CHG` [#1153] infer type by generic parameters or returns of function
  ```lua
  ---@generic T
  ---@param f fun(x: T)
  ---@return T[]
  local function x(f) end

  ---@type fun(x: integer)
  local cb

  local arr = x(cb) --> `arr` is inferred as `integer[]`
  ```
* `CHG` [#1201] infer parameter type by expected returned function of parent function
  ```lua
  ---@return fun(x: integer)
  local function f()
      return function (x) --> `x` is inferred as `integer`
      end
  end
  ```
* `CHG` [#1332] infer parameter type when function in table
  ```lua
  ---@class A
  ---@field f fun(x: string)

  ---@type A
  local t = {
      f = function (x) end --> `x` is inferred as `string`
  }
  ```
* `CHG` find reference: respect `includeDeclaration` (although I don't know how to turn off this option in VSCode)
* `CHG` [#1344] improve `---@see`
* `CHG` [#1484] setting `runtime.special` supports fields
  ```jsonc
  {
    "runtime.special": {
      "sandbox.require": "require"
    }
  }
  ```
* `CHG` [#1533] supports completion with table field of function
* `CHG` [#1457] infer parameter type by function type
  ```lua
  ---@type fun(x: number)
  local function f(x) --> `x` is inferred as `number`
  end
  ```
* `CHG` [#1663] check parameter types of generic extends
  ```lua
  ---@generic T: string | boolean
  ---@param x T
  ---@return T
  local function f(x)
      return x
  end

  local x = f(1) --> Warning: Cannot assign `integer` to parameter `<T:boolean|string>`.
  ```
* `CHG` [#1434] type check: check the fields in table:
  ```lua
  ---@type table<string, string>
  local x

  ---@type table<string, number>
  local y

  x = y --> Warning: Cannot assign `<string, number>` to `<string, string>`
  ```
* `CHG` [#1374] type check: supports array part in literal table
  ```lua
  ---@type boolean[]
  local t = { 1, 2, 3 } --> Warning: Cannot assign `integer` to `boolean`
  ```
* `CHG` `---@enum` supports runtime values
* `FIX` [#1479]
* `FIX` [#1480]
* `FIX` [#1567]
* `FIX` [#1593]
* `FIX` [#1595]
* `FIX` [#1599]
* `FIX` [#1606]
* `FIX` [#1608]
* `FIX` [#1637]
* `FIX` [#1640]
* `FIX` [#1642]
* `FIX` [#1662]
* `FIX` [#1672]

[#1153]: https://github.com/LuaLS/lua-language-server/issues/1153
[#1177]: https://github.com/LuaLS/lua-language-server/issues/1177
[#1201]: https://github.com/LuaLS/lua-language-server/issues/1201
[#1202]: https://github.com/LuaLS/lua-language-server/issues/1202
[#1332]: https://github.com/LuaLS/lua-language-server/issues/1332
[#1344]: https://github.com/LuaLS/lua-language-server/issues/1344
[#1374]: https://github.com/LuaLS/lua-language-server/issues/1374
[#1434]: https://github.com/LuaLS/lua-language-server/issues/1434
[#1457]: https://github.com/LuaLS/lua-language-server/issues/1457
[#1458]: https://github.com/LuaLS/lua-language-server/issues/1458
[#1479]: https://github.com/LuaLS/lua-language-server/issues/1479
[#1480]: https://github.com/LuaLS/lua-language-server/issues/1480
[#1484]: https://github.com/LuaLS/lua-language-server/issues/1484
[#1533]: https://github.com/LuaLS/lua-language-server/issues/1533
[#1557]: https://github.com/LuaLS/lua-language-server/issues/1557
[#1558]: https://github.com/LuaLS/lua-language-server/issues/1558
[#1561]: https://github.com/LuaLS/lua-language-server/issues/1561
[#1567]: https://github.com/LuaLS/lua-language-server/issues/1567
[#1575]: https://github.com/LuaLS/lua-language-server/issues/1575
[#1582]: https://github.com/LuaLS/lua-language-server/issues/1582
[#1593]: https://github.com/LuaLS/lua-language-server/issues/1593
[#1595]: https://github.com/LuaLS/lua-language-server/issues/1595
[#1599]: https://github.com/LuaLS/lua-language-server/issues/1599
[#1606]: https://github.com/LuaLS/lua-language-server/issues/1606
[#1608]: https://github.com/LuaLS/lua-language-server/issues/1608
[#1626]: https://github.com/LuaLS/lua-language-server/issues/1626
[#1637]: https://github.com/LuaLS/lua-language-server/issues/1637
[#1640]: https://github.com/LuaLS/lua-language-server/issues/1640
[#1641]: https://github.com/LuaLS/lua-language-server/issues/1641
[#1642]: https://github.com/LuaLS/lua-language-server/issues/1642
[#1662]: https://github.com/LuaLS/lua-language-server/issues/1662
[#1663]: https://github.com/LuaLS/lua-language-server/issues/1663
[#1670]: https://github.com/LuaLS/lua-language-server/issues/1670
[#1672]: https://github.com/LuaLS/lua-language-server/issues/1672

## 3.5.6
`2022-9-16`
* `FIX` [#1439](https://github.com/LuaLS/lua-language-server/issues/1439)
* `FIX` [#1467](https://github.com/LuaLS/lua-language-server/issues/1467)
* `FIX` [#1506](https://github.com/LuaLS/lua-language-server/issues/1506)
* `FIX` [#1537](https://github.com/LuaLS/lua-language-server/issues/1537)

## 3.5.5
`2022-9-7`
* `FIX` [#1529](https://github.com/LuaLS/lua-language-server/issues/1529)
* `FIX` [#1530](https://github.com/LuaLS/lua-language-server/issues/1530)

## 3.5.4
`2022-9-6`
* `NEW` `type-formatting`: fix wrong indentation of VSCode
* `CHG` `document-symbol`: redesigned to better support for `Sticky Scroll` feature of VSCode
* `FIX` `diagnostics.workspaceDelay` can not prevent first workspace diagnostic
* `FIX` [#1476](https://github.com/LuaLS/lua-language-server/issues/1476)
* `FIX` [#1490](https://github.com/LuaLS/lua-language-server/issues/1490)
* `FIX` [#1493](https://github.com/LuaLS/lua-language-server/issues/1493)
* `FIX` [#1499](https://github.com/LuaLS/lua-language-server/issues/1499)
* `FIX` [#1526](https://github.com/LuaLS/lua-language-server/issues/1526)

## 3.5.3
`2022-8-13`
* `FIX` [#1409](https://github.com/LuaLS/lua-language-server/issues/1409)
* `FIX` [#1422](https://github.com/LuaLS/lua-language-server/issues/1422)
* `FIX` [#1425](https://github.com/LuaLS/lua-language-server/issues/1425)
* `FIX` [#1428](https://github.com/LuaLS/lua-language-server/issues/1428)
* `FIX` [#1430](https://github.com/LuaLS/lua-language-server/issues/1430)
* `FIX` [#1431](https://github.com/LuaLS/lua-language-server/issues/1431)
* `FIX` [#1446](https://github.com/LuaLS/lua-language-server/issues/1446)
* `FIX` [#1451](https://github.com/LuaLS/lua-language-server/issues/1451)
* `FIX` [#1461](https://github.com/LuaLS/lua-language-server/issues/1461)
* `FIX` [#1463](https://github.com/LuaLS/lua-language-server/issues/1463)

## 3.5.2
`2022-8-1`
* `FIX` [#1395](https://github.com/LuaLS/lua-language-server/issues/1395)
* `FIX` [#1403](https://github.com/LuaLS/lua-language-server/issues/1403)
* `FIX` [#1405](https://github.com/LuaLS/lua-language-server/issues/1405)
* `FIX` [#1406](https://github.com/LuaLS/lua-language-server/issues/1406)
* `FIX` [#1418](https://github.com/LuaLS/lua-language-server/issues/1418)

## 3.5.1
`2022-7-26`
* `NEW` supports [color](https://github.com/LuaLS/lua-language-server/pull/1379)
* `NEW` setting `Lua.runtime.pluginArgs`
* `CHG` setting `type.castNumberToInteger` default by `true`
* `CHG` improve supports for multi-workspace
* `FIX` [#1354](https://github.com/LuaLS/lua-language-server/issues/1354)
* `FIX` [#1355](https://github.com/LuaLS/lua-language-server/issues/1355)
* `FIX` [#1363](https://github.com/LuaLS/lua-language-server/issues/1363)
* `FIX` [#1365](https://github.com/LuaLS/lua-language-server/issues/1365)
* `FIX` [#1367](https://github.com/LuaLS/lua-language-server/issues/1367)
* `FIX` [#1368](https://github.com/LuaLS/lua-language-server/issues/1368)
* `FIX` [#1370](https://github.com/LuaLS/lua-language-server/issues/1370)
* `FIX` [#1375](https://github.com/LuaLS/lua-language-server/issues/1375)
* `FIX` [#1391](https://github.com/LuaLS/lua-language-server/issues/1391)

## 3.5.0
`2022-7-19`
* `NEW` `LuaDoc`: `---@operator`:
  ```lua
  ---@class fspath
  ---@operator div(string|fspath): fspath

  ---@type fspath
  local root

  local fileName = root / 'script' / 'main.lua' -- `fileName` is `fspath` here
  ```
* `NEW` `LuaDoc`: `---@source`:
  ```lua
  -- Also supports absolute path or relative path (based on current file path)
  ---@source file:///xxx.c:50:20
  XXX = 1 -- when finding definitions of `XXX`, returns `file:///xxx.c:50:20` instead here.
  ```
* `NEW` `LuaDoc`: `---@enum`:
  ```lua
  ---@enum animal
  Animal = {
    Cat = 1,
    Dog = 2,
  }

  ---@param x animal
  local function f(x) end

  f() -- suggests `Animal.Cat`, `Animal.Dog`, `1`, `2` as the first parameter
  ```
* `NEW` diagnostics:
  * `unknown-operator`
  * `unreachable-code`
* `NEW` settings:
  * `diagnostics.unusedLocalExclude`
* `NEW` VSCode: add support for [EmmyLuaUnity](https://marketplace.visualstudio.com/items?itemName=CppCXY.emmylua-unity)
* `CHG` support multi-type:
  ```lua
  ---@type number, _, boolean
  local a, b, c -- `a` is `number`, `b` is `unknown`, `c` is `boolean`
  ```
* `CHG` treat `_ENV = XXX` as `local _ENV = XXX`
  * `_ENV = nil`: disable all globals
  * `_ENV = {}`: allow all globals
  * `_ENV = {} ---@type mathlib`: only allow globals in `mathlib`
* `CHG` hover: dose not show unknown `---@XXX` as description
* `CHG` contravariance is allowed at the class declaration
  ```lua
  ---@class BaseClass
  local BaseClass

  ---@class MyClass: BaseClass
  local MyClass = BaseClass -- OK!
  ```
* `CHG` hover: supports path in link
  ```lua
  --![](image.png) --> will convert to `--![](file:///xxxx/image.png)`
  local x
  ```
* `CHG` signature: only show signatures matching the entered parameters
* `FIX` [#880](https://github.com/LuaLS/lua-language-server/issues/880)
* `FIX` [#1284](https://github.com/LuaLS/lua-language-server/issues/1284)
* `FIX` [#1292](https://github.com/LuaLS/lua-language-server/issues/1292)
* `FIX` [#1294](https://github.com/LuaLS/lua-language-server/issues/1294)
* `FIX` [#1306](https://github.com/LuaLS/lua-language-server/issues/1306)
* `FIX` [#1311](https://github.com/LuaLS/lua-language-server/issues/1311)
* `FIX` [#1317](https://github.com/LuaLS/lua-language-server/issues/1317)
* `FIX` [#1320](https://github.com/LuaLS/lua-language-server/issues/1320)
* `FIX` [#1330](https://github.com/LuaLS/lua-language-server/issues/1330)
* `FIX` [#1345](https://github.com/LuaLS/lua-language-server/issues/1345)
* `FIX` [#1346](https://github.com/LuaLS/lua-language-server/issues/1346)
* `FIX` [#1348](https://github.com/LuaLS/lua-language-server/issues/1348)

## 3.4.2
`2022-7-6`
* `CHG` diagnostic: `type-check` ignores `nil` in `getfield`
* `CHG` diagnostic: `---@diagnostic disable: <ERR_NAME>` can suppress syntax errors
* `CHG` completion: `completion.callSnippet` no longer generate parameter types
* `CHG` hover: show `---@type {x: number, y: number}` as detail instead of `table`
* `CHG` dose not infer as `nil` by `t.field = nil`
* `FIX` [#1278](https://github.com/LuaLS/lua-language-server/issues/1278)
* `FIX` [#1288](https://github.com/LuaLS/lua-language-server/issues/1288)

## 3.4.1
`2022-7-5`
* `NEW` settings:
  * `type.weakNilCheck`
* `CHG` allow type contravariance for `setmetatable` when initializing a class
  ```lua
  ---@class A
  local a = {}

  ---@class B: A
  local b = setmetatable({}, { __index = a }) -- OK!
  ```
* `FIX` [#1256](https://github.com/LuaLS/lua-language-server/issues/1256)
* `FIX` [#1257](https://github.com/LuaLS/lua-language-server/issues/1257)
* `FIX` [#1267](https://github.com/LuaLS/lua-language-server/issues/1267)
* `FIX` [#1269](https://github.com/LuaLS/lua-language-server/issues/1269)
* `FIX` [#1273](https://github.com/LuaLS/lua-language-server/issues/1273)
* `FIX` [#1275](https://github.com/LuaLS/lua-language-server/issues/1275)
* `FIX` [#1279](https://github.com/LuaLS/lua-language-server/issues/1279)

## 3.4.0
`2022-6-29`
* `NEW` diagnostics:
  * `cast-local-type`
  * `assign-type-mismatch`
  * `param-type-mismatch`
  * `unknown-cast-variable`
  * `cast-type-mismatch`
  * `missing-return-value`
  * `redundant-return-value`
  * `missing-return`
  * `return-type-mismatch`
* `NEW` settings:
  * `diagnostics.groupSeverity`
  * `diagnostics.groupFileStatus`
  * `type.castNumberToInteger`
  * `type.weakUnionCheck`
  * `hint.semicolon`
* `CHG` infer `nil` as redundant return value
  ```lua
  local function f() end
  local x = f() -- `x` is `nil` instead of `unknown`
  ```
* `CHG` infer called function by params num
  ```lua
  ---@overload fun(x: number, y: number):string
  ---@overload fun(x: number):number
  ---@return boolean
  local function f() end

  local n1 = f()     -- `n1` is `boolean`
  local n2 = f(0)    -- `n2` is `number`
  local n3 = f(0, 0) -- `n3` is `string`
  ```
* `CHG` semicolons and parentheses can be used in `DocTable`
  ```lua
  ---@type { (x: number); (y: boolean) }
  ```
* `CHG` return names and parentheses can be used in `DocFunction`
  ```lua
  ---@type fun():(x: number, y: number, ...: number)
  ```
* `CHG` supports `---@return boolean ...`
* `CHG` improve experience for diagnostics and semantic-tokens
* `FIX` diagnostics flash when opening a file
* `FIX` sometimes workspace diagnostics are not triggered
* `FIX` [#1228](https://github.com/LuaLS/lua-language-server/issues/1228)
* `FIX` [#1229](https://github.com/LuaLS/lua-language-server/issues/1229)
* `FIX` [#1242](https://github.com/LuaLS/lua-language-server/issues/1242)
* `FIX` [#1243](https://github.com/LuaLS/lua-language-server/issues/1243)
* `FIX` [#1249](https://github.com/LuaLS/lua-language-server/issues/1249)

## 3.3.1
`2022-6-17`
* `FIX` [#1213](https://github.com/LuaLS/lua-language-server/issues/1213)
* `FIX` [#1215](https://github.com/LuaLS/lua-language-server/issues/1215)
* `FIX` [#1217](https://github.com/LuaLS/lua-language-server/issues/1217)
* `FIX` [#1218](https://github.com/LuaLS/lua-language-server/issues/1218)
* `FIX` [#1220](https://github.com/LuaLS/lua-language-server/issues/1220)
* `FIX` [#1223](https://github.com/LuaLS/lua-language-server/issues/1223)

## 3.3.0
`2022-6-15`
* `NEW` `LuaDoc` supports `` `CODE` ``
  ```lua
  ---@type `CONST.X` | `CONST.Y`
  local x

  if x == -- suggest `CONST.X` and `CONST.Y` here
  ```
* `CHG` infer type by `error`
  ```lua
  ---@type integer|nil
  local n

  if not n then
      error('n is nil')
  end

  print(n) -- `n` is `integer` here
  ```
* `CHG` infer type by `t and t.x`
  ```lua
  ---@type table|nil
  local t

  local s = t and t.x or 1 -- `t` in `t.x` is `table`
  ```
* `CHG` infer type by `type(x)`
  ```lua
  local x

  if type(x) == 'string' then
      print(x) -- `x` is `string` here
  end

  local tp = type(x)

  if tp == 'boolean' then
      print(x) -- `x` is `boolean` here
  end
  ```
* `CHG` infer type by `>`/`<`/`>=`/`<=`
* `FIX` with clients that support LSP 3.17 (VSCode), workspace diagnostics are triggered every time when opening a file.
* `FIX` [#1204](https://github.com/LuaLS/lua-language-server/issues/1204)
* `FIX` [#1208](https://github.com/LuaLS/lua-language-server/issues/1208)

## 3.2.5
`2022-6-9`
* `NEW` provide config docs in `LUA_LANGUAGE_SERVER/doc/`
* `FIX` [#1148](https://github.com/LuaLS/lua-language-server/issues/1148)
* `FIX` [#1149](https://github.com/LuaLS/lua-language-server/issues/1149)
* `FIX` [#1192](https://github.com/LuaLS/lua-language-server/issues/1192)

## 3.2.4
`2022-5-25`
* `NEW` settings:
  + `workspace.supportScheme`: `["file", "untitled", "git"]`
  + `diagnostics.disableScheme`: `["git"]`
* `NEW` folding: support folding `---@alias`
* `CHG` if `rootUri` or `workspaceFolder` is set to `ROOT` or `HOME`, this extension will refuse to load these directories and show an error message.
* `CHG` show warning message when scanning more than 100,000 files.
* `CHG` upgrade [LSP](https://microsoft.github.io/language-server-protocol/specifications/lsp/3.17/specification/) to `3.17`
* `FIX` hover: can not union `table` with other basic types
* `FIX` [#1125](https://github.com/LuaLS/lua-language-server/issues/1125)
* `FIX` [#1131](https://github.com/LuaLS/lua-language-server/issues/1131)
* `FIX` [#1134](https://github.com/LuaLS/lua-language-server/issues/1134)
* `FIX` [#1141](https://github.com/LuaLS/lua-language-server/issues/1141)
* `FIX` [#1144](https://github.com/LuaLS/lua-language-server/issues/1144)
* `FIX` [#1150](https://github.com/LuaLS/lua-language-server/issues/1150)
* `FIX` [#1155](https://github.com/LuaLS/lua-language-server/issues/1155)

## 3.2.3
`2022-5-16`
* `CHG` parse `.luarc.json` as jsonc. In order to please the editor, it also supports `.luarc.jsonc` as the file name.
* `CHG` dose not load files in symbol links
* `FIX` memory leak with symbol links
* `FIX` diagnostic: send empty results to every file after startup
* `FIX` [#1103](https://github.com/LuaLS/lua-language-server/issues/1103)
* `FIX` [#1107](https://github.com/LuaLS/lua-language-server/issues/1107)

## 3.2.2
`2022-4-26`
* `FIX` diagnostic: `unused-function` cannot handle recursion correctly
* `FIX` [#1092](https://github.com/LuaLS/lua-language-server/issues/1092)
* `FIX` [#1093](https://github.com/LuaLS/lua-language-server/issues/1093)
* `FIX` runtime errors reported by telemetry, see [#1091](https://github.com/LuaLS/lua-language-server/issues/1091)

## 3.2.1
`2022-4-25`
* `FIX` broken in VSCode

## 3.2.0
`2022-4-25`
* `NEW` supports infer of callback parameter
  ```lua
  ---@type string[]
  local t

  table.sort(t, function (a, b)
      -- `a` and `b` is `string` here
  end)
  ```
* `NEW` using `---@overload` as class constructor
  ```lua
  ---@class Class
  ---@overload fun():Class
  local mt

  local x = mt() --> x is `Class` here
  ```
* `NEW` add `--[[@as type]]`
  ```lua
  local x = true
  local y = x--[[@as integer]] -- y is `integer` here
  ```
* `NEW` add `---@cast`
  * `---@cast localname type`
  * `---@cast localname +type`
  * `---@cast localname -type`
  * `---@cast localname +?`
  * `---@cast localname -?`
* `NEW` generic: resolve `T[]` by `table<integer, type>` or `---@field [integer] type`
* `NEW` resolve `class[1]` by `---@field [integer] type`
* `NEW` diagnostic: `missing-parameter`
* `NEW` diagnostic: `need-check-nil`
* `CHG` diagnostic: no longer mark `redundant-parameter` as `Unnecessary`
* `FIX` diagnostic: `unused-function` does not recognize recursion
* `FIX` [#1051](https://github.com/LuaLS/lua-language-server/issues/1051)
* `FIX` [#1072](https://github.com/LuaLS/lua-language-server/issues/1072)
* `FIX` [#1077](https://github.com/LuaLS/lua-language-server/issues/1077)
* `FIX` [#1088](https://github.com/LuaLS/lua-language-server/issues/1088)
* `FIX` runtime errors

## 3.1.0
`2022-4-17`
* `NEW` support find definition in method
* `CHG` hint: move to LSP. Its font is now controlled by the client.
* `CHG` hover: split `local` into `local` / `parameter` / `upvalue` / `self`.
* `CHG` hover: added parentheses to some words, such as `global` / `field` / `class`.
* `FIX` definition of `table<k, v>`
* `FIX` [#994](https://github.com/LuaLS/lua-language-server/issues/994)
* `FIX` [#1057](https://github.com/LuaLS/lua-language-server/issues/1057)
* `FIX` runtime errors reported by telemetry, see [#1058](https://github.com/LuaLS/lua-language-server/issues/1058)

## 3.0.2
`2022-4-15`
* `FIX` `table<string, boolean>[string] -> boolean`
* `FIX` goto `type definition`
* `FIX` [#1050](https://github.com/LuaLS/lua-language-server/issues/1050)

## 3.0.1
`2022-4-11`
* `FIX` [#1033](https://github.com/LuaLS/lua-language-server/issues/1033)
* `FIX` [#1034](https://github.com/LuaLS/lua-language-server/issues/1034)
* `FIX` [#1035](https://github.com/LuaLS/lua-language-server/issues/1035)
* `FIX` [#1036](https://github.com/LuaLS/lua-language-server/issues/1036)
* `FIX` runtime errors reported by telemetry, see [#1037](https://github.com/LuaLS/lua-language-server/issues/1037)

## 3.0.0
`2022-4-10`
* `CHG` [break changes](https://github.com/LuaLS/lua-language-server/issues/980)
* `CHG` diagnostic:
  + `type-check`: removed for now
  + `no-implicit-any`: renamed to `no-unknown`
* `CHG` formatter: no longer need` --preview`
* `CHG` `LuaDoc`: supports `---@type (string|integer)[]`
* `FIX` semantic: color of `function`
* `FIX` [#1027](https://github.com/LuaLS/lua-language-server/issues/1027)
* `FIX` [#1028](https://github.com/LuaLS/lua-language-server/issues/1028)

## 2.6.8
`2022-4-9`
* `CHG` completion: call snippet shown as `Function` instead of `Snippet` when `Lua.completion.callSnippet` is `Replace`
* `FIX` [#976](https://github.com/LuaLS/lua-language-server/issues/976)
* `FIX` [#995](https://github.com/LuaLS/lua-language-server/issues/995)
* `FIX` [#1004](https://github.com/LuaLS/lua-language-server/issues/1004)
* `FIX` [#1008](https://github.com/LuaLS/lua-language-server/issues/1008)
* `FIX` [#1009](https://github.com/LuaLS/lua-language-server/issues/1009)
* `FIX` [#1011](https://github.com/LuaLS/lua-language-server/issues/1011)
* `FIX` [#1014](https://github.com/LuaLS/lua-language-server/issues/1014)
* `FIX` [#1016](https://github.com/LuaLS/lua-language-server/issues/1016)
* `FIX` [#1017](https://github.com/LuaLS/lua-language-server/issues/1017)
* `FIX` runtime errors reported by telemetry

## 2.6.7
`2022-3-9`
* `NEW` diagnosis report, [read more](https://luals.github.io/wiki/diagnosis-report/)
* `CHG` `VSCode`: 1.65 has built in new `Lua` syntax files, so this extension no longer provides syntax files, which means you can install other syntax extensions in the marketplace. If you have any suggestions or issues, please [open issues here](https://github.com/LuaLS/lua.tmbundle).
* `CHG` telemetry: the prompt will only appear in VSCode to avoid repeated prompts in other platforms due to the inability to automatically modify the settings.
* `FIX` [#965](https://github.com/LuaLS/lua-language-server/issues/965)
* `FIX` [#975](https://github.com/LuaLS/lua-language-server/issues/975)

## 2.6.6
`2022-2-21`
* `NEW` formatter preview, use `--preview` to enable this feature, [read more](https://github.com/LuaLS/lua-language-server/issues/960)
* `FIX` [#958](https://github.com/LuaLS/lua-language-server/issues/958)
* `FIX` runtime errors

## 2.6.5
`2022-2-17`
* `FIX` telemetry is not disabled by default (since 2.6.0)
* `FIX` [#934](https://github.com/LuaLS/lua-language-server/issues/934)
* `FIX` [#952](https://github.com/LuaLS/lua-language-server/issues/952)

## 2.6.4
`2022-2-9`
* `CHG` completion: reduced sorting priority for postfix completion
* `FIX` [#936](https://github.com/LuaLS/lua-language-server/issues/936)
* `FIX` [#937](https://github.com/LuaLS/lua-language-server/issues/937)
* `FIX` [#940](https://github.com/LuaLS/lua-language-server/issues/940)
* `FIX` [#941](https://github.com/LuaLS/lua-language-server/issues/941)
* `FIX` [#941](https://github.com/LuaLS/lua-language-server/issues/942)
* `FIX` [#943](https://github.com/LuaLS/lua-language-server/issues/943)
* `FIX` [#946](https://github.com/LuaLS/lua-language-server/issues/946)

## 2.6.3
`2022-1-25`
* `FIX` new files are not loaded correctly
* `FIX` [#923](https://github.com/LuaLS/lua-language-server/issues/923)
* `FIX` [#926](https://github.com/LuaLS/lua-language-server/issues/926)

## 2.6.2
`2022-1-25`
* `FIX` [#925](https://github.com/LuaLS/lua-language-server/issues/925)

## 2.6.1
`2022-1-24`
* `CHG` default values of settings:
  + `Lua.diagnostics.workspaceDelay`: `0` sec -> `3` sec
  + `Lua.workspace.maxPreload`: `1000` -> `5000`
  + `Lua.workspace.preloadFileSize`: `100` KB -> `500` KB
* `CHG` improve performance
* `FIX` modify luarc failed
* `FIX` library files not recognized correctly
* `FIX` [#903](https://github.com/LuaLS/lua-language-server/issues/903)
* `FIX` [#906](https://github.com/LuaLS/lua-language-server/issues/906)
* `FIX` [#920](https://github.com/LuaLS/lua-language-server/issues/920)

## 2.6.0
`2022-1-13`
* `NEW` supports multi-workspace in server side, for developers of language clients, please [read here](https://luals.github.io/wiki/developing/#multiple-workspace-support) to learn more.
* `NEW` setting:
  + `Lua.hint.arrayIndex`
  + `Lua.semantic.enable`
  + `Lua.semantic.variable`
  + `Lua.semantic.annotation`
  + `Lua.semantic.keyword`
* `CHG` completion: improve response speed
* `CHG` completion: can be triggered in `LuaDoc` and strings
* `CHG` diagnostic: smoother
* `CHG` settings `Lua.color.mode` removed
* `FIX` [#876](https://github.com/LuaLS/lua-language-server/issues/876)
* `FIX` [#879](https://github.com/LuaLS/lua-language-server/issues/879)
* `FIX` [#884](https://github.com/LuaLS/lua-language-server/issues/884)
* `FIX` [#885](https://github.com/LuaLS/lua-language-server/issues/885)
* `FIX` [#886](https://github.com/LuaLS/lua-language-server/issues/886)
* `FIX` [#902](https://github.com/LuaLS/lua-language-server/issues/902)

## 2.5.6
`2021-12-27`
* `CHG` diagnostic: now syntax errors in `LuaDoc` are shown as `Warning`
* `FIX` [#863](https://github.com/LuaLS/lua-language-server/issues/863)
* `FIX` return type of `math.floor`
* `FIX` runtime errors

## 2.5.5
`2021-12-16`
* `FIX` dose not work in VSCode

## 2.5.4
`2021-12-16`
* `FIX` [#847](https://github.com/LuaLS/lua-language-server/issues/847)
* `FIX` [#848](https://github.com/LuaLS/lua-language-server/issues/848)
* `FIX` completion: incorrect cache
* `FIX` hover: always view string

## 2.5.3
`2021-12-6`
* `FIX` [#842](https://github.com/LuaLS/lua-language-server/issues/844)
* `FIX` [#844](https://github.com/LuaLS/lua-language-server/issues/844)

## 2.5.2
`2021-12-2`
* `FIX` [#815](https://github.com/LuaLS/lua-language-server/issues/815)
* `FIX` [#825](https://github.com/LuaLS/lua-language-server/issues/825)
* `FIX` [#826](https://github.com/LuaLS/lua-language-server/issues/826)
* `FIX` [#827](https://github.com/LuaLS/lua-language-server/issues/827)
* `FIX` [#831](https://github.com/LuaLS/lua-language-server/issues/831)
* `FIX` [#837](https://github.com/LuaLS/lua-language-server/issues/837)
* `FIX` [#838](https://github.com/LuaLS/lua-language-server/issues/838)
* `FIX` postfix
* `FIX` runtime errors

## 2.5.1
`2021-11-29`
* `FIX` incorrect syntax error

## 2.5.0
`2021-11-29`
* `NEW` settings:
  + `Lua.runtime.pathStrict`: not check subdirectories when using `runtime.path`
  + `Lua.hint.await`: display `await` when calling a function marked as async
  + `Lua.completion.postfix`: the symbol that triggers postfix, default is `@`
* `NEW` add supports for `lovr`
* `NEW` file encoding supports `utf16le` and `utf16be`
* `NEW` full IntelliSense supports for literal tables, see [#720](https://github.com/LuaLS/lua-language-server/issues/720) and [#727](https://github.com/LuaLS/lua-language-server/issues/727)
* `NEW` `LuaDoc` annotations:
  + `---@async`: mark a function as async
  + `---@nodiscard`: the return value of the marking function cannot be discarded
* `NEW` diagnostics:
  + `await-in-sync`: check whether calls async function in sync function. disabled by default.
  + `not-yieldable`: check whether the function supports async functions as parameters. disabled by default.
  + `discard-returns`: check whether the return value is discarded.
* `NEW` locale `pt-br`, thanks [Jeferson Ferreira](https://github.com/jefersonf)
* `NEW` supports [utf-8-offsets](https://clangd.llvm.org/extensions#utf-8-offsets)
* `NEW` supports quickfix for `.luarc.json`
* `NEW` completion postifx: `@function`, `@method`, `@pcall`, `@xpcall`, `@insert`, `@remove`, `@concat`, `++`, `++?`
* `CHG` `LuaDoc`:
  + `---@class` can be re-declared
  + supports unicode
  + supports `---@param ... number`, equivalent to `---@vararg number`
  + supports `fun(...: string)`
  + supports `fun(x, y, ...)`, equivalent to `fun(x: any, y: any, ...: any)`
* `CHG` settings from `--configpath`, `.luarc.json`, `client` no longer prevent subsequent settings, instead they are merged in order
* `CHG` no longer asks to trust plugin in VSCode, because VSCode already provides the workspace trust feature
* `CHG` skip huge files (>= 10 MB)
* `CHG` after using `Lua.runtime.nonstandardSymbol` to treat `//` as a comment, `//` is no longer parsed as an operator

## 2.4.11
`2021-11-25`
* `FIX` [#816](https://github.com/LuaLS/lua-language-server/issues/816)
* `FIX` [#817](https://github.com/LuaLS/lua-language-server/issues/817)
* `FIX` [#818](https://github.com/LuaLS/lua-language-server/issues/818)
* `FIX` [#820](https://github.com/LuaLS/lua-language-server/issues/820)

## 2.4.10
`2021-11-23`
* `FIX` [#790](https://github.com/LuaLS/lua-language-server/issues/790)
* `FIX` [#798](https://github.com/LuaLS/lua-language-server/issues/798)
* `FIX` [#804](https://github.com/LuaLS/lua-language-server/issues/804)
* `FIX` [#805](https://github.com/LuaLS/lua-language-server/issues/805)
* `FIX` [#806](https://github.com/LuaLS/lua-language-server/issues/806)
* `FIX` [#807](https://github.com/LuaLS/lua-language-server/issues/807)
* `FIX` [#809](https://github.com/LuaLS/lua-language-server/issues/809)

## 2.4.9
`2021-11-18`
* `CHG` for performance reasons, some of the features that are not cost-effective in IntelliSense have been disabled by default, and you can re-enable them through the following settings:
  + `Lua.IntelliSense.traceLocalSet`
  + `Lua.IntelliSense.traceReturn`
  + `Lua.IntelliSense.traceBeSetted`
  + `Lua.IntelliSense.traceFieldInject`

  [read more](https://github.com/LuaLS/lua-language-server/wiki/IntelliSense-optional-features)

## 2.4.8
`2021-11-15`
* `FIX` incorrect IntelliSense in specific situations
* `FIX` [#777](https://github.com/LuaLS/lua-language-server/issues/777)
* `FIX` [#778](https://github.com/LuaLS/lua-language-server/issues/778)
* `FIX` [#779](https://github.com/LuaLS/lua-language-server/issues/779)
* `FIX` [#780](https://github.com/LuaLS/lua-language-server/issues/780)

## 2.4.7
`2021-10-27`
* `FIX` [#762](https://github.com/LuaLS/lua-language-server/issues/762)

## 2.4.6
`2021-10-26`
* `NEW` diagnostic: `redundant-return`
* `FIX` [#744](https://github.com/LuaLS/lua-language-server/issues/744)
* `FIX` [#748](https://github.com/LuaLS/lua-language-server/issues/748)
* `FIX` [#749](https://github.com/LuaLS/lua-language-server/issues/749)
* `FIX` [#752](https://github.com/LuaLS/lua-language-server/issues/752)
* `FIX` [#753](https://github.com/LuaLS/lua-language-server/issues/753)
* `FIX` [#756](https://github.com/LuaLS/lua-language-server/issues/756)
* `FIX` [#758](https://github.com/LuaLS/lua-language-server/issues/758)
* `FIX` [#760](https://github.com/LuaLS/lua-language-server/issues/760)

## 2.4.5
`2021-10-18`
* `FIX` accidentally load lua files from user workspace

## 2.4.4
`2021-10-15`
* `CHG` improve `.luarc.json`
* `FIX` [#722](https://github.com/LuaLS/lua-language-server/issues/722)

## 2.4.3
`2021-10-13`
* `FIX` [#713](https://github.com/LuaLS/lua-language-server/issues/713)
* `FIX` [#718](https://github.com/LuaLS/lua-language-server/issues/718)
* `FIX` [#719](https://github.com/LuaLS/lua-language-server/issues/719)
* `FIX` [#725](https://github.com/LuaLS/lua-language-server/issues/725)
* `FIX` [#729](https://github.com/LuaLS/lua-language-server/issues/729)
* `FIX` [#730](https://github.com/LuaLS/lua-language-server/issues/730)
* `FIX` runtime errors

## 2.4.2
`2021-10-8`
* `FIX` [#702](https://github.com/LuaLS/lua-language-server/issues/702)
* `FIX` [#706](https://github.com/LuaLS/lua-language-server/issues/706)
* `FIX` [#707](https://github.com/LuaLS/lua-language-server/issues/707)
* `FIX` [#709](https://github.com/LuaLS/lua-language-server/issues/709)
* `FIX` [#712](https://github.com/LuaLS/lua-language-server/issues/712)

## 2.4.1
`2021-10-2`
* `FIX` broken with single file
* `FIX` [#698](https://github.com/LuaLS/lua-language-server/issues/698)
* `FIX` [#699](https://github.com/LuaLS/lua-language-server/issues/699)

## 2.4.0
`2021-10-1`
* `NEW` loading settings from `.luarc.json`
* `NEW` settings:
  + `Lua.diagnostics.libraryFiles`
  + `Lua.diagnostics.ignoredFiles`
  + `Lua.completion.showWord`
  + `Lua.completion.requireSeparator`
* `NEW` diagnostics:
  + `different-requires`
* `NEW` `---@CustomClass<string, number>`
* `NEW` supports `$/cancelRequest`
* `NEW` `EventEmitter`
    ```lua
    --- @class Emit
    --- @field on fun(eventName: string, cb: function)
    --- @field on fun(eventName: '"died"', cb: fun(i: integer))
    --- @field on fun(eventName: '"won"', cb: fun(s: string))
    local emit = {}

    emit:on(--[[support autocomplete fr "died" and "won"]])

    emit:on("died", function (i)
        -- should be i: integer
    end)

    emit:on('won', function (s)
        -- should be s: string
    end)
    ```
* `NEW` `---@module 'moduleName'`
    ```lua
    ---@module 'mylib'
    local lib -- the same as `local lib = require 'mylib'`
    ```
* `NEW` add supports of `skynet`
* `CHG` hover: improve showing multi defines
* `CHG` hover: improve showing multi comments at enums
* `CHG` hover: shows method
* `CHG` hint: `Lua.hint.paramName` now supports `Disable`, `Literal` and `All`
* `CHG` only search first file by `require`
* `CHG` no longer infer by usage
* `CHG` no longer ignore file names case in Windows
* `CHG` watching library changes
* `CHG` completion: improve misspelling results
* `CHG` completion: `Lua.completion.displayContext` default to `0`
* `CHG` completion: `autoRequire` has better inserting position
* `CHG` diagnostics:
  + `redundant-parameter` default severity to `Warning`
  + `redundant-value` default severity to `Warning`
* `CHG` infer: more strict of calculation results
* `CHG` [#663](https://github.com/LuaLS/lua-language-server/issues/663)
* `FIX` runtime errors
* `FIX` hint: may show param-2 as `self`
* `FIX` semantic: may fail when scrolling
* `FIX` [#647](https://github.com/LuaLS/lua-language-server/issues/647)
* `FIX` [#660](https://github.com/LuaLS/lua-language-server/issues/660)
* `FIX` [#673](https://github.com/LuaLS/lua-language-server/issues/673)

## 2.3.7
`2021-8-17`
* `CHG` improve performance
* `FIX` [#244](https://github.com/LuaLS/lua-language-server/issues/244)

## 2.3.6
`2021-8-9`
* `FIX` completion: can not find global fields
* `FIX` globals and class may lost

## 2.3.5
`2021-8-9`
* `CHG` improve memory usage
* `CHG` completion: call snip triggers signature (VSCode only)
* `FIX` completion: may not find results

## 2.3.4
`2021-8-6`
* `CHG` improve performance
* `FIX` [#625](https://github.com/LuaLS/lua-language-server/issues/625)

## 2.3.3
`2021-7-26`
* `NEW` config supports prop
* `FIX` [#612](https://github.com/LuaLS/lua-language-server/issues/612)
* `FIX` [#613](https://github.com/LuaLS/lua-language-server/issues/613)
* `FIX` [#618](https://github.com/LuaLS/lua-language-server/issues/618)
* `FIX` [#620](https://github.com/LuaLS/lua-language-server/issues/620)

## 2.3.2
`2021-7-21`
* `NEW` `LuaDoc`: supports `['string']` as field:
    ```lua
    ---@class keyboard
    ---@field ['!'] number
    ---@field ['?'] number
    ---@field ['#'] number
    ```
* `NEW` add supports of `love2d`
* `FIX` gitignore pattern `\` broken initialization
* `FIX` runtime errors

## 2.3.1
`2021-7-19`
* `NEW` setting `Lua.workspace.userThirdParty`, add private user [third-parth](https://github.com/LuaLS/lua-language-server/tree/master/meta/3rd) by this setting
* `CHG` path in config supports `~/xxxx`
* `FIX` `autoRequire` inserted incorrect code
* `FIX` `autoRequire` may provide dumplicated options
* `FIX` [#606](https://github.com/LuaLS/lua-language-server/issues/606)
* `FIX` [#607](https://github.com/LuaLS/lua-language-server/issues/607)

## 2.3.0
`2021-7-16`
* `NEW` `VSCode`: click the status bar icon to operate:
    * run workspace diagnostics
* `NEW` `LuaDoc`: supports `[1]` as field:
    ```lua
    ---@class position
    ---@field [1] number
    ---@field [2] number
    ---@field [3] number
    ```
* `NEW` hover: view array `local array = {'a', 'b', 'c'}`:
    ```lua
    local array: {
        [1]: string = "a",
        [2]: string = "b",
        [3]: string = "c",
    }
    ```
* `NEW` completion: supports enums in `fun()`
    ```lua
    ---@type fun(x: "'aaa'"|"'bbb'")
    local f

    f(--[[show `'aaa'` and `'bbb'` here]])
    ```
* `FIX` loading workspace may hang
* `FIX` `debug.getuservalue` and `debug.setuservalue` should not exist in `Lua 5.1`
* `FIX` infer of `---@type class[][]`
* `FIX` infer of `---@type {}[]`
* `FIX` completion: displaying `@fenv` in `Lua 5.1`
* `FIX` completion: incorrect at end of line
* `FIX` when a file is renamed, the file will still be loaded even if the new file name has been set to ignore
* `FIX` [#596](https://github.com/LuaLS/lua-language-server/issues/596)
* `FIX` [#597](https://github.com/LuaLS/lua-language-server/issues/597)
* `FIX` [#598](https://github.com/LuaLS/lua-language-server/issues/598)
* `FIX` [#601](https://github.com/LuaLS/lua-language-server/issues/601)

## 2.2.3
`2021-7-9`
* `CHG` improve `auto require`
* `CHG` will not sleep anymore
* `FIX` incorrect doc: `debug.getlocal`
* `FIX` completion: incorrect callback
* `FIX` [#592](https://github.com/LuaLS/lua-language-server/issues/592)

## 2.2.2
`2021-7-9`
* `FIX` incorrect syntax color
* `FIX` incorrect type infer

## 2.2.1
`2021-7-8`
* `FIX` change setting may failed

## 2.2.0
`2021-7-8`
* `NEW` detect and apply third-party libraries, including:
  * OpenResty
  * Cocos4.0
  * Jass
* `NEW` `LuaDoc`: supports literal table:
    ```lua
    ---@generic T
    ---@param x T
    ---@return { x: number, y: T, z?: boolean}
    local function f(x) end

    local t = f('str')
    -- hovering "t" shows:
    local t: {
        x: number,
        y: string,
        z?: boolean,
    }
    ```
* `CHG` improve changing config from server side
* `CHG` improve hover color
* `CHG` improve performance
* `CHG` telemetry: sends version of this extension
* `FIX` supports for file with LF
* `FIX` may infer a custom class as a string

## 2.1.0
`2021-7-2`
* `NEW` supports local config file, using `--configpath="config.json"`, [learn more here](https://luals.github.io/wiki/usage/#--configpath)
* `NEW` goto `type definition`
* `NEW` infer type by callback param:
    ```lua
    ---@param callback fun(value: string)
    local function work(callback)
    end

    work(function (value)
        -- value is string here
    end)
    ```
* `NEW` optional field `---@field name? type`
* `CHG` [#549](https://github.com/LuaLS/lua-language-server/issues/549)
* `CHG` diagnostics: always ignore the ignored files even if they are opened
* `FIX` completion: `type() ==` may does not work

## 2.0.5
`2021-7-1`
* `NEW` `hover` and `completion` reports initialization progress
* `CHG` `class field` consider implicit definition
    ```lua
    ---@class Class
    local mt = {}

    function mt:init()
        self.xxx = 1
    end

    function mt:func()
        print(self.xxx) -- self.xxx is defined
    end
    ```
* `CHG` improve performance
* `FIX` [#580](https://github.com/LuaLS/lua-language-server/issues/580)

## 2.0.4
`2021-6-25`
* `FIX` [#550](https://github.com/LuaLS/lua-language-server/issues/550)
* `FIX` [#555](https://github.com/LuaLS/lua-language-server/issues/555)
* `FIX` [#574](https://github.com/LuaLS/lua-language-server/issues/574)

## 2.0.3
`2021-6-24`
* `CHG` improve memory usage
* `FIX` some dialog boxes block the initialization process
* `FIX` diagnostics `undefined-field`: blocks main thread
* `FIX` [#565](https://github.com/LuaLS/lua-language-server/issues/565)

## 2.0.2
`2021-6-23`
* `NEW` supports literal table in `pairs`
    ```lua
    local t = { a = 1, b = 2, c = 3 }
    for k, v in pairs(t) do
        -- `k` is string and `v` is integer here
    end
    ```
* `CHG` view `local f ---@type fun(x:number):boolean`
    ```lua
    ---before
    function f(x: number)
      -> boolean
    ---after
    local f: fun(x: number): boolean
    ```
* `FIX` [#558](https://github.com/LuaLS/lua-language-server/issues/558)
* `FIX` [#567](https://github.com/LuaLS/lua-language-server/issues/567)
* `FIX` [#568](https://github.com/LuaLS/lua-language-server/issues/568)
* `FIX` [#570](https://github.com/LuaLS/lua-language-server/issues/570)
* `FIX` [#571](https://github.com/LuaLS/lua-language-server/issues/571)

## 2.0.1
`2021-6-21`
* `FIX` [#566](https://github.com/LuaLS/lua-language-server/issues/566)

## 2.0.0
`2021-6-21`
* `NEW` implement
* `CHG` diagnostics `undefined-field`, `deprecated`: default by `Opened` instead of `None`
* `CHG` setting `Lua.runtime.plugin`: default by `""` instead of `".vscode/lua/plugin.lua"` (for security)
* `CHG` setting `Lua.intelliSense.searchDepth`: removed
* `CHG` setting `Lua.misc.parameters`: `string array` instead of `string`
* `CHG` setting `Lua.develop.enable`, `Lua.develop.debuggerPort`, `Lua.develop.debuggerWait`: removed, use `Lua.misc.parameters` instead
* `FIX` [#441](https://github.com/LuaLS/lua-language-server/issues/441)
* `FIX` [#493](https://github.com/LuaLS/lua-language-server/issues/493)
* `FIX` [#531](https://github.com/LuaLS/lua-language-server/issues/531)
* `FIX` [#542](https://github.com/LuaLS/lua-language-server/issues/542)
* `FIX` [#543](https://github.com/LuaLS/lua-language-server/issues/543)
* `FIX` [#553](https://github.com/LuaLS/lua-language-server/issues/553)
* `FIX` [#562](https://github.com/LuaLS/lua-language-server/issues/562)
* `FIX` [#563](https://github.com/LuaLS/lua-language-server/issues/563)

## 1.21.3
`2021-6-17`
* `NEW` supports `untrusted workspaces`
* `FIX` performance issues, thanks to [folke](https://github.com/folke)

## 1.21.2
`2021-5-18`
* `FIX` loaded new file with ignored filename
* `FIX` [#536](https://github.com/LuaLS/lua-language-server/issues/536)
* `FIX` [#537](https://github.com/LuaLS/lua-language-server/issues/537)
* `FIX` [#538](https://github.com/LuaLS/lua-language-server/issues/538)
* `FIX` [#539](https://github.com/LuaLS/lua-language-server/issues/539)

## 1.21.1
`2021-5-8`
* `FIX` [#529](https://github.com/LuaLS/lua-language-server/issues/529)

## 1.21.0
`2021-5-7`
* `NEW` setting: `completion.showParams`
* `NEW` `LuaDoc`: supports multiline comments
* `NEW` `LuaDoc`: tail comments support lua string

## 1.20.5
`2021-4-30`
* `NEW` setting: `completion.autoRequire`
* `NEW` setting: `hover.enumsLimit`
* `CHG` folding: supports `-- #region`
* `FIX` completion: details may be suspended
* `FIX` [#522](https://github.com/LuaLS/lua-language-server/issues/522)
* `FIX` [#523](https://github.com/LuaLS/lua-language-server/issues/523)

## 1.20.4
`2021-4-13`
* `NEW` diagnostic: `deprecated`
* `FIX` [#464](https://github.com/LuaLS/lua-language-server/issues/464)
* `FIX` [#497](https://github.com/LuaLS/lua-language-server/issues/497)
* `FIX` [#502](https://github.com/LuaLS/lua-language-server/issues/502)

## 1.20.3
`2021-4-6`
* `FIX` [#479](https://github.com/LuaLS/lua-language-server/issues/479)
* `FIX` [#483](https://github.com/LuaLS/lua-language-server/issues/483)
* `FIX` [#485](https://github.com/LuaLS/lua-language-server/issues/485)
* `FIX` [#487](https://github.com/LuaLS/lua-language-server/issues/487)
* `FIX` [#488](https://github.com/LuaLS/lua-language-server/issues/488)
* `FIX` [#490](https://github.com/LuaLS/lua-language-server/issues/490)
* `FIX` [#495](https://github.com/LuaLS/lua-language-server/issues/495)

## 1.20.2
`2021-4-2`
* `CHG` `LuaDoc`: supports `---@param self TYPE`
* `CHG` completion: does not show suggests after `\n`, `{` and `,`, unless your setting `editor.acceptSuggestionOnEnter` is `off`
* `FIX` [#482](https://github.com/LuaLS/lua-language-server/issues/482)

## 1.20.1
`2021-3-27`
* `FIX` telemetry window blocks initializing
* `FIX` [#468](https://github.com/LuaLS/lua-language-server/issues/468)

## 1.20.0
`2021-3-27`
* `CHG` telemetry: change to opt-in, see [#462](https://github.com/LuaLS/lua-language-server/issues/462) and [Privacy-Policy](https://luals.github.io/privacy/#language-server)
* `FIX` [#467](https://github.com/LuaLS/lua-language-server/issues/467)

## 1.19.1
`2021-3-22`
* `CHG` improve performance
* `FIX` [#457](https://github.com/LuaLS/lua-language-server/issues/457)
* `FIX` [#458](https://github.com/LuaLS/lua-language-server/issues/458)

## 1.19.0
`2021-3-18`
* `NEW` VSCode: new setting `Lua.misc.parameters`
* `NEW` new setting `Lua.runtime.builtin`, used to disable some built-in libraries
* `NEW` quick fix: disable diagnostic in line/file
* `NEW` setting: `Lua.runtime.path` supports absolute path
* `NEW` completion: field in table
```lua
---@class A
---@field x number
---@field y number
---@field z number

---@type A
local t = {
    -- provide `x`, `y` and `z` here
}
```
* `NEW` `LuaDoc`: supports multi-line comment before resume
```lua
---this is
---a multi line
---comment
---@alias XXXX
---comment 1
---comment 1
---| '1'
---comment 2
---comment 2
---| '2'

---@param x XXXX
local function f(x)
end

f( -- view comments of `1` and `2` in completion
```
* `CHG` intelli-scense: search from generic param to return
* `CHG` intelli-scense: search across vararg
* `CHG` text-document-synchronization: refactored
* `CHG` diagnostic: improve `newline-call`
* `CHG` completion: improve `then .. end`
* `CHG` improve initialization speed
* `CHG` improve performance
* `FIX` missed syntax error `function m['x']() end`
* `FIX` [#452](https://github.com/LuaLS/lua-language-server/issues/452)

## 1.18.1
`2021-3-10`
* `CHG` semantic-tokens: improve colors of `const` and `close`
* `CHG` type-formating: improve execution conditions
* `FIX` [#444](https://github.com/LuaLS/lua-language-server/issues/444)

## 1.18.0
`2021-3-9`
* `NEW` `LuaDoc`: supports `---@diagnostic disable`
* `NEW` code-action: convert JSON to Lua
* `NEW` completion: provide `then .. end` snippet
* `NEW` type-formating:
    ```lua
    -- press `enter` at $
    local function f() $ end
    -- formating result:
    local function f()
        $
    end

    -- as well as
    do $ end
    -- formating result
    do
        $
    end
    ```
* `CHG` `Windows`: dose not provide `ucrt` any more
* `CHG` `Lua.workspace.library`: use `path[]` instead of `<path, true>`
* `FIX` missed syntax error `local a <const>= 1`
* `FIX` workspace: preload blocked when hitting `Lua.workspace.maxPreload`
* `FIX` [#443](https://github.com/LuaLS/lua-language-server/issues/443)
* `FIX` [#445](https://github.com/LuaLS/lua-language-server/issues/445)

## 1.17.4
`2021-3-4`
* `FIX` [#437](https://github.com/LuaLS/lua-language-server/issues/437) again
* `FIX` [#438](https://github.com/LuaLS/lua-language-server/issues/438)

## 1.17.3
`2021-3-3`
* `CHG` intelli-scense: treat `V[]` as `table<integer, V>` in `pairs`
* `FIX` completion: `detail` disappears during continuous input
* `FIX` [#435](https://github.com/LuaLS/lua-language-server/issues/435)
* `FIX` [#436](https://github.com/LuaLS/lua-language-server/issues/436)
* `FIX` [#437](https://github.com/LuaLS/lua-language-server/issues/437)

## 1.17.2
`2021-3-2`
* `FIX` running in Windows

## 1.17.1
`2021-3-1`
* `CHG` intelli-scense: improve infer across `table<K, V>` and `V[]`.
* `CHG` intelli-scense: improve infer across `pairs` and `ipairs`
* `FIX` hover: shows nothing when hovering unknown function
* `FIX` [#398](https://github.com/LuaLS/lua-language-server/issues/398)
* `FIX` [#421](https://github.com/LuaLS/lua-language-server/issues/421)
* `FIX` [#422](https://github.com/LuaLS/lua-language-server/issues/422)

## 1.17.0
`2021-2-24`
* `NEW` diagnostic: `duplicate-set-field`
* `NEW` diagnostic: `no-implicit-any`, disabled by default
* `CHG` completion: improve field and table
* `CHG` improve infer cross `ipairs`
* `CHG` cache globals when loading
* `CHG` completion: remove trigger character `\n` for now, see [#401](https://github.com/LuaLS/lua-language-server/issues/401)
* `FIX` diagnositc: may open file with wrong uri case
* `FIX` [#406](https://github.com/LuaLS/lua-language-server/issues/406)

## 1.16.1
`2021-2-22`
* `FIX` signature: parameters may be misplaced
* `FIX` completion: interface in nested table
* `FIX` completion: interface not show after `,`
* `FIX` [#400](https://github.com/LuaLS/lua-language-server/issues/400)
* `FIX` [#402](https://github.com/LuaLS/lua-language-server/issues/402)
* `FIX` [#403](https://github.com/LuaLS/lua-language-server/issues/403)
* `FIX` [#404](https://github.com/LuaLS/lua-language-server/issues/404)
* `FIX` runtime errors

## 1.16.0
`2021-2-20`
* `NEW` file encoding supports `ansi`
* `NEW` completion: supports interface, see [#384](https://github.com/LuaLS/lua-language-server/issues/384)
* `NEW` `LuaDoc`: supports multiple class inheritance: `---@class Food: Burger, Pizza, Pie, Pasta`
* `CHG` rename `table*` to `tablelib`
* `CHG` `LuaDoc`: revert compatible with `--@`, see [#392](https://github.com/LuaLS/lua-language-server/issues/392)
* `CHG` improve performance
* `FIX` missed syntax error `f() = 1`
* `FIX` missed global `bit` in `LuaJIT`
* `FIX` completion: may insert error text when continuous inputing
* `FIX` completion: may insert error text after resolve
* `FIX` [#349](https://github.com/LuaLS/lua-language-server/issues/349)
* `FIX` [#396](https://github.com/LuaLS/lua-language-server/issues/396)

## 1.15.1
`2021-2-18`
* `CHG` diagnostic: `unused-local` excludes `doc.param`
* `CHG` definition: excludes values, see [#391](https://github.com/LuaLS/lua-language-server/issues/391)
* `FIX` not works on Linux and macOS

## 1.15.0
`2021-2-9`
* `NEW` LUNAR YEAR, BE HAPPY!
* `CHG` diagnostic: when there are too many errors, the main errors will be displayed first
* `CHG` main thread no longer loop sleeps, see [#329](https://github.com/LuaLS/lua-language-server/issues/329) [#386](https://github.com/LuaLS/lua-language-server/issues/386)
* `CHG` improve performance

## 1.14.3
`2021-2-8`
* `CHG` hint: disabled by default, see [#380](https://github.com/LuaLS/lua-language-server/issues/380)
* `FIX` [#381](https://github.com/LuaLS/lua-language-server/issues/381)
* `FIX` [#382](https://github.com/LuaLS/lua-language-server/issues/382)
* `FIX` [#388](https://github.com/LuaLS/lua-language-server/issues/388)

## 1.14.2
`2021-2-4`
* `FIX` [#356](https://github.com/LuaLS/lua-language-server/issues/356)
* `FIX` [#375](https://github.com/LuaLS/lua-language-server/issues/375)
* `FIX` [#376](https://github.com/LuaLS/lua-language-server/issues/376)
* `FIX` [#377](https://github.com/LuaLS/lua-language-server/issues/377)
* `FIX` [#378](https://github.com/LuaLS/lua-language-server/issues/378)
* `FIX` [#379](https://github.com/LuaLS/lua-language-server/issues/379)
* `FIX` a lot of runtime errors

## 1.14.1
`2021-2-2`
* `FIX` [#372](https://github.com/LuaLS/lua-language-server/issues/372)

## 1.14.0
`2021-2-2`
* `NEW` `VSCode` hint
* `NEW` flush cache after 5 min
* `NEW` `VSCode` help semantic color with market theme
* `CHG` create/delete/rename files no longer reload workspace
* `CHG` `LuaDoc`: compatible with `--@`
* `FIX` `VSCode` settings
* `FIX` [#368](https://github.com/LuaLS/lua-language-server/issues/368)
* `FIX` [#371](https://github.com/LuaLS/lua-language-server/issues/371)

## 1.13.0
`2021-1-28`
* `NEW` `VSCode` status bar
* `NEW` `VSCode` options in some window
* `CHG` performance optimization
* `FIX` endless loop

## 1.12.2
`2021-1-27`
* `CHG` performance optimization
* `FIX` modifying the code before loading finish makes confusion
* `FIX` signature: not works

## 1.12.1
`2021-1-27`
* `FIX` endless loop

## 1.12.0
`2021-1-26`
* `NEW` progress
* `NEW` [#340](https://github.com/LuaLS/lua-language-server/pull/340): supports `---@type table<string, number>`
* `FIX` [#355](https://github.com/LuaLS/lua-language-server/pull/355)
* `FIX` [#359](https://github.com/LuaLS/lua-language-server/issues/359)
* `FIX` [#361](https://github.com/LuaLS/lua-language-server/issues/361)

## 1.11.2
`2021-1-7`
* `FIX` [#345](https://github.com/LuaLS/lua-language-server/issues/345): not works with unexpect args
* `FIX` [#346](https://github.com/LuaLS/lua-language-server/issues/346): dont modify the cache

## 1.11.1
`2021-1-5`
* `CHG` performance optimization

## 1.11.0
`2021-1-5`
* `NEW` `Lua.runtime.plugin`
* `NEW` intelli-scense: improved `m.f = function (self) end` from `self` to `m`
* `CHG` performance optimization
* `CHG` completion: improve performance of workspace words
* `FIX` hover: tail comments may be cutted
* `FIX` runtime errors

## 1.10.0
`2021-1-4`
* `NEW` workspace: supports `.dll`(`.so`) in `require`
* `NEW` folding: `---@class`, `--#region` and docs of function
* `NEW` diagnostic: `count-down-loop`
* `CHG` supports `~` in command line
* `CHG` completion: improve workspace words
* `CHG` completion: show words in string
* `CHG` completion: split `for .. in` to `for .. ipairs` and `for ..pairs`
* `CHG` diagnostic: `unused-function` checks recursive
* `FIX` [#339](https://github.com/LuaLS/lua-language-server/issues/339)

## 1.9.0
`2020-12-31`
* `NEW` YEAR! Peace and love!
* `NEW` specify path of `log` and `meta` by `--logpath=xxx` and `--metapath=XXX` in command line
* `NEW` completion: worksapce word
* `NEW` completion: show words in comment
* `NEW` completion: generate function documentation
* `CHG` got arg after script name: `lua-language-server.exe main.lua --logpath=D:\log --metapath=D:\meta --develop=false`
* `FIX` runtime errors

## 1.8.2
`2020-12-29`
* `CHG` performance optimization

## 1.8.1
`2020-12-24`
* `FIX` telemetry: connect failed caused not working

## 1.8.0
`2020-12-23`
* `NEW` runtime: support nonstandard symbol
* `NEW` diagnostic: `close-non-object`
* `FIX` [#318](https://github.com/LuaLS/lua-language-server/issues/318)

## 1.7.4
`2020-12-20`
* `FIX` workspace: preload may failed

## 1.7.3
`2020-12-20`
* `FIX` luadoc: typo of `package.config`
* `FIX` [#310](https://github.com/LuaLS/lua-language-server/issues/310)

## 1.7.2
`2020-12-17`
* `CHG` completion: use custom tabsize
* `FIX` [#307](https://github.com/LuaLS/lua-language-server/issues/307)
* `FIX` a lot of runtime errors

## 1.7.1
`2020-12-16`
* `NEW` setting: `diagnostics.neededFileStatus`
* `FIX` scan workspace may fails
* `FIX` quickfix: `newline-call` failed
* `FIX` a lot of other runtime errors

## 1.7.0
`2020-12-16`
* `NEW` diagnostic: `undefined-field`
* `NEW` telemetry:
    + [What data will be sent](https://github.com/LuaLS/lua-language-server/blob/master/script/service/telemetry.lua)
    + [How to use this data](https://github.com/LuaLS/lua-telemetry-server/tree/master/method)
* `CHG` diagnostic: `unused-function` ignores function with `<close>`
* `CHG` semantic: not cover local call
* `CHG` language client: update to [7.0.0](https://github.com/microsoft/vscode-languageserver-node/commit/20681d7632bb129def0c751be73cf76bd01f2f3a)
* `FIX` semantic: tokens may not be updated correctly
* `FIX` completion: require path broken
* `FIX` hover: document uri
* `FIX` [#291](https://github.com/LuaLS/lua-language-server/issues/291)
* `FIX` [#294](https://github.com/LuaLS/lua-language-server/issues/294)

## 1.6.0
`2020-12-14`
* `NEW` completion: auto require local modules
* `NEW` completion: support delegate
* `NEW` hover: show function by keyword `function`
* `NEW` code action: swap params
* `CHG` standalone: unbind the relative path between binaries and scripts
* `CHG` hover: `LuaDoc` also catchs `--` (no need `---`)
* `CHG` rename: support doc
* `CHG` completion: keyword considers expression
* `FIX` [#297](https://github.com/LuaLS/lua-language-server/issues/297)

## 1.5.0
`2020-12-5`
* `NEW` setting `runtime.unicodeName`
* `NEW` fully supports `---@generic T`
* `FIX` [#274](https://github.com/LuaLS/lua-language-server/issues/274)
* `FIX` [#276](https://github.com/LuaLS/lua-language-server/issues/276)
* `FIX` [#279](https://github.com/LuaLS/lua-language-server/issues/279)
* `FIX` [#280](https://github.com/LuaLS/lua-language-server/issues/280)

## 1.4.0
`2020-12-3`
* `NEW` setting `hover.previewFields`: limit how many fields are shown in table hover
* `NEW` fully supports `---@type Object[]`
* `NEW` supports `---@see`
* `NEW` diagnostic `unbalanced-assignments`
* `CHG` resolves infer of `string|table`
* `CHG` `unused-local` ignores local with `---@class`
* `CHG` locale file format changes to `lua`

## 1.3.0
`2020-12-1`

* `NEW` provides change logs, I think it's good idea for people knowing what's new ~~(bugs)~~
* `NEW` meta files of LuaJIT
* `NEW` support completion of `type(o) == ?`
* `CHG` now I think it's a bad idea as it took me nearly an hour to complete the logs started from version `1.0.0`
* `FIX` closing ignored or library file dose not clean diagnostics
* `FIX` searching of `t.f1` when `t.f1 = t.f2`
* `FIX` missing signature help of global function

## 1.2.1
`2020-11-27`

* `FIX` syntaxes tokens: [#272](https://github.com/LuaLS/lua-language-server/issues/272)

## 1.2.0
`2020-11-27`

* `NEW` hover shows comments from `---@param` and `---@return`: [#135](https://github.com/LuaLS/lua-language-server/issues/135)
* `NEW` support `LuaDoc` as tail comment
* `FIX` `---@class` inheritance
* `FIX` missed syntaxes token: `punctuation.definition.parameters.finish.lua`

## 1.1.4
`2020-11-25`

* `FIX` wiered completion suggests for require paths in `Linux` and `macOS`: [#269](https://github.com/LuaLS/lua-language-server/issues/269)

## 1.1.3
`2020-11-25`

* `FIX` extension not works in `Ubuntu`: [#268](https://github.com/LuaLS/lua-language-server/issues/268)

## 1.1.2
`2020-11-24`

* `NEW` auto completion finds globals from `Lua.diagnostics.globals`
* `NEW` support tail `LuaDoc`
* `CHG` no more `Lua.intelliScense.fastGlobal`, now globals always fast and accurate
* `CHG` `LuaDoc` supports `--- @`
* `CHG` `find reference` uses extra `Lua.intelliSense.searchDepth`
* `CHG` diagnostics are limited by `100` in each file
* `FIX` library files are under limit of `Lua.workspace.maxPreload`: [#266](https://github.com/LuaLS/lua-language-server/issues/266)

## 1.1.1
`2020-11-23`

* `NEW` auto completion special marks deprecated items
* `FIX` diagnostics may push wrong uri in `Linux` and `macOS`
* `FIX` diagnostics not cleaned up when closing ignored lua file
* `FIX` reload workspace remains old caches
* `FIX` incorrect hover of local attribute

## 1.1.0
`2020-11-20`

* `NEW` no longer `BETA`
* `NEW` use `meta.lua` instead of `meta.lni`, now you can find the definition of builtin function
* `CHG` Lua files outside of workspace no longer launch a new server

## 1.0.6
`2020-11-20`

* `NEW` diagnostic `code-after-break`
* `CHG` optimize performance
* `CHG` updated language client
* `CHG` `unused-function` ignores global functions (may used out of Lua)
* `CHG` checks if client supports `Lua.completion.enable`: [#259](https://github.com/LuaLS/lua-language-server/issues/259)
* `FIX` support for single Lua file
* `FIX` [#257](https://github.com/LuaLS/lua-language-server/issues/257)

## 1.0.5
`2020-11-14`

* `NEW` `LuaDoc` supports more `EmmyLua`

## 1.0.4
`2020-11-12`

* `FIX` extension not works

## 1.0.3
`2020-11-12`

* `NEW` server kills itself when disconnecting
* `NEW` `LuaDoc` supports more `EmmyLua`
* `FIX` `Lua.diagnostics.enable` not works: [#251](https://github.com/LuaLS/lua-language-server/issues/251)

## 1.0.2
`2020-11-11`

* `NEW` supports `---|` after `doc.type`
* `CHG` `lowcase-global` ignores globals with `---@class`
* `FIX` endless loop
* `FIX` [#244](https://github.com/LuaLS/lua-language-server/issues/244)

## 1.0.1
`2020-11-10`

* `FIX` autocompletion not works.

## 1.0.0
`2020-11-9`

* `NEW` implementation, NEW start!

<!-- contributors -->
[lizho]: (https://github.com/lizho)
[fesily]: (https://github.com/fesily)
[Andreas Matthias]: (https://github.com/AndreasMatthias)
[Daniel Farrell]: (https://github.com/danpf)
[Paul Emmerich]: (https://github.com/emmericp)
[Artem Dzhemesiuk]: (https://github.com/zziger)
[clay-golem]: (https://github.com/clay-golem)<|MERGE_RESOLUTION|>--- conflicted
+++ resolved
@@ -2,17 +2,14 @@
 
 ## Unreleased
 <!-- Add all new changes here. They will be moved under a version at release -->
-<<<<<<< HEAD
+* `CHG` When analyzing the literal table, only the first 100 items are analyzed at most.
+* `CHG` When checking type matching for union types, only the first 100 items are checked at most.
 * `FIX` --check now respects ignoreDir setting
 * `FIX` incorrect argument skip pattern for `--check_out_path=`, which incorrectly skips the next argument
-=======
-* `CHG` When analyzing the literal table, only the first 100 items are analyzed at most.
-* `CHG` When checking type matching for union types, only the first 100 items are checked at most.
 
 ## 3.13.7
 `2025-3-10`
 * `NEW` CLI: added `--help`.
->>>>>>> c8ed1981
 * `CHG` default path for `--doc_out_path` is the current directory
 * `FIX` incorrect argument skip pattern for `--check_out_path=`, which incorrectly skips the next argument
 * `FIX` incorrect error message for `--doc_update`.
