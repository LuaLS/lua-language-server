--- conflicted
+++ resolved
@@ -9,12 +9,9 @@
 * `FIX` reimplement section `luals.config` in file doc.json
 * `FIX` incorrect file names in file doc.json
 * `FIX` remove extra `./` path prefix in the check report when using `--check=.`
-<<<<<<< HEAD
 * `FIX` incorrect links for `pattern` in `string` methods
-=======
 * `FIX` fix type annotations for bit module
 * `FIX` Another regression related to type narrow and generic param introduced since `v3.10.1` [#3087](https://github.com/LuaLS/lua-language-server/issues/3087)
->>>>>>> 1d5aee3c
 
 ## 3.13.6
 `2025-2-6`
