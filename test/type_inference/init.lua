--- conflicted
+++ resolved
@@ -4288,7 +4288,13 @@
 local <?c?> = a / b;
 ]]
 
-<<<<<<< HEAD
+TEST 'string' [[
+local a = '4';
+local b = '2';
+
+local <?c?> = a .. b;
+]]
+
 TEST 'integer' [[
 ---@generic A, B, C
 ---@type fun(x: A, y: B, z: C):C, B, A
@@ -4346,11 +4352,4 @@
 local t = setmetatable({}, {})
 
 local <?v?> = t[x]
-=======
-TEST 'string' [[
-local a = '4';
-local b = '2';
-
-local <?c?> = a .. b;
->>>>>>> 93bd7aa3
 ]]